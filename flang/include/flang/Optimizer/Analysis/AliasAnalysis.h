//===-- AliasAnalysis.h - Alias Analysis in FIR -----------------*- C++ -*-===//
//
// Part of the LLVM Project, under the Apache License v2.0 with LLVM Exceptions.
// See https://llvm.org/LICENSE.txt for license information.
// SPDX-License-Identifier: Apache-2.0 WITH LLVM-exception
//
//===----------------------------------------------------------------------===//

#ifndef FORTRAN_OPTIMIZER_ANALYSIS_ALIASANALYSIS_H
#define FORTRAN_OPTIMIZER_ANALYSIS_ALIASANALYSIS_H

#include "flang/Common/enum-class.h"
#include "flang/Common/enum-set.h"
#include "mlir/Analysis/AliasAnalysis.h"
#include "mlir/IR/Value.h"
#include "llvm/ADT/PointerUnion.h"

namespace fir {

//===----------------------------------------------------------------------===//
// AliasAnalysis
//===----------------------------------------------------------------------===//
struct AliasAnalysis {
  // Structures to describe the memory source of a value.

  /// Kind of the memory source referenced by a value.
  ENUM_CLASS(SourceKind,
             /// Unique memory allocated by an operation, e.g.
             /// by fir::AllocaOp or fir::AllocMemOp.
             Allocate,
             /// A global object allocated statically on the module level.
             Global,
             /// Memory allocated outside of a function and passed
             /// to the function as a by-ref argument.
             Argument,
             /// Represents memory allocated outside of a function
             /// and passed to the function via host association tuple.
             HostAssoc,
             /// Represents memory allocated by unknown means and
             /// with the memory address defined by a memory reading
             /// operation (e.g. fir::LoadOp).
             Indirect,
             /// Starting point to the analysis whereby nothing is known about
             /// the source
             Unknown);

  /// Attributes of the memory source object.
  ENUM_CLASS(Attribute, Target, Pointer, IntentIn);

  // See
  // https://discourse.llvm.org/t/rfc-distinguish-between-data-and-non-data-in-fir-alias-analysis/78759/1
  //
  // It is possible, while following the source of a memory reference through
  // the use-def chain, to arrive at the same origin, even though the starting
  // points were known to not alias.
  //
  // clang-format off
  // Example:
  //  ------------------- test.f90 --------------------
  //  module top
  //    real, pointer :: a(:)
  //  end module
  //
  //  subroutine test()
  //    use top
  //    a(1) = 1
  //  end subroutine
  //  -------------------------------------------------
<<<<<<< HEAD
  // 
=======
  //
>>>>>>> ce7c17d5
  //  flang -fc1 -emit-fir test.f90 -o test.fir
  //
  //  ------------------- test.fir --------------------
  //  fir.global @_QMtopEa : !fir.box<!fir.ptr<!fir.array<?xf32>>>
  //
  //  func.func @_QPtest() {
  //    %c1 = arith.constant 1 : index
  //    %cst = arith.constant 1.000000e+00 : f32
  //    %0 = fir.address_of(@_QMtopEa) : !fir.ref<!fir.box<!fir.ptr<!fir.array<?xf32>>>>
  //    %1 = fir.declare %0 {fortran_attrs = #fir.var_attrs<pointer>, uniq_name = "_QMtopEa"} : (!fir.ref<!fir.box<!fir.ptr<!fir.array<?xf32>>>>) -> !fir.ref<!fir.box<!fir.ptr<!fir.array<?xf32>>>>
  //    %2 = fir.load %1 : !fir.ref<!fir.box<!fir.ptr<!fir.array<?xf32>>>>
  //    ...
  //    %5 = fir.array_coor %2 %c1 : (!fir.box<!fir.ptr<!fir.array<?xf32>>>, !fir.shift<1>, index) -> !fir.ref<f32>
  //    fir.store %cst to %5 : !fir.ref<f32>
  //    return
  //  }
  //  -------------------------------------------------
  //
  // With high level operations, such as fir.array_coor, it is possible to
  // reach into the data wrapped by the box (the descriptor). Therefore when
  // asking about the memory source of %5, we are really asking about the
  // source of the data of box %2.
  //
  // When asking about the source of %0 which is the address of the box, we
  // reach the same source as in the first case: the global @_QMtopEa. Yet one
  // source refers to the data while the other refers to the address of the box
  // itself.
  //
  // To distinguish between the two, the isData flag has been added, whereby
  // data is defined as any memory reference that is not a box reference.
  // Additionally, because it is relied on in HLFIR lowering, we allow querying
  // on a box SSA value, which is interpreted as querying on its data.
  //
  // So in the above example, !fir.ref<f32> and !fir.box<!fir.ptr<!fir.array<?xf32>>> is data,
  // while !fir.ref<!fir.box<!fir.ptr<!fir.array<?xf32>>>> is not data.

  // This also applies to function arguments. In the example below, %arg0
  // is data, %arg1 is not data but a load of %arg1 is.
  //
  // func.func @_QFPtest2(%arg0: !fir.ref<f32>, %arg1: !fir.ref<!fir.box<!fir.ptr<f32>>> )  {
  //    %0 = fir.load %arg1 : !fir.ref<!fir.box<!fir.ptr<f32>>>
  //    ... }
  //
  // clang-format on

  struct Source {
    using SourceUnion = llvm::PointerUnion<mlir::SymbolRefAttr, mlir::Value>;
    using Attributes = Fortran::common::EnumSet<Attribute, Attribute_enumSize>;

    struct SourceOrigin {
      /// Source definition of a value.
      SourceUnion u;

      /// A value definition denoting the place where the corresponding
      /// source variable was instantiated by the front-end.
      /// Currently, it is the result of [hl]fir.declare of the source,
      /// if we can reach it.
      /// It helps to identify the scope where the corresponding variable
      /// was defined in the original Fortran source, e.g. when MLIR
      /// inlining happens an inlined fir.declare of the callee's
      /// dummy argument identifies the scope where the source
      /// may be treated as a dummy argument.
      mlir::Operation *instantiationPoint;

      /// Whether the source was reached following data or box reference
      bool isData{false};
    };

    SourceOrigin origin;

    /// Kind of the memory source.
    SourceKind kind;
    /// Value type of the source definition.
    mlir::Type valueType;
    /// Attributes of the memory source object, e.g. Target.
    Attributes attributes;
    /// Have we lost precision following the source such that
    /// even an exact match cannot be MustAlias?
    bool approximateSource;
    /// Source object is used in an internal procedure via host association.
    bool isCapturedInInternalProcedure{false};

    /// Print information about the memory source to `os`.
    void print(llvm::raw_ostream &os) const;

    /// Return true, if Target or Pointer attribute is set.
    bool isTargetOrPointer() const;

    bool isDummyArgument() const;
    bool isData() const;
    bool isBoxData() const;

<<<<<<< HEAD
=======
    /// Is this source a variable from the Fortran source?
    bool isFortranUserVariable() const;

>>>>>>> ce7c17d5
    /// @name Dummy Argument Aliasing
    ///
    /// Check conditions related to dummy argument aliasing.
    ///
    /// For all uses, a result of false can prevent MayAlias from being
    /// reported, so the list of cases where false is returned is conservative.

    ///@{
    /// The address of a (possibly host associated) dummy argument of the
    /// current function?
    bool mayBeDummyArgOrHostAssoc() const;
    /// \c mayBeDummyArgOrHostAssoc and the address of a pointer?
    bool mayBePtrDummyArgOrHostAssoc() const;
    /// The address of an actual argument of the current function?
    bool mayBeActualArg() const;
    /// \c mayBeActualArg and the address of either a pointer or a composite
    /// with a pointer component?
    bool mayBeActualArgWithPtr(const mlir::Value *val) const;
    ///@}

    mlir::Type getType() const;
  };

  friend llvm::raw_ostream &operator<<(llvm::raw_ostream &os,
                                       const AliasAnalysis::Source &op);

  /// Given the values and their sources, return their aliasing behavior.
  mlir::AliasResult alias(Source lhsSrc, Source rhsSrc, mlir::Value lhs,
                          mlir::Value rhs);

  /// Given two values, return their aliasing behavior.
  mlir::AliasResult alias(mlir::Value lhs, mlir::Value rhs);

  /// Return the modify-reference behavior of `op` on `location`.
  mlir::ModRefResult getModRef(mlir::Operation *op, mlir::Value location);

  /// Return the modify-reference behavior of operations inside `region` on
  /// `location`. Contrary to getModRef(operation, location), this will visit
  /// nested regions recursively according to the HasRecursiveMemoryEffects
  /// trait.
  mlir::ModRefResult getModRef(mlir::Region &region, mlir::Value location);

  /// Return the memory source of a value.
  /// If getLastInstantiationPoint is true, the search for the source
  /// will stop at [hl]fir.declare if it represents a dummy
  /// argument declaration (i.e. it has the dummy_scope operand).
  fir::AliasAnalysis::Source getSource(mlir::Value,
                                       bool getLastInstantiationPoint = false);

private:
  /// Return true, if `ty` is a reference type to an object of derived type
  /// that contains a component with POINTER attribute.
  static bool isRecordWithPointerComponent(mlir::Type ty);

  /// Return true, if `ty` is a reference type to a boxed
  /// POINTER object or a raw fir::PointerType.
  static bool isPointerReference(mlir::Type ty);
};

inline bool operator==(const AliasAnalysis::Source::SourceOrigin &lhs,
                       const AliasAnalysis::Source::SourceOrigin &rhs) {
  return lhs.u == rhs.u && lhs.isData == rhs.isData;
}
inline bool operator!=(const AliasAnalysis::Source::SourceOrigin &lhs,
                       const AliasAnalysis::Source::SourceOrigin &rhs) {
  return !(lhs == rhs);
}

inline llvm::raw_ostream &operator<<(llvm::raw_ostream &os,
                                     const AliasAnalysis::Source &op) {
  op.print(os);
  return os;
}

} // namespace fir

#endif // FORTRAN_OPTIMIZER_ANALYSIS_ALIASANALYSIS_H<|MERGE_RESOLUTION|>--- conflicted
+++ resolved
@@ -66,11 +66,7 @@
   //    a(1) = 1
   //  end subroutine
   //  -------------------------------------------------
-<<<<<<< HEAD
-  // 
-=======
-  //
->>>>>>> ce7c17d5
+  //
   //  flang -fc1 -emit-fir test.f90 -o test.fir
   //
   //  ------------------- test.fir --------------------
@@ -163,12 +159,9 @@
     bool isData() const;
     bool isBoxData() const;
 
-<<<<<<< HEAD
-=======
     /// Is this source a variable from the Fortran source?
     bool isFortranUserVariable() const;
 
->>>>>>> ce7c17d5
     /// @name Dummy Argument Aliasing
     ///
     /// Check conditions related to dummy argument aliasing.
