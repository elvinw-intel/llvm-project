//===-- sanitizer_linux_libcdep.cpp ---------------------------------------===//
//
// Part of the LLVM Project, under the Apache License v2.0 with LLVM Exceptions.
// See https://llvm.org/LICENSE.txt for license information.
// SPDX-License-Identifier: Apache-2.0 WITH LLVM-exception
//
//===----------------------------------------------------------------------===//
//
// This file is shared between AddressSanitizer and ThreadSanitizer
// run-time libraries and implements linux-specific functions from
// sanitizer_libc.h.
//===----------------------------------------------------------------------===//

#include "sanitizer_platform.h"

#if SANITIZER_FREEBSD || SANITIZER_LINUX || SANITIZER_NETBSD || \
    SANITIZER_SOLARIS

#  include "sanitizer_allocator_internal.h"
#  include "sanitizer_atomic.h"
#  include "sanitizer_common.h"
#  include "sanitizer_file.h"
#  include "sanitizer_flags.h"
#  include "sanitizer_getauxval.h"
#  include "sanitizer_glibc_version.h"
#  include "sanitizer_linux.h"
#  include "sanitizer_placement_new.h"
#  include "sanitizer_procmaps.h"
#  include "sanitizer_solaris.h"

#  if SANITIZER_NETBSD
#    define _RTLD_SOURCE  // for __lwp_gettcb_fast() / __lwp_getprivate_fast()
#  endif

#  include <dlfcn.h>  // for dlsym()
#  include <link.h>
#  include <pthread.h>
#  include <signal.h>
#  include <sys/mman.h>
#  include <sys/resource.h>
#  include <syslog.h>

#  if SANITIZER_GLIBC
#    include <gnu/libc-version.h>
#  endif

#  if !defined(ElfW)
#    define ElfW(type) Elf_##type
#  endif

#  if SANITIZER_FREEBSD
#    include <pthread_np.h>
#    include <sys/auxv.h>
#    include <sys/sysctl.h>
#    define pthread_getattr_np pthread_attr_get_np
// The MAP_NORESERVE define has been removed in FreeBSD 11.x, and even before
// that, it was never implemented. So just define it to zero.
#    undef MAP_NORESERVE
#    define MAP_NORESERVE 0
extern const Elf_Auxinfo *__elf_aux_vector;
extern "C" int __sys_sigaction(int signum, const struct sigaction *act,
                               struct sigaction *oldact);
#  endif

#  if SANITIZER_NETBSD
#    include <lwp.h>
#    include <sys/sysctl.h>
#    include <sys/tls.h>
#  endif

#  if SANITIZER_SOLARIS
#    include <stddef.h>
#    include <stdlib.h>
#    include <thread.h>
#  endif

#  if SANITIZER_ANDROID
#    include <android/api-level.h>
#    if !defined(CPU_COUNT) && !defined(__aarch64__)
#      include <dirent.h>
#      include <fcntl.h>
struct __sanitizer::linux_dirent {
  long d_ino;
  off_t d_off;
  unsigned short d_reclen;
  char d_name[];
};
#    endif
#  endif

#  if !SANITIZER_ANDROID
#    include <elf.h>
#    include <unistd.h>
#  endif

namespace __sanitizer {

SANITIZER_WEAK_ATTRIBUTE int real_sigaction(int signum, const void *act,
                                            void *oldact);

int internal_sigaction(int signum, const void *act, void *oldact) {
#  if SANITIZER_FREEBSD
  // On FreeBSD, call the sigaction syscall directly (part of libsys in FreeBSD
  // 15) since the libc version goes via a global interposing table. Due to
  // library initialization order the table can be relocated after the call to
  // InitializeDeadlySignals() which then crashes when dereferencing the
  // uninitialized pointer in libc.
  return __sys_sigaction(signum, (const struct sigaction *)act,
                         (struct sigaction *)oldact);
#  else
#    if !SANITIZER_GO
  if (&real_sigaction)
    return real_sigaction(signum, act, oldact);
#    endif
  return sigaction(signum, (const struct sigaction *)act,
                   (struct sigaction *)oldact);
#  endif
}

void GetThreadStackTopAndBottom(bool at_initialization, uptr *stack_top,
                                uptr *stack_bottom) {
  CHECK(stack_top);
  CHECK(stack_bottom);
  if (at_initialization) {
    // This is the main thread. Libpthread may not be initialized yet.
    struct rlimit rl;
    CHECK_EQ(getrlimit(RLIMIT_STACK, &rl), 0);

    // Find the mapping that contains a stack variable.
    MemoryMappingLayout proc_maps(/*cache_enabled*/ true);
    if (proc_maps.Error()) {
      *stack_top = *stack_bottom = 0;
      return;
    }
    MemoryMappedSegment segment;
    uptr prev_end = 0;
    while (proc_maps.Next(&segment)) {
      if ((uptr)&rl < segment.end)
        break;
      prev_end = segment.end;
    }
    CHECK((uptr)&rl >= segment.start && (uptr)&rl < segment.end);

    // Get stacksize from rlimit, but clip it so that it does not overlap
    // with other mappings.
    uptr stacksize = rl.rlim_cur;
    if (stacksize > segment.end - prev_end)
      stacksize = segment.end - prev_end;
    // When running with unlimited stack size, we still want to set some limit.
    // The unlimited stack size is caused by 'ulimit -s unlimited'.
    // Also, for some reason, GNU make spawns subprocesses with unlimited stack.
    if (stacksize > kMaxThreadStackSize)
      stacksize = kMaxThreadStackSize;
    *stack_top = segment.end;
    *stack_bottom = segment.end - stacksize;

    uptr maxAddr = GetMaxUserVirtualAddress();
    // Edge case: the stack mapping on some systems may be off-by-one e.g.,
    //     fffffffdf000-1000000000000 rw-p 00000000 00:00 0 [stack]
    // instead of:
    //     fffffffdf000- ffffffffffff
    // The out-of-range stack_top can result in an invalid shadow address
    // calculation, since those usually assume the parameters are in range.
    if (*stack_top == maxAddr + 1)
      *stack_top = maxAddr;
    else
      CHECK_LE(*stack_top, maxAddr);

    return;
  }
  uptr stacksize = 0;
  void *stackaddr = nullptr;
#  if SANITIZER_SOLARIS
  stack_t ss;
  CHECK_EQ(thr_stksegment(&ss), 0);
  stacksize = ss.ss_size;
  stackaddr = (char *)ss.ss_sp - stacksize;
#  else   // !SANITIZER_SOLARIS
  pthread_attr_t attr;
  pthread_attr_init(&attr);
  CHECK_EQ(pthread_getattr_np(pthread_self(), &attr), 0);
  internal_pthread_attr_getstack(&attr, &stackaddr, &stacksize);
  pthread_attr_destroy(&attr);
#  endif  // SANITIZER_SOLARIS

  *stack_top = (uptr)stackaddr + stacksize;
  *stack_bottom = (uptr)stackaddr;
}

#  if !SANITIZER_GO
bool SetEnv(const char *name, const char *value) {
  void *f = dlsym(RTLD_NEXT, "setenv");
  if (!f)
    return false;
  typedef int (*setenv_ft)(const char *name, const char *value, int overwrite);
  setenv_ft setenv_f;
  CHECK_EQ(sizeof(setenv_f), sizeof(f));
  internal_memcpy(&setenv_f, &f, sizeof(f));
  return setenv_f(name, value, 1) == 0;
}
#  endif

// True if we can use dlpi_tls_data. glibc before 2.25 may leave NULL (BZ
// #19826) so dlpi_tls_data cannot be used.
//
// musl before 1.2.3 and FreeBSD as of 12.2 incorrectly set dlpi_tls_data to
// the TLS initialization image
// https://bugs.freebsd.org/bugzilla/show_bug.cgi?id=254774
__attribute__((unused)) static int g_use_dlpi_tls_data;

#  if SANITIZER_GLIBC && !SANITIZER_GO

static void GetGLibcVersion(int *major, int *minor, int *patch) {
  const char *p = gnu_get_libc_version();
  *major = internal_simple_strtoll(p, &p, 10);
  // Caller does not expect anything else.
  CHECK_EQ(*major, 2);
  *minor = (*p == '.') ? internal_simple_strtoll(p + 1, &p, 10) : 0;
  *patch = (*p == '.') ? internal_simple_strtoll(p + 1, &p, 10) : 0;
}

__attribute__((unused)) static size_t g_tls_size;

void InitTlsSize() {
  int major, minor, patch;
  GetGLibcVersion(&major, &minor, &patch);
  g_use_dlpi_tls_data = major == 2 && minor >= 25;

#    if defined(__aarch64__) || defined(__x86_64__) || \
        defined(__powerpc64__) || defined(__loongarch__)
  void *get_tls_static_info = dlsym(RTLD_DEFAULT, "_dl_get_tls_static_info");
  size_t tls_align;
  ((void (*)(size_t *, size_t *))get_tls_static_info)(&g_tls_size, &tls_align);
#    endif
}
#  else
void InitTlsSize() {}
#  endif  // SANITIZER_GLIBC && !SANITIZER_GO

// On glibc x86_64, ThreadDescriptorSize() needs to be precise due to the usage
// of g_tls_size. On other targets, ThreadDescriptorSize() is only used by lsan
// to get the pointer to thread-specific data keys in the thread control block.
#  if (SANITIZER_FREEBSD || SANITIZER_GLIBC) && !SANITIZER_GO
// sizeof(struct pthread) from glibc.
static atomic_uintptr_t thread_descriptor_size;

// FIXME: Implementation is very GLIBC specific, but it's used by FREEBSD.
static uptr ThreadDescriptorSizeFallback() {
#    if defined(__x86_64__) || defined(__i386__) || defined(__arm__) || \
        SANITIZER_RISCV64
#      if SANITIZER_GLIBC
  int major;
  int minor;
  int patch;
  GetGLibcVersion(&major, &minor, &patch);
#      else   // SANITIZER_GLIBC
  return 0;
<<<<<<< HEAD
#      endif  // SANITIZER_GLIBC
#    endif

#    if defined(__x86_64__) || defined(__i386__) || defined(__arm__)
  /* sizeof(struct pthread) values from various glibc versions.  */
  if (SANITIZER_X32)
    return 1728;  // Assume only one particular version for x32.
  // For ARM sizeof(struct pthread) changed in Glibc 2.23.
  if (SANITIZER_ARM)
    return minor <= 22 ? 1120 : 1216;
  if (minor <= 3)
    return FIRST_32_SECOND_64(1104, 1696);
  if (minor == 4)
    return FIRST_32_SECOND_64(1120, 1728);
  if (minor == 5)
    return FIRST_32_SECOND_64(1136, 1728);
  if (minor <= 9)
    return FIRST_32_SECOND_64(1136, 1712);
  if (minor == 10)
    return FIRST_32_SECOND_64(1168, 1776);
  if (minor == 11 || (minor == 12 && patch == 1))
    return FIRST_32_SECOND_64(1168, 2288);
  if (minor <= 14)
    return FIRST_32_SECOND_64(1168, 2304);
  if (minor < 32)  // Unknown version
    return FIRST_32_SECOND_64(1216, 2304);
  // minor == 32
  return FIRST_32_SECOND_64(1344, 2496);
#    endif

#    if SANITIZER_RISCV64
  // TODO: consider adding an optional runtime check for an unknown (untested)
  // glibc version
  if (minor <= 28)  // WARNING: the highest tested version is 2.29
    return 1772;    // no guarantees for this one
  if (minor <= 31)
    return 1772;  // tested against glibc 2.29, 2.31
  return 1936;    // tested against glibc 2.32
=======
#    endif

#    if SANITIZER_RISCV64
  int major;
  int minor;
  int patch;
  if (GetLibcVersion(&major, &minor, &patch) && major == 2) {
    // TODO: consider adding an optional runtime check for an unknown (untested)
    // glibc version
    if (minor <= 28)  // WARNING: the highest tested version is 2.29
      return 1772;    // no guarantees for this one
    if (minor <= 31)
      return 1772;  // tested against glibc 2.29, 2.31
    return 1936;    // tested against glibc 2.32
  }
  return 0;
>>>>>>> 2c69a09b
#    endif

#    if defined(__s390__) || defined(__sparc__)
  // The size of a prefix of TCB including pthread::{specific_1stblock,specific}
  // suffices. Just return offsetof(struct pthread, specific_used), which hasn't
  // changed since 2007-05. Technically this applies to i386/x86_64 as well but
  // we call _dl_get_tls_static_info and need the precise size of struct
  // pthread.
  return FIRST_32_SECOND_64(524, 1552);
#    endif

#    if defined(__mips__)
  // TODO(sagarthakur): add more values as per different glibc versions.
  return FIRST_32_SECOND_64(1152, 1776);
#    endif

#    if SANITIZER_LOONGARCH64
  return 1856;  // from glibc 2.36
#    endif

#    if defined(__aarch64__)
  // The sizeof (struct pthread) is the same from GLIBC 2.17 to 2.22.
  return 1776;
#    endif

#    if defined(__powerpc64__)
  return 1776;  // from glibc.ppc64le 2.20-8.fc21
#    endif
}

uptr ThreadDescriptorSize() {
  uptr val = atomic_load_relaxed(&thread_descriptor_size);
  if (val)
    return val;
  // _thread_db_sizeof_pthread is a GLIBC_PRIVATE symbol that is exported in
  // glibc 2.34 and later.
  if (unsigned *psizeof = static_cast<unsigned *>(
          dlsym(RTLD_DEFAULT, "_thread_db_sizeof_pthread")))
    val = *psizeof;
  if (!val)
    val = ThreadDescriptorSizeFallback();
  atomic_store_relaxed(&thread_descriptor_size, val);
  return val;
}

#    if defined(__mips__) || defined(__powerpc64__) || SANITIZER_RISCV64 || \
        SANITIZER_LOONGARCH64
// TlsPreTcbSize includes size of struct pthread_descr and size of tcb
// head structure. It lies before the static tls blocks.
static uptr TlsPreTcbSize() {
#      if defined(__mips__)
  const uptr kTcbHead = 16;  // sizeof (tcbhead_t)
#      elif defined(__powerpc64__)
  const uptr kTcbHead = 88;  // sizeof (tcbhead_t)
#      elif SANITIZER_RISCV64
  const uptr kTcbHead = 16;  // sizeof (tcbhead_t)
#      elif SANITIZER_LOONGARCH64
  const uptr kTcbHead = 16;  // sizeof (tcbhead_t)
#      endif
  const uptr kTlsAlign = 16;
  const uptr kTlsPreTcbSize =
      RoundUpTo(ThreadDescriptorSize() + kTcbHead, kTlsAlign);
  return kTlsPreTcbSize;
}
#    endif

#  endif

#  if (SANITIZER_FREEBSD || SANITIZER_LINUX || SANITIZER_SOLARIS) && \
      !SANITIZER_ANDROID && !SANITIZER_GO
namespace {
struct TlsBlock {
  uptr begin, end, align;
  size_t tls_modid;
  bool operator<(const TlsBlock &rhs) const { return begin < rhs.begin; }
};
}  // namespace

#    ifdef __s390__
extern "C" uptr __tls_get_offset(void *arg);

static uptr TlsGetOffset(uptr ti_module, uptr ti_offset) {
  // The __tls_get_offset ABI requires %r12 to point to GOT and %r2 to be an
  // offset of a struct tls_index inside GOT. We don't possess either of the
  // two, so violate the letter of the "ELF Handling For Thread-Local
  // Storage" document and assume that the implementation just dereferences
  // %r2 + %r12.
  uptr tls_index[2] = {ti_module, ti_offset};
  register uptr r2 asm("2") = 0;
  register void *r12 asm("12") = tls_index;
  asm("basr %%r14, %[__tls_get_offset]"
      : "+r"(r2)
      : [__tls_get_offset] "r"(__tls_get_offset), "r"(r12)
      : "memory", "cc", "0", "1", "3", "4", "5", "14");
  return r2;
}
#    else
extern "C" void *__tls_get_addr(size_t *);
#    endif

static size_t main_tls_modid;

static int CollectStaticTlsBlocks(struct dl_phdr_info *info, size_t size,
                                  void *data) {
  size_t tls_modid;
#    if SANITIZER_SOLARIS
  // dlpi_tls_modid is only available since Solaris 11.4 SRU 10.  Use
  // dlinfo(RTLD_DI_LINKMAP) instead which works on all of Solaris 11.3,
  // 11.4, and Illumos.  The tlsmodid of the executable was changed to 1 in
  // 11.4 to match other implementations.
  if (size >= offsetof(dl_phdr_info_test, dlpi_tls_modid))
    main_tls_modid = 1;
  else
    main_tls_modid = 0;
  g_use_dlpi_tls_data = 0;
  Rt_map *map;
  dlinfo(RTLD_SELF, RTLD_DI_LINKMAP, &map);
  tls_modid = map->rt_tlsmodid;
#    else
  main_tls_modid = 1;
  tls_modid = info->dlpi_tls_modid;
#    endif

  if (tls_modid < main_tls_modid)
    return 0;
  uptr begin;
#    if !SANITIZER_SOLARIS
  begin = (uptr)info->dlpi_tls_data;
#    endif
  if (!g_use_dlpi_tls_data) {
    // Call __tls_get_addr as a fallback. This forces TLS allocation on glibc
    // and FreeBSD.
#    ifdef __s390__
    begin = (uptr)__builtin_thread_pointer() + TlsGetOffset(tls_modid, 0);
#    else
    size_t mod_and_off[2] = {tls_modid, 0};
    begin = (uptr)__tls_get_addr(mod_and_off);
#    endif
  }
  for (unsigned i = 0; i != info->dlpi_phnum; ++i)
    if (info->dlpi_phdr[i].p_type == PT_TLS) {
      static_cast<InternalMmapVector<TlsBlock> *>(data)->push_back(
          TlsBlock{begin, begin + info->dlpi_phdr[i].p_memsz,
                   info->dlpi_phdr[i].p_align, tls_modid});
      break;
    }
  return 0;
}

__attribute__((unused)) static void GetStaticTlsBoundary(uptr *addr, uptr *size,
                                                         uptr *align) {
  InternalMmapVector<TlsBlock> ranges;
  dl_iterate_phdr(CollectStaticTlsBlocks, &ranges);
  uptr len = ranges.size();
  Sort(ranges.begin(), len);
  // Find the range with tls_modid == main_tls_modid. For glibc, because
  // libc.so uses PT_TLS, this module is guaranteed to exist and is one of
  // the initially loaded modules.
  uptr one = 0;
  while (one != len && ranges[one].tls_modid != main_tls_modid) ++one;
  if (one == len) {
    // This may happen with musl if no module uses PT_TLS.
    *addr = 0;
    *size = 0;
    *align = 1;
    return;
  }
  // Find the maximum consecutive ranges. We consider two modules consecutive if
  // the gap is smaller than the alignment of the latter range. The dynamic
  // loader places static TLS blocks this way not to waste space.
  uptr l = one;
  *align = ranges[l].align;
  while (l != 0 && ranges[l].begin < ranges[l - 1].end + ranges[l].align)
    *align = Max(*align, ranges[--l].align);
  uptr r = one + 1;
  while (r != len && ranges[r].begin < ranges[r - 1].end + ranges[r].align)
    *align = Max(*align, ranges[r++].align);
  *addr = ranges[l].begin;
  *size = ranges[r - 1].end - ranges[l].begin;
}
#  endif  // (x86_64 || i386 || mips || ...) && (SANITIZER_FREEBSD ||
          // SANITIZER_LINUX) && !SANITIZER_ANDROID && !SANITIZER_GO

#  if SANITIZER_NETBSD
static struct tls_tcb *ThreadSelfTlsTcb() {
  struct tls_tcb *tcb = nullptr;
#    ifdef __HAVE___LWP_GETTCB_FAST
  tcb = (struct tls_tcb *)__lwp_gettcb_fast();
#    elif defined(__HAVE___LWP_GETPRIVATE_FAST)
  tcb = (struct tls_tcb *)__lwp_getprivate_fast();
#    endif
  return tcb;
}

uptr ThreadSelf() { return (uptr)ThreadSelfTlsTcb()->tcb_pthread; }

int GetSizeFromHdr(struct dl_phdr_info *info, size_t size, void *data) {
  const Elf_Phdr *hdr = info->dlpi_phdr;
  const Elf_Phdr *last_hdr = hdr + info->dlpi_phnum;

  for (; hdr != last_hdr; ++hdr) {
    if (hdr->p_type == PT_TLS && info->dlpi_tls_modid == 1) {
      *(uptr *)data = hdr->p_memsz;
      break;
    }
  }
  return 0;
}
#  endif  // SANITIZER_NETBSD

#  if SANITIZER_ANDROID
// Bionic provides this API since S.
extern "C" SANITIZER_WEAK_ATTRIBUTE void __libc_get_static_tls_bounds(void **,
                                                                      void **);
#  endif

#  if !SANITIZER_GO
static void GetTls(uptr *addr, uptr *size) {
#    if SANITIZER_ANDROID
  if (&__libc_get_static_tls_bounds) {
    void *start_addr;
    void *end_addr;
    __libc_get_static_tls_bounds(&start_addr, &end_addr);
    *addr = reinterpret_cast<uptr>(start_addr);
    *size =
        reinterpret_cast<uptr>(end_addr) - reinterpret_cast<uptr>(start_addr);
  } else {
    *addr = 0;
    *size = 0;
  }
#    elif SANITIZER_GLIBC && defined(__x86_64__)
  // For aarch64 and x86-64, use an O(1) approach which requires relatively
  // precise ThreadDescriptorSize. g_tls_size was initialized in InitTlsSize.
#      if SANITIZER_X32
  asm("mov %%fs:8,%0" : "=r"(*addr));
#      else
  asm("mov %%fs:16,%0" : "=r"(*addr));
#      endif
  *size = g_tls_size;
  *addr -= *size;
  *addr += ThreadDescriptorSize();
#    elif SANITIZER_GLIBC && defined(__aarch64__)
  *addr = reinterpret_cast<uptr>(__builtin_thread_pointer()) -
          ThreadDescriptorSize();
  *size = g_tls_size + ThreadDescriptorSize();
#    elif SANITIZER_GLIBC && defined(__loongarch__)
#      ifdef __clang__
  *addr = reinterpret_cast<uptr>(__builtin_thread_pointer()) -
          ThreadDescriptorSize();
#      else
  asm("or %0,$tp,$zero" : "=r"(*addr));
  *addr -= ThreadDescriptorSize();
#      endif
  *size = g_tls_size + ThreadDescriptorSize();
#    elif SANITIZER_GLIBC && defined(__powerpc64__)
  // Workaround for glibc<2.25(?). 2.27 is known to not need this.
  uptr tp;
  asm("addi %0,13,-0x7000" : "=r"(tp));
  const uptr pre_tcb_size = TlsPreTcbSize();
  *addr = tp - pre_tcb_size;
  *size = g_tls_size + pre_tcb_size;
#    elif SANITIZER_FREEBSD || SANITIZER_LINUX || SANITIZER_SOLARIS
  uptr align;
  GetStaticTlsBoundary(addr, size, &align);
#      if defined(__x86_64__) || defined(__i386__) || defined(__s390__) || \
          defined(__sparc__)
  if (SANITIZER_GLIBC) {
#        if defined(__x86_64__) || defined(__i386__)
    align = Max<uptr>(align, 64);
#        else
    align = Max<uptr>(align, 16);
#        endif
  }
  const uptr tp = RoundUpTo(*addr + *size, align);

  // lsan requires the range to additionally cover the static TLS surplus
  // (elf/dl-tls.c defines 1664). Otherwise there may be false positives for
  // allocations only referenced by tls in dynamically loaded modules.
  if (SANITIZER_GLIBC)
    *size += 1644;
  else if (SANITIZER_FREEBSD)
    *size += 128;  // RTLD_STATIC_TLS_EXTRA

  // Extend the range to include the thread control block. On glibc, lsan needs
  // the range to include pthread::{specific_1stblock,specific} so that
  // allocations only referenced by pthread_setspecific can be scanned. This may
  // underestimate by at most TLS_TCB_ALIGN-1 bytes but it should be fine
  // because the number of bytes after pthread::specific is larger.
  *addr = tp - RoundUpTo(*size, align);
  *size = tp - *addr + ThreadDescriptorSize();
#      else
  if (SANITIZER_GLIBC)
    *size += 1664;
  else if (SANITIZER_FREEBSD)
    *size += 128;  // RTLD_STATIC_TLS_EXTRA
#        if defined(__mips__) || defined(__powerpc64__) || SANITIZER_RISCV64
  const uptr pre_tcb_size = TlsPreTcbSize();
  *addr -= pre_tcb_size;
  *size += pre_tcb_size;
#        else
  // arm and aarch64 reserve two words at TP, so this underestimates the range.
  // However, this is sufficient for the purpose of finding the pointers to
  // thread-specific data keys.
  const uptr tcb_size = ThreadDescriptorSize();
  *addr -= tcb_size;
  *size += tcb_size;
#        endif
#      endif
#    elif SANITIZER_NETBSD
  struct tls_tcb *const tcb = ThreadSelfTlsTcb();
  *addr = 0;
  *size = 0;
  if (tcb != 0) {
    // Find size (p_memsz) of dlpi_tls_modid 1 (TLS block of the main program).
    // ld.elf_so hardcodes the index 1.
    dl_iterate_phdr(GetSizeFromHdr, size);

    if (*size != 0) {
      // The block has been found and tcb_dtv[1] contains the base address
      *addr = (uptr)tcb->tcb_dtv[1];
    }
  }
#    else
#      error "Unknown OS"
#    endif
}
#  endif

#  if !SANITIZER_GO
uptr GetTlsSize() {
#    if SANITIZER_FREEBSD || SANITIZER_LINUX || SANITIZER_NETBSD || \
        SANITIZER_SOLARIS
  uptr addr, size;
  GetTls(&addr, &size);
  return size;
#    else
  return 0;
#    endif
}
#  endif

void GetThreadStackAndTls(bool main, uptr *stk_begin, uptr *stk_end,
                          uptr *tls_begin, uptr *tls_end) {
#  if SANITIZER_GO
  // Stub implementation for Go.
  *stk_begin = 0;
  *stk_end = 0;
  *tls_begin = 0;
  *tls_end = 0;
#  else
  uptr tls_addr = 0;
  uptr tls_size = 0;
  GetTls(&tls_addr, &tls_size);
  *tls_begin = tls_addr;
  *tls_end = tls_addr + tls_size;

  uptr stack_top, stack_bottom;
  GetThreadStackTopAndBottom(main, &stack_top, &stack_bottom);
  *stk_begin = stack_bottom;
  *stk_end = stack_top;

  if (!main) {
    // If stack and tls intersect, make them non-intersecting.
    if (*tls_begin > *stk_begin && *tls_begin < *stk_end) {
      if (*stk_end < *tls_end)
        *tls_end = *stk_end;
      *stk_end = *tls_begin;
    }
  }
#  endif
}

#  if !SANITIZER_FREEBSD
typedef ElfW(Phdr) Elf_Phdr;
#  endif

struct DlIteratePhdrData {
  InternalMmapVectorNoCtor<LoadedModule> *modules;
  bool first;
};

static int AddModuleSegments(const char *module_name, dl_phdr_info *info,
                             InternalMmapVectorNoCtor<LoadedModule> *modules) {
  if (module_name[0] == '\0')
    return 0;
  LoadedModule cur_module;
  cur_module.set(module_name, info->dlpi_addr);
  for (int i = 0; i < (int)info->dlpi_phnum; i++) {
    const Elf_Phdr *phdr = &info->dlpi_phdr[i];
    if (phdr->p_type == PT_LOAD) {
      uptr cur_beg = info->dlpi_addr + phdr->p_vaddr;
      uptr cur_end = cur_beg + phdr->p_memsz;
      bool executable = phdr->p_flags & PF_X;
      bool writable = phdr->p_flags & PF_W;
      cur_module.addAddressRange(cur_beg, cur_end, executable, writable);
    } else if (phdr->p_type == PT_NOTE) {
#  ifdef NT_GNU_BUILD_ID
      uptr off = 0;
      while (off + sizeof(ElfW(Nhdr)) < phdr->p_memsz) {
        auto *nhdr = reinterpret_cast<const ElfW(Nhdr) *>(info->dlpi_addr +
                                                          phdr->p_vaddr + off);
        constexpr auto kGnuNamesz = 4;  // "GNU" with NUL-byte.
        static_assert(kGnuNamesz % 4 == 0, "kGnuNameSize is aligned to 4.");
        if (nhdr->n_type == NT_GNU_BUILD_ID && nhdr->n_namesz == kGnuNamesz) {
          if (off + sizeof(ElfW(Nhdr)) + nhdr->n_namesz + nhdr->n_descsz >
              phdr->p_memsz) {
            // Something is very wrong, bail out instead of reading potentially
            // arbitrary memory.
            break;
          }
          const char *name =
              reinterpret_cast<const char *>(nhdr) + sizeof(*nhdr);
          if (internal_memcmp(name, "GNU", 3) == 0) {
            const char *value = reinterpret_cast<const char *>(nhdr) +
                                sizeof(*nhdr) + kGnuNamesz;
            cur_module.setUuid(value, nhdr->n_descsz);
            break;
          }
        }
        off += sizeof(*nhdr) + RoundUpTo(nhdr->n_namesz, 4) +
               RoundUpTo(nhdr->n_descsz, 4);
      }
#  endif
    }
  }
  modules->push_back(cur_module);
  return 0;
}

static int dl_iterate_phdr_cb(dl_phdr_info *info, size_t size, void *arg) {
  DlIteratePhdrData *data = (DlIteratePhdrData *)arg;
  if (data->first) {
    InternalMmapVector<char> module_name(kMaxPathLength);
    data->first = false;
    // First module is the binary itself.
    ReadBinaryNameCached(module_name.data(), module_name.size());
    return AddModuleSegments(module_name.data(), info, data->modules);
  }

  if (info->dlpi_name)
    return AddModuleSegments(info->dlpi_name, info, data->modules);

  return 0;
}

#  if SANITIZER_ANDROID && __ANDROID_API__ < 21
extern "C" __attribute__((weak)) int dl_iterate_phdr(
    int (*)(struct dl_phdr_info *, size_t, void *), void *);
#  endif

static bool requiresProcmaps() {
#  if SANITIZER_ANDROID && __ANDROID_API__ <= 22
  // Fall back to /proc/maps if dl_iterate_phdr is unavailable or broken.
  // The runtime check allows the same library to work with
  // both K and L (and future) Android releases.
  return AndroidGetApiLevel() <= ANDROID_LOLLIPOP_MR1;
#  else
  return false;
#  endif
}

static void procmapsInit(InternalMmapVectorNoCtor<LoadedModule> *modules) {
  MemoryMappingLayout memory_mapping(/*cache_enabled*/ true);
  memory_mapping.DumpListOfModules(modules);
}

void ListOfModules::init() {
  clearOrInit();
  if (requiresProcmaps()) {
    procmapsInit(&modules_);
  } else {
    DlIteratePhdrData data = {&modules_, true};
    dl_iterate_phdr(dl_iterate_phdr_cb, &data);
  }
}

// When a custom loader is used, dl_iterate_phdr may not contain the full
// list of modules. Allow callers to fall back to using procmaps.
void ListOfModules::fallbackInit() {
  if (!requiresProcmaps()) {
    clearOrInit();
    procmapsInit(&modules_);
  } else {
    clear();
  }
}

// getrusage does not give us the current RSS, only the max RSS.
// Still, this is better than nothing if /proc/self/statm is not available
// for some reason, e.g. due to a sandbox.
static uptr GetRSSFromGetrusage() {
  struct rusage usage;
  if (getrusage(RUSAGE_SELF, &usage))  // Failed, probably due to a sandbox.
    return 0;
  return usage.ru_maxrss << 10;  // ru_maxrss is in Kb.
}

uptr GetRSS() {
  if (!common_flags()->can_use_proc_maps_statm)
    return GetRSSFromGetrusage();
  fd_t fd = OpenFile("/proc/self/statm", RdOnly);
  if (fd == kInvalidFd)
    return GetRSSFromGetrusage();
  char buf[64];
  uptr len = internal_read(fd, buf, sizeof(buf) - 1);
  internal_close(fd);
  if ((sptr)len <= 0)
    return 0;
  buf[len] = 0;
  // The format of the file is:
  // 1084 89 69 11 0 79 0
  // We need the second number which is RSS in pages.
  char *pos = buf;
  // Skip the first number.
  while (*pos >= '0' && *pos <= '9') pos++;
  // Skip whitespaces.
  while (!(*pos >= '0' && *pos <= '9') && *pos != 0) pos++;
  // Read the number.
  uptr rss = 0;
  while (*pos >= '0' && *pos <= '9') rss = rss * 10 + *pos++ - '0';
  return rss * GetPageSizeCached();
}

// sysconf(_SC_NPROCESSORS_{CONF,ONLN}) cannot be used on most platforms as
// they allocate memory.
u32 GetNumberOfCPUs() {
#  if SANITIZER_FREEBSD || SANITIZER_NETBSD
  u32 ncpu;
  int req[2];
  uptr len = sizeof(ncpu);
  req[0] = CTL_HW;
  req[1] = HW_NCPU;
  CHECK_EQ(internal_sysctl(req, 2, &ncpu, &len, NULL, 0), 0);
  return ncpu;
#  elif SANITIZER_ANDROID && !defined(CPU_COUNT) && !defined(__aarch64__)
  // Fall back to /sys/devices/system/cpu on Android when cpu_set_t doesn't
  // exist in sched.h. That is the case for toolchains generated with older
  // NDKs.
  // This code doesn't work on AArch64 because internal_getdents makes use of
  // the 64bit getdents syscall, but cpu_set_t seems to always exist on AArch64.
  uptr fd = internal_open("/sys/devices/system/cpu", O_RDONLY | O_DIRECTORY);
  if (internal_iserror(fd))
    return 0;
  InternalMmapVector<u8> buffer(4096);
  uptr bytes_read = buffer.size();
  uptr n_cpus = 0;
  u8 *d_type;
  struct linux_dirent *entry = (struct linux_dirent *)&buffer[bytes_read];
  while (true) {
    if ((u8 *)entry >= &buffer[bytes_read]) {
      bytes_read = internal_getdents(fd, (struct linux_dirent *)buffer.data(),
                                     buffer.size());
      if (internal_iserror(bytes_read) || !bytes_read)
        break;
      entry = (struct linux_dirent *)buffer.data();
    }
    d_type = (u8 *)entry + entry->d_reclen - 1;
    if (d_type >= &buffer[bytes_read] ||
        (u8 *)&entry->d_name[3] >= &buffer[bytes_read])
      break;
    if (entry->d_ino != 0 && *d_type == DT_DIR) {
      if (entry->d_name[0] == 'c' && entry->d_name[1] == 'p' &&
          entry->d_name[2] == 'u' && entry->d_name[3] >= '0' &&
          entry->d_name[3] <= '9')
        n_cpus++;
    }
    entry = (struct linux_dirent *)(((u8 *)entry) + entry->d_reclen);
  }
  internal_close(fd);
  return n_cpus;
#  elif SANITIZER_SOLARIS
  return sysconf(_SC_NPROCESSORS_ONLN);
#  else
  cpu_set_t CPUs;
  CHECK_EQ(sched_getaffinity(0, sizeof(cpu_set_t), &CPUs), 0);
  return CPU_COUNT(&CPUs);
#  endif
}

#  if SANITIZER_LINUX

#    if SANITIZER_ANDROID
static atomic_uint8_t android_log_initialized;

void AndroidLogInit() {
  openlog(GetProcessName(), 0, LOG_USER);
  atomic_store(&android_log_initialized, 1, memory_order_release);
}

static bool ShouldLogAfterPrintf() {
  return atomic_load(&android_log_initialized, memory_order_acquire);
}

extern "C" SANITIZER_WEAK_ATTRIBUTE int async_safe_write_log(int pri,
                                                             const char *tag,
                                                             const char *msg);
extern "C" SANITIZER_WEAK_ATTRIBUTE int __android_log_write(int prio,
                                                            const char *tag,
                                                            const char *msg);

// ANDROID_LOG_INFO is 4, but can't be resolved at runtime.
#      define SANITIZER_ANDROID_LOG_INFO 4

// async_safe_write_log is a new public version of __libc_write_log that is
// used behind syslog. It is preferable to syslog as it will not do any dynamic
// memory allocation or formatting.
// If the function is not available, syslog is preferred for L+ (it was broken
// pre-L) as __android_log_write triggers a racey behavior with the strncpy
// interceptor. Fallback to __android_log_write pre-L.
void WriteOneLineToSyslog(const char *s) {
  if (&async_safe_write_log) {
    async_safe_write_log(SANITIZER_ANDROID_LOG_INFO, GetProcessName(), s);
  } else if (AndroidGetApiLevel() > ANDROID_KITKAT) {
    syslog(LOG_INFO, "%s", s);
  } else {
    CHECK(&__android_log_write);
    __android_log_write(SANITIZER_ANDROID_LOG_INFO, nullptr, s);
  }
}

extern "C" SANITIZER_WEAK_ATTRIBUTE void android_set_abort_message(
    const char *);

void SetAbortMessage(const char *str) {
  if (&android_set_abort_message)
    android_set_abort_message(str);
}
#    else
void AndroidLogInit() {}

static bool ShouldLogAfterPrintf() { return true; }

void WriteOneLineToSyslog(const char *s) { syslog(LOG_INFO, "%s", s); }

void SetAbortMessage(const char *str) {}
#    endif  // SANITIZER_ANDROID

void LogMessageOnPrintf(const char *str) {
  if (common_flags()->log_to_syslog && ShouldLogAfterPrintf())
    WriteToSyslog(str);
}

#  endif  // SANITIZER_LINUX

#  if SANITIZER_GLIBC && !SANITIZER_GO
// glibc crashes when using clock_gettime from a preinit_array function as the
// vDSO function pointers haven't been initialized yet. __progname is
// initialized after the vDSO function pointers, so if it exists, is not null
// and is not empty, we can use clock_gettime.
extern "C" SANITIZER_WEAK_ATTRIBUTE char *__progname;
inline bool CanUseVDSO() { return &__progname && __progname && *__progname; }

// MonotonicNanoTime is a timing function that can leverage the vDSO by calling
// clock_gettime. real_clock_gettime only exists if clock_gettime is
// intercepted, so define it weakly and use it if available.
extern "C" SANITIZER_WEAK_ATTRIBUTE int real_clock_gettime(u32 clk_id,
                                                           void *tp);
u64 MonotonicNanoTime() {
  timespec ts;
  if (CanUseVDSO()) {
    if (&real_clock_gettime)
      real_clock_gettime(CLOCK_MONOTONIC, &ts);
    else
      clock_gettime(CLOCK_MONOTONIC, &ts);
  } else {
    internal_clock_gettime(CLOCK_MONOTONIC, &ts);
  }
  return (u64)ts.tv_sec * (1000ULL * 1000 * 1000) + ts.tv_nsec;
}
#  else
// Non-glibc & Go always use the regular function.
u64 MonotonicNanoTime() {
  timespec ts;
  clock_gettime(CLOCK_MONOTONIC, &ts);
  return (u64)ts.tv_sec * (1000ULL * 1000 * 1000) + ts.tv_nsec;
}
#  endif  // SANITIZER_GLIBC && !SANITIZER_GO

void ReExec() {
  const char *pathname = "/proc/self/exe";

#  if SANITIZER_FREEBSD
  for (const auto *aux = __elf_aux_vector; aux->a_type != AT_NULL; aux++) {
    if (aux->a_type == AT_EXECPATH) {
      pathname = static_cast<const char *>(aux->a_un.a_ptr);
      break;
    }
  }
#  elif SANITIZER_NETBSD
  static const int name[] = {
      CTL_KERN,
      KERN_PROC_ARGS,
      -1,
      KERN_PROC_PATHNAME,
  };
  char path[400];
  uptr len;

  len = sizeof(path);
  if (internal_sysctl(name, ARRAY_SIZE(name), path, &len, NULL, 0) != -1)
    pathname = path;
#  elif SANITIZER_SOLARIS
  pathname = getexecname();
  CHECK_NE(pathname, NULL);
#  elif SANITIZER_USE_GETAUXVAL
  // Calling execve with /proc/self/exe sets that as $EXEC_ORIGIN. Binaries that
  // rely on that will fail to load shared libraries. Query AT_EXECFN instead.
  pathname = reinterpret_cast<const char *>(getauxval(AT_EXECFN));
#  endif

  uptr rv = internal_execve(pathname, GetArgv(), GetEnviron());
  int rverrno;
  CHECK_EQ(internal_iserror(rv, &rverrno), true);
  Printf("execve failed, errno %d\n", rverrno);
  Die();
}

void UnmapFromTo(uptr from, uptr to) {
  if (to == from)
    return;
  CHECK(to >= from);
  uptr res = internal_munmap(reinterpret_cast<void *>(from), to - from);
  if (UNLIKELY(internal_iserror(res))) {
    Report("ERROR: %s failed to unmap 0x%zx (%zd) bytes at address %p\n",
           SanitizerToolName, to - from, to - from, (void *)from);
    CHECK("unable to unmap" && 0);
  }
}

uptr MapDynamicShadow(uptr shadow_size_bytes, uptr shadow_scale,
                      uptr min_shadow_base_alignment, UNUSED uptr &high_mem_end,
                      uptr granularity) {
  const uptr alignment =
      Max<uptr>(granularity << shadow_scale, 1ULL << min_shadow_base_alignment);
  const uptr left_padding =
      Max<uptr>(granularity, 1ULL << min_shadow_base_alignment);

  const uptr shadow_size = RoundUpTo(shadow_size_bytes, granularity);
  const uptr map_size = shadow_size + left_padding + alignment;

  const uptr map_start = (uptr)MmapNoAccess(map_size);
  CHECK_NE(map_start, ~(uptr)0);

  const uptr shadow_start = RoundUpTo(map_start + left_padding, alignment);

  UnmapFromTo(map_start, shadow_start - left_padding);
  UnmapFromTo(shadow_start + shadow_size, map_start + map_size);

  return shadow_start;
}

static uptr MmapSharedNoReserve(uptr addr, uptr size) {
  return internal_mmap(
      reinterpret_cast<void *>(addr), size, PROT_READ | PROT_WRITE,
      MAP_FIXED | MAP_SHARED | MAP_ANONYMOUS | MAP_NORESERVE, -1, 0);
}

static uptr MremapCreateAlias(uptr base_addr, uptr alias_addr,
                              uptr alias_size) {
#  if SANITIZER_LINUX
  return internal_mremap(reinterpret_cast<void *>(base_addr), 0, alias_size,
                         MREMAP_MAYMOVE | MREMAP_FIXED,
                         reinterpret_cast<void *>(alias_addr));
#  else
  CHECK(false && "mremap is not supported outside of Linux");
  return 0;
#  endif
}

static void CreateAliases(uptr start_addr, uptr alias_size, uptr num_aliases) {
  uptr total_size = alias_size * num_aliases;
  uptr mapped = MmapSharedNoReserve(start_addr, total_size);
  CHECK_EQ(mapped, start_addr);

  for (uptr i = 1; i < num_aliases; ++i) {
    uptr alias_addr = start_addr + i * alias_size;
    CHECK_EQ(MremapCreateAlias(start_addr, alias_addr, alias_size), alias_addr);
  }
}

uptr MapDynamicShadowAndAliases(uptr shadow_size, uptr alias_size,
                                uptr num_aliases, uptr ring_buffer_size) {
  CHECK_EQ(alias_size & (alias_size - 1), 0);
  CHECK_EQ(num_aliases & (num_aliases - 1), 0);
  CHECK_EQ(ring_buffer_size & (ring_buffer_size - 1), 0);

  const uptr granularity = GetMmapGranularity();
  shadow_size = RoundUpTo(shadow_size, granularity);
  CHECK_EQ(shadow_size & (shadow_size - 1), 0);

  const uptr alias_region_size = alias_size * num_aliases;
  const uptr alignment =
      2 * Max(Max(shadow_size, alias_region_size), ring_buffer_size);
  const uptr left_padding = ring_buffer_size;

  const uptr right_size = alignment;
  const uptr map_size = left_padding + 2 * alignment;

  const uptr map_start = reinterpret_cast<uptr>(MmapNoAccess(map_size));
  CHECK_NE(map_start, static_cast<uptr>(-1));
  const uptr right_start = RoundUpTo(map_start + left_padding, alignment);

  UnmapFromTo(map_start, right_start - left_padding);
  UnmapFromTo(right_start + right_size, map_start + map_size);

  CreateAliases(right_start + right_size / 2, alias_size, num_aliases);

  return right_start;
}

void InitializePlatformCommonFlags(CommonFlags *cf) {
#  if SANITIZER_ANDROID
  if (&__libc_get_static_tls_bounds == nullptr)
    cf->detect_leaks = false;
#  endif
}

}  // namespace __sanitizer

#endif<|MERGE_RESOLUTION|>--- conflicted
+++ resolved
@@ -200,6 +200,21 @@
 }
 #  endif
 
+__attribute__((unused)) static bool GetLibcVersion(int *major, int *minor,
+                                                   int *patch) {
+#  if SANITIZER_GLIBC
+  const char *p = gnu_get_libc_version();
+  *major = internal_simple_strtoll(p, &p, 10);
+  // Caller does not expect anything else.
+  CHECK_EQ(*major, 2);
+  *minor = (*p == '.') ? internal_simple_strtoll(p + 1, &p, 10) : 0;
+  *patch = (*p == '.') ? internal_simple_strtoll(p + 1, &p, 10) : 0;
+  return true;
+#  else
+  return false;
+#  endif
+}
+
 // True if we can use dlpi_tls_data. glibc before 2.25 may leave NULL (BZ
 // #19826) so dlpi_tls_data cannot be used.
 //
@@ -209,22 +224,11 @@
 __attribute__((unused)) static int g_use_dlpi_tls_data;
 
 #  if SANITIZER_GLIBC && !SANITIZER_GO
-
-static void GetGLibcVersion(int *major, int *minor, int *patch) {
-  const char *p = gnu_get_libc_version();
-  *major = internal_simple_strtoll(p, &p, 10);
-  // Caller does not expect anything else.
-  CHECK_EQ(*major, 2);
-  *minor = (*p == '.') ? internal_simple_strtoll(p + 1, &p, 10) : 0;
-  *patch = (*p == '.') ? internal_simple_strtoll(p + 1, &p, 10) : 0;
-}
-
 __attribute__((unused)) static size_t g_tls_size;
-
 void InitTlsSize() {
   int major, minor, patch;
-  GetGLibcVersion(&major, &minor, &patch);
-  g_use_dlpi_tls_data = major == 2 && minor >= 25;
+  g_use_dlpi_tls_data =
+      GetLibcVersion(&major, &minor, &patch) && major == 2 && minor >= 25;
 
 #    if defined(__aarch64__) || defined(__x86_64__) || \
         defined(__powerpc64__) || defined(__loongarch__)
@@ -246,55 +250,37 @@
 
 // FIXME: Implementation is very GLIBC specific, but it's used by FREEBSD.
 static uptr ThreadDescriptorSizeFallback() {
-#    if defined(__x86_64__) || defined(__i386__) || defined(__arm__) || \
-        SANITIZER_RISCV64
-#      if SANITIZER_GLIBC
+#    if defined(__x86_64__) || defined(__i386__) || defined(__arm__)
   int major;
   int minor;
   int patch;
-  GetGLibcVersion(&major, &minor, &patch);
-#      else   // SANITIZER_GLIBC
+  if (GetLibcVersion(&major, &minor, &patch) && major == 2) {
+    /* sizeof(struct pthread) values from various glibc versions.  */
+    if (SANITIZER_X32)
+      return 1728;  // Assume only one particular version for x32.
+    // For ARM sizeof(struct pthread) changed in Glibc 2.23.
+    if (SANITIZER_ARM)
+      return minor <= 22 ? 1120 : 1216;
+    if (minor <= 3)
+      return FIRST_32_SECOND_64(1104, 1696);
+    if (minor == 4)
+      return FIRST_32_SECOND_64(1120, 1728);
+    if (minor == 5)
+      return FIRST_32_SECOND_64(1136, 1728);
+    if (minor <= 9)
+      return FIRST_32_SECOND_64(1136, 1712);
+    if (minor == 10)
+      return FIRST_32_SECOND_64(1168, 1776);
+    if (minor == 11 || (minor == 12 && patch == 1))
+      return FIRST_32_SECOND_64(1168, 2288);
+    if (minor <= 14)
+      return FIRST_32_SECOND_64(1168, 2304);
+    if (minor < 32)  // Unknown version
+      return FIRST_32_SECOND_64(1216, 2304);
+    // minor == 32
+    return FIRST_32_SECOND_64(1344, 2496);
+  }
   return 0;
-<<<<<<< HEAD
-#      endif  // SANITIZER_GLIBC
-#    endif
-
-#    if defined(__x86_64__) || defined(__i386__) || defined(__arm__)
-  /* sizeof(struct pthread) values from various glibc versions.  */
-  if (SANITIZER_X32)
-    return 1728;  // Assume only one particular version for x32.
-  // For ARM sizeof(struct pthread) changed in Glibc 2.23.
-  if (SANITIZER_ARM)
-    return minor <= 22 ? 1120 : 1216;
-  if (minor <= 3)
-    return FIRST_32_SECOND_64(1104, 1696);
-  if (minor == 4)
-    return FIRST_32_SECOND_64(1120, 1728);
-  if (minor == 5)
-    return FIRST_32_SECOND_64(1136, 1728);
-  if (minor <= 9)
-    return FIRST_32_SECOND_64(1136, 1712);
-  if (minor == 10)
-    return FIRST_32_SECOND_64(1168, 1776);
-  if (minor == 11 || (minor == 12 && patch == 1))
-    return FIRST_32_SECOND_64(1168, 2288);
-  if (minor <= 14)
-    return FIRST_32_SECOND_64(1168, 2304);
-  if (minor < 32)  // Unknown version
-    return FIRST_32_SECOND_64(1216, 2304);
-  // minor == 32
-  return FIRST_32_SECOND_64(1344, 2496);
-#    endif
-
-#    if SANITIZER_RISCV64
-  // TODO: consider adding an optional runtime check for an unknown (untested)
-  // glibc version
-  if (minor <= 28)  // WARNING: the highest tested version is 2.29
-    return 1772;    // no guarantees for this one
-  if (minor <= 31)
-    return 1772;  // tested against glibc 2.29, 2.31
-  return 1936;    // tested against glibc 2.32
-=======
 #    endif
 
 #    if SANITIZER_RISCV64
@@ -311,7 +297,6 @@
     return 1936;    // tested against glibc 2.32
   }
   return 0;
->>>>>>> 2c69a09b
 #    endif
 
 #    if defined(__s390__) || defined(__sparc__)
