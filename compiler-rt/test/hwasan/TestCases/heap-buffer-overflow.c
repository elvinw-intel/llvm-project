// RUN: %clang_hwasan  %s -o %t
// RUN: not %run %t 40 2>&1 | FileCheck %s --check-prefix=CHECK40
// RUN: not %run %t 80 2>&1 | FileCheck %s --check-prefix=CHECK80
// RUN: not %run %t -30 2>&1 | FileCheck %s --check-prefix=CHECKm30
// RUN: not %run %t -30 1000000 2>&1 | FileCheck %s --check-prefix=CHECKMm30
// RUN: not %run %t 1000000 1000000 2>&1 | FileCheck %s --check-prefix=CHECKM

// Test OOB within the granule.
// RUN: not %run %t 31 2>&1 | FileCheck %s --check-prefix=CHECK31
// RUN: not %run %t 30 20 2>&1 | FileCheck %s --check-prefix=CHECK20

#include <stdlib.h>
#include <stdio.h>
#include <sanitizer/hwasan_interface.h>

static volatile char sink;

int main(int argc, char **argv) {
  __hwasan_enable_allocator_tagging();
  int offset = argc < 2 ? 40 : atoi(argv[1]);
  int size = argc < 3 ? 30 : atoi(argv[2]);
  char * volatile x = (char*)malloc(size);
  fprintf(stderr, "base: %p access: %p\n", x, &x[offset]);
  sink = x[offset];

#if defined(__x86_64__)
  // Aliasing mode doesn't support the secondary allocator, so we fake a HWASan
  // report instead of disabling the entire test.
  if (size == 1000000) {
    fprintf(stderr, "is a large allocated heap chunk; size: 1003520 offset: %d\n",
            offset);
    fprintf(stderr, "Cause: heap-buffer-%s\n",
            offset == -30 ? "underflow" : "overflow");
    fprintf(stderr, "is located %s a 1000000-byte region\n",
            offset == -30 ? "30 bytes before" : "0 bytes after");
    return -1;
  }
#endif

<<<<<<< HEAD
// CHECK40: allocated heap chunk; size: 32 offset: 8
// CHECK40: Cause: heap-buffer-overflow
// CHECK40: is located 10 bytes after a 30-byte region
//
// CHECK80: allocated heap chunk; size: 32 offset: 16
// CHECK80: Cause: heap-buffer-overflow
// CHECK80: is located 50 bytes after a 30-byte region
//
// CHECKm30: Cause: heap-buffer-underflow
// CHECKm30: is located 30 bytes before a 30-byte region
//
// CHECKMm30: is a large allocated heap chunk; size: 1003520 offset: -30
// CHECKMm30: Cause: heap-buffer-underflow
// CHECKMm30: is located 30 bytes before a 1000000-byte region
//
// CHECKM: is a large allocated heap chunk; size: 1003520 offset: 1000000
// CHECKM: Cause: heap-buffer-overflow
// CHECKM: is located 0 bytes after a 1000000-byte region
//
// CHECK31: tags: [[TAG:..]]/0e([[TAG]]) (ptr/mem)
// CHECK31-NOT: Invalid access starting at offset
// CHECK31: Cause: heap-buffer-overflow
// CHECK31: is located 1 bytes after a 30-byte region
// CHECK31: Memory tags around the buggy address
// CHECK31: [0e]
// CHECK31: Tags for short granules around the buggy address
// CHECK31: {{\[}}[[TAG]]]
//
// CHECK20-NOT: Invalid access starting at offset
// CHECK20: Cause: heap-buffer-overflow
// CHECK20: is located 10 bytes after a 20-byte region [0x{{.*}}0,0x{{.*}}4)
=======
  // CHECK40: allocated heap chunk; size: 32 offset: 8
  // CHECK40: Cause: heap-buffer-overflow
  // CHECK40: is located 10 bytes after a 30-byte region
  //
  // CHECK80: allocated heap chunk; size: 32 offset: 16
  // CHECK80: Cause: heap-buffer-overflow
  // CHECK80: is located 50 bytes after a 30-byte region
  //
  // CHECKm30: Cause: heap-buffer-overflow
  // CHECKm30: is located 30 bytes before a 30-byte region
  //
  // CHECKMm30: is a large allocated heap chunk; size: 1003520 offset: -30
  // CHECKMm30: Cause: heap-buffer-overflow
  // CHECKMm30: is located 30 bytes before a 1000000-byte region
  //
  // CHECKM: is a large allocated heap chunk; size: 1003520 offset: 1000000
  // CHECKM: Cause: heap-buffer-overflow
  // CHECKM: is located 0 bytes after a 1000000-byte region
  //
  // CHECK31: tags: [[TAG:..]]/0e([[TAG]]) (ptr/mem)
  // CHECK31-NOT: Invalid access starting at offset
  // CHECK31: Cause: heap-buffer-overflow
  // CHECK31: is located 1 bytes after a 30-byte region
  // CHECK31: Memory tags around the buggy address
  // CHECK31: [0e]
  // CHECK31: Tags for short granules around the buggy address
  // CHECK31: {{\[}}[[TAG]]]
  //
  // CHECK20-NOT: Invalid access starting at offset
  // CHECK20: Cause: heap-buffer-overflow
  // CHECK20: is located 10 bytes after a 20-byte region [0x{{.*}}0,0x{{.*}}4)
>>>>>>> da4bd5be
  free(x);
}<|MERGE_RESOLUTION|>--- conflicted
+++ resolved
@@ -37,39 +37,6 @@
   }
 #endif
 
-<<<<<<< HEAD
-// CHECK40: allocated heap chunk; size: 32 offset: 8
-// CHECK40: Cause: heap-buffer-overflow
-// CHECK40: is located 10 bytes after a 30-byte region
-//
-// CHECK80: allocated heap chunk; size: 32 offset: 16
-// CHECK80: Cause: heap-buffer-overflow
-// CHECK80: is located 50 bytes after a 30-byte region
-//
-// CHECKm30: Cause: heap-buffer-underflow
-// CHECKm30: is located 30 bytes before a 30-byte region
-//
-// CHECKMm30: is a large allocated heap chunk; size: 1003520 offset: -30
-// CHECKMm30: Cause: heap-buffer-underflow
-// CHECKMm30: is located 30 bytes before a 1000000-byte region
-//
-// CHECKM: is a large allocated heap chunk; size: 1003520 offset: 1000000
-// CHECKM: Cause: heap-buffer-overflow
-// CHECKM: is located 0 bytes after a 1000000-byte region
-//
-// CHECK31: tags: [[TAG:..]]/0e([[TAG]]) (ptr/mem)
-// CHECK31-NOT: Invalid access starting at offset
-// CHECK31: Cause: heap-buffer-overflow
-// CHECK31: is located 1 bytes after a 30-byte region
-// CHECK31: Memory tags around the buggy address
-// CHECK31: [0e]
-// CHECK31: Tags for short granules around the buggy address
-// CHECK31: {{\[}}[[TAG]]]
-//
-// CHECK20-NOT: Invalid access starting at offset
-// CHECK20: Cause: heap-buffer-overflow
-// CHECK20: is located 10 bytes after a 20-byte region [0x{{.*}}0,0x{{.*}}4)
-=======
   // CHECK40: allocated heap chunk; size: 32 offset: 8
   // CHECK40: Cause: heap-buffer-overflow
   // CHECK40: is located 10 bytes after a 30-byte region
@@ -78,11 +45,11 @@
   // CHECK80: Cause: heap-buffer-overflow
   // CHECK80: is located 50 bytes after a 30-byte region
   //
-  // CHECKm30: Cause: heap-buffer-overflow
+  // CHECKm30: Cause: heap-buffer-underflow
   // CHECKm30: is located 30 bytes before a 30-byte region
   //
   // CHECKMm30: is a large allocated heap chunk; size: 1003520 offset: -30
-  // CHECKMm30: Cause: heap-buffer-overflow
+  // CHECKMm30: Cause: heap-buffer-underflow
   // CHECKMm30: is located 30 bytes before a 1000000-byte region
   //
   // CHECKM: is a large allocated heap chunk; size: 1003520 offset: 1000000
@@ -101,6 +68,5 @@
   // CHECK20-NOT: Invalid access starting at offset
   // CHECK20: Cause: heap-buffer-overflow
   // CHECK20: is located 10 bytes after a 20-byte region [0x{{.*}}0,0x{{.*}}4)
->>>>>>> da4bd5be
   free(x);
 }