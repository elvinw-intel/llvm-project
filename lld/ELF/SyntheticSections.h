--- conflicted
+++ resolved
@@ -143,13 +143,8 @@
 class GnuStackSection : public SyntheticSection {
 public:
   GnuStackSection(Ctx &ctx)
-<<<<<<< HEAD
-      : SyntheticSection(ctx, 0, llvm::ELF::SHT_PROGBITS, 1,
-                         ".note.GNU-stack") {}
-=======
       : SyntheticSection(ctx, ".note.GNU-stack", llvm::ELF::SHT_PROGBITS, 0,
                          1) {}
->>>>>>> ce7c17d5
   void writeTo(uint8_t *buf) override {}
   size_t getSize() const override { return 0; }
 };
@@ -560,17 +555,7 @@
   void mergeRels();
   void partitionRels();
   void finalizeContents() override;
-<<<<<<< HEAD
-  static bool classof(const SectionBase *d) {
-    return SyntheticSection::classof(d) &&
-           (d->type == llvm::ELF::SHT_RELA || d->type == llvm::ELF::SHT_REL ||
-            d->type == llvm::ELF::SHT_RELR ||
-            (d->type == llvm::ELF::SHT_AARCH64_AUTH_RELR &&
-             elf::ctx.arg.emachine == llvm::ELF::EM_AARCH64));
-  }
-=======
-
->>>>>>> ce7c17d5
+
   int32_t dynamicTag, sizeDynamicTag;
   SmallVector<DynamicReloc, 0> relocs;
 
@@ -1116,11 +1101,7 @@
 protected:
   MergeSyntheticSection(Ctx &ctx, StringRef name, uint32_t type, uint64_t flags,
                         uint32_t addralign)
-<<<<<<< HEAD
-      : SyntheticSection(ctx, flags, type, addralign, name) {}
-=======
       : SyntheticSection(ctx, name, type, flags, addralign) {}
->>>>>>> ce7c17d5
 };
 
 class MergeTailSection final : public MergeSyntheticSection {
@@ -1432,13 +1413,8 @@
 class MemtagAndroidNote final : public SyntheticSection {
 public:
   MemtagAndroidNote(Ctx &ctx)
-<<<<<<< HEAD
-      : SyntheticSection(ctx, llvm::ELF::SHF_ALLOC, llvm::ELF::SHT_NOTE,
-                         /*alignment=*/4, ".note.android.memtag") {}
-=======
       : SyntheticSection(ctx, ".note.android.memtag", llvm::ELF::SHT_NOTE,
                          llvm::ELF::SHF_ALLOC, /*addralign=*/4) {}
->>>>>>> ce7c17d5
   void writeTo(uint8_t *buf) override;
   size_t getSize() const override;
 };
@@ -1446,13 +1422,8 @@
 class PackageMetadataNote final : public SyntheticSection {
 public:
   PackageMetadataNote(Ctx &ctx)
-<<<<<<< HEAD
-      : SyntheticSection(ctx, llvm::ELF::SHF_ALLOC, llvm::ELF::SHT_NOTE,
-                         /*alignment=*/4, ".note.package") {}
-=======
       : SyntheticSection(ctx, ".note.package", llvm::ELF::SHT_NOTE,
                          llvm::ELF::SHF_ALLOC, /*addralign=*/4) {}
->>>>>>> ce7c17d5
   void writeTo(uint8_t *buf) override;
   size_t getSize() const override;
 };
@@ -1460,11 +1431,7 @@
 class MemtagGlobalDescriptors final : public SyntheticSection {
 public:
   MemtagGlobalDescriptors(Ctx &ctx)
-<<<<<<< HEAD
-      : SyntheticSection(ctx, llvm::ELF::SHF_ALLOC,
-=======
       : SyntheticSection(ctx, ".memtag.globals.dynamic",
->>>>>>> ce7c17d5
                          llvm::ELF::SHT_AARCH64_MEMTAG_GLOBALS_DYNAMIC,
                          llvm::ELF::SHF_ALLOC, /*addralign=*/4) {}
   void writeTo(uint8_t *buf) override;
@@ -1502,8 +1469,6 @@
                            InputSectionBase &section);
 
 void addVerneed(Ctx &, Symbol &ss);
-<<<<<<< HEAD
-=======
 
 // This describes a program header entry.
 // Each contains type, access flags and range of output sections that will be
@@ -1529,7 +1494,6 @@
 
   uint64_t lmaOffset = 0;
 };
->>>>>>> ce7c17d5
 
 // Linker generated per-partition sections.
 struct Partition {
