--- conflicted
+++ resolved
@@ -67,12 +67,6 @@
 
 OutputSection::OutputSection(Ctx &ctx, StringRef name, uint32_t type,
                              uint64_t flags)
-<<<<<<< HEAD
-    : SectionBase(Output, ctx.internalFile, name, flags, /*entsize=*/0,
-                  /*addralign=*/1, type,
-                  /*info=*/0, /*link=*/0),
-      ctx(ctx) {}
-=======
     : SectionBase(Output, ctx.internalFile, name, type, flags, /*link=*/0,
                   /*info=*/0, /*addralign=*/1, /*entsize=*/0),
       ctx(ctx) {}
@@ -80,7 +74,6 @@
 uint64_t OutputSection::getLMA() const {
   return ptLoad ? addr + ptLoad->lmaOffset : addr;
 }
->>>>>>> ce7c17d5
 
 // We allow sections of types listed below to merged into a
 // single progbits section. This is typically done by linker
@@ -930,22 +923,12 @@
               ? 0
               : ctx.target->getImplicitAddend(relocTarget, rel.type);
       if (addend != writtenAddend)
-<<<<<<< HEAD
-        internalLinkerError(
-            getErrorLoc(ctx, relocTarget),
-            "wrote incorrect addend value 0x" + utohexstr(writtenAddend) +
-                " instead of 0x" + utohexstr(addend) +
-                " for dynamic relocation " + toString(rel.type) +
-                " at offset 0x" + utohexstr(rel.getOffset()) +
-                (rel.sym ? " against symbol " + toString(*rel.sym) : ""));
-=======
         InternalErr(ctx, relocTarget)
             << "wrote incorrect addend value 0x" << utohexstr(writtenAddend)
             << " instead of 0x" << utohexstr(addend)
             << " for dynamic relocation " << rel.type << " at offset 0x"
             << utohexstr(rel.getOffset())
             << (rel.sym ? " against symbol " + rel.sym->getName() : "");
->>>>>>> ce7c17d5
     }
   });
 }
