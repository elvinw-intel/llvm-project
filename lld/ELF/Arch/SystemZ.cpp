//===- SystemZ.cpp --------------------------------------------------------===//
//
// Part of the LLVM Project, under the Apache License v2.0 with LLVM Exceptions.
// See https://llvm.org/LICENSE.txt for license information.
// SPDX-License-Identifier: Apache-2.0 WITH LLVM-exception
//
//===----------------------------------------------------------------------===//

#include "OutputSections.h"
#include "Symbols.h"
#include "SyntheticSections.h"
#include "Target.h"
#include "lld/Common/ErrorHandler.h"
#include "llvm/BinaryFormat/ELF.h"
#include "llvm/Support/Endian.h"

using namespace llvm;
using namespace llvm::support::endian;
using namespace llvm::ELF;
using namespace lld;
using namespace lld::elf;

namespace {
class SystemZ : public TargetInfo {
public:
  SystemZ(Ctx &);
  int getTlsGdRelaxSkip(RelType type) const override;
  RelExpr getRelExpr(RelType type, const Symbol &s,
                     const uint8_t *loc) const override;
  RelType getDynRel(RelType type) const override;
  void writeGotHeader(uint8_t *buf) const override;
  void writeGotPlt(uint8_t *buf, const Symbol &s) const override;
  void writeIgotPlt(uint8_t *buf, const Symbol &s) const override;
  void writePltHeader(uint8_t *buf) const override;
  void addPltHeaderSymbols(InputSection &isd) const override;
  void writePlt(uint8_t *buf, const Symbol &sym,
                uint64_t pltEntryAddr) const override;
  RelExpr adjustTlsExpr(RelType type, RelExpr expr) const override;
  RelExpr adjustGotPcExpr(RelType type, int64_t addend,
                          const uint8_t *loc) const override;
  bool relaxOnce(int pass) const override;
  void relocate(uint8_t *loc, const Relocation &rel,
                uint64_t val) const override;
  int64_t getImplicitAddend(const uint8_t *buf, RelType type) const override;

private:
  void relaxGot(uint8_t *loc, const Relocation &rel, uint64_t val) const;
  void relaxTlsGdToIe(uint8_t *loc, const Relocation &rel, uint64_t val) const;
  void relaxTlsGdToLe(uint8_t *loc, const Relocation &rel, uint64_t val) const;
  void relaxTlsLdToLe(uint8_t *loc, const Relocation &rel, uint64_t val) const;
};
} // namespace

SystemZ::SystemZ(Ctx &ctx) : TargetInfo(ctx) {
  copyRel = R_390_COPY;
  gotRel = R_390_GLOB_DAT;
  pltRel = R_390_JMP_SLOT;
  relativeRel = R_390_RELATIVE;
  iRelativeRel = R_390_IRELATIVE;
  symbolicRel = R_390_64;
  tlsGotRel = R_390_TLS_TPOFF;
  tlsModuleIndexRel = R_390_TLS_DTPMOD;
  tlsOffsetRel = R_390_TLS_DTPOFF;
  gotHeaderEntriesNum = 3;
  gotPltHeaderEntriesNum = 0;
  gotEntrySize = 8;
  pltHeaderSize = 32;
  pltEntrySize = 32;
  ipltEntrySize = 32;

  // This "trap instruction" is used to fill gaps between sections.
  // On SystemZ, the behavior of the GNU ld is to fill those gaps
  // with nop instructions instead - and unfortunately the default
  // glibc crt object files (used to) rely on that behavior since
  // they use an alignment on the .init section fragments that causes
  // gaps which must be filled with nops as they are being executed.
  // Therefore, we provide a nop instruction as "trapInstr" here.
  trapInstr = {0x07, 0x07, 0x07, 0x07};

  defaultImageBase = 0x1000000;
}

RelExpr SystemZ::getRelExpr(RelType type, const Symbol &s,
                            const uint8_t *loc) const {
  switch (type) {
  case R_390_NONE:
    return R_NONE;
  // Relocations targeting the symbol value.
  case R_390_8:
  case R_390_12:
  case R_390_16:
  case R_390_20:
  case R_390_32:
  case R_390_64:
    return R_ABS;
  case R_390_PC16:
  case R_390_PC32:
  case R_390_PC64:
  case R_390_PC12DBL:
  case R_390_PC16DBL:
  case R_390_PC24DBL:
  case R_390_PC32DBL:
    return R_PC;
  case R_390_GOTOFF16:
  case R_390_GOTOFF: // a.k.a. R_390_GOTOFF32
  case R_390_GOTOFF64:
    return R_GOTREL;
  // Relocations targeting the PLT associated with the symbol.
  case R_390_PLT32:
  case R_390_PLT64:
  case R_390_PLT12DBL:
  case R_390_PLT16DBL:
  case R_390_PLT24DBL:
  case R_390_PLT32DBL:
    return R_PLT_PC;
  case R_390_PLTOFF16:
  case R_390_PLTOFF32:
  case R_390_PLTOFF64:
    return R_PLT_GOTREL;
  // Relocations targeting the GOT entry associated with the symbol.
  case R_390_GOTENT:
    return R_GOT_PC;
  case R_390_GOT12:
  case R_390_GOT16:
  case R_390_GOT20:
  case R_390_GOT32:
  case R_390_GOT64:
    return R_GOT_OFF;
  // Relocations targeting the GOTPLT entry associated with the symbol.
  case R_390_GOTPLTENT:
    return R_GOTPLT_PC;
  case R_390_GOTPLT12:
  case R_390_GOTPLT16:
  case R_390_GOTPLT20:
  case R_390_GOTPLT32:
  case R_390_GOTPLT64:
    return R_GOTPLT_GOTREL;
  // Relocations targeting _GLOBAL_OFFSET_TABLE_.
  case R_390_GOTPC:
  case R_390_GOTPCDBL:
    return R_GOTONLY_PC;
  // TLS-related relocations.
  case R_390_TLS_LOAD:
    return R_NONE;
  case R_390_TLS_GDCALL:
    return R_TLSGD_PC;
  case R_390_TLS_LDCALL:
    return R_TLSLD_PC;
  case R_390_TLS_GD32:
  case R_390_TLS_GD64:
    return R_TLSGD_GOT;
  case R_390_TLS_LDM32:
  case R_390_TLS_LDM64:
    return R_TLSLD_GOT;
  case R_390_TLS_LDO32:
  case R_390_TLS_LDO64:
    return R_DTPREL;
  case R_390_TLS_LE32:
  case R_390_TLS_LE64:
    return R_TPREL;
  case R_390_TLS_IE32:
  case R_390_TLS_IE64:
    return R_GOT;
  case R_390_TLS_GOTIE12:
  case R_390_TLS_GOTIE20:
  case R_390_TLS_GOTIE32:
  case R_390_TLS_GOTIE64:
    return R_GOT_OFF;
  case R_390_TLS_IEENT:
    return R_GOT_PC;

  default:
<<<<<<< HEAD
    error(getErrorLoc(ctx, loc) + "unknown relocation (" + Twine(type) +
          ") against symbol " + toString(s));
=======
    Err(ctx) << getErrorLoc(ctx, loc) << "unknown relocation (" << type.v
             << ") against symbol " << &s;
>>>>>>> ce7c17d5
    return R_NONE;
  }
}

void SystemZ::writeGotHeader(uint8_t *buf) const {
  // _GLOBAL_OFFSET_TABLE_[0] holds the value of _DYNAMIC.
  // _GLOBAL_OFFSET_TABLE_[1] and [2] are reserved.
  write64be(buf, ctx.mainPart->dynamic->getVA());
}

void SystemZ::writeGotPlt(uint8_t *buf, const Symbol &s) const {
  write64be(buf, s.getPltVA(ctx) + 14);
}

void SystemZ::writeIgotPlt(uint8_t *buf, const Symbol &s) const {
  if (ctx.arg.writeAddends)
    write64be(buf, s.getVA(ctx));
}

void SystemZ::writePltHeader(uint8_t *buf) const {
  const uint8_t pltData[] = {
      0xe3, 0x10, 0xf0, 0x38, 0x00, 0x24, // stg     %r1,56(%r15)
      0xc0, 0x10, 0x00, 0x00, 0x00, 0x00, // larl    %r1,_GLOBAL_OFFSET_TABLE_
      0xd2, 0x07, 0xf0, 0x30, 0x10, 0x08, // mvc     48(8,%r15),8(%r1)
      0xe3, 0x10, 0x10, 0x10, 0x00, 0x04, // lg      %r1,16(%r1)
      0x07, 0xf1,                         // br      %r1
      0x07, 0x00,                         // nopr
      0x07, 0x00,                         // nopr
      0x07, 0x00,                         // nopr
  };
  memcpy(buf, pltData, sizeof(pltData));
  uint64_t got = ctx.in.got->getVA();
  uint64_t plt = ctx.in.plt->getVA();
  write32be(buf + 8, (got - plt - 6) >> 1);
}

void SystemZ::addPltHeaderSymbols(InputSection &isec) const {
  // The PLT header needs a reference to _GLOBAL_OFFSET_TABLE_, so we
  // must ensure the .got section is created even if otherwise unused.
  ctx.in.got->hasGotOffRel.store(true, std::memory_order_relaxed);
}

void SystemZ::writePlt(uint8_t *buf, const Symbol &sym,
                       uint64_t pltEntryAddr) const {
  const uint8_t inst[] = {
      0xc0, 0x10, 0x00, 0x00, 0x00, 0x00, // larl    %r1,<.got.plt slot>
      0xe3, 0x10, 0x10, 0x00, 0x00, 0x04, // lg      %r1,0(%r1)
      0x07, 0xf1,                         // br      %r1
      0x0d, 0x10,                         // basr    %r1,%r0
      0xe3, 0x10, 0x10, 0x0c, 0x00, 0x14, // lgf     %r1,12(%r1)
      0xc0, 0xf4, 0x00, 0x00, 0x00, 0x00, // jg      <plt header>
      0x00, 0x00, 0x00, 0x00,             // <relocation offset>
  };
  memcpy(buf, inst, sizeof(inst));

  write32be(buf + 2, (sym.getGotPltVA(ctx) - pltEntryAddr) >> 1);
  write32be(buf + 24, (ctx.in.plt->getVA() - pltEntryAddr - 22) >> 1);
  write32be(buf + 28, ctx.in.relaPlt->entsize * sym.getPltIdx(ctx));
}

int64_t SystemZ::getImplicitAddend(const uint8_t *buf, RelType type) const {
  switch (type) {
  case R_390_8:
    return SignExtend64<8>(*buf);
  case R_390_16:
  case R_390_PC16:
    return SignExtend64<16>(read16be(buf));
  case R_390_PC16DBL:
    return SignExtend64<16>(read16be(buf)) << 1;
  case R_390_32:
  case R_390_PC32:
    return SignExtend64<32>(read32be(buf));
  case R_390_PC32DBL:
    return SignExtend64<32>(read32be(buf)) << 1;
  case R_390_64:
  case R_390_PC64:
  case R_390_TLS_DTPMOD:
  case R_390_TLS_DTPOFF:
  case R_390_TLS_TPOFF:
  case R_390_GLOB_DAT:
  case R_390_RELATIVE:
  case R_390_IRELATIVE:
    return read64be(buf);
  case R_390_COPY:
  case R_390_JMP_SLOT:
  case R_390_NONE:
    // These relocations are defined as not having an implicit addend.
    return 0;
  default:
<<<<<<< HEAD
    internalLinkerError(getErrorLoc(ctx, buf),
                        "cannot read addend for relocation " + toString(type));
=======
    InternalErr(ctx, buf) << "cannot read addend for relocation " << type;
>>>>>>> ce7c17d5
    return 0;
  }
}

RelType SystemZ::getDynRel(RelType type) const {
  if (type == R_390_64 || type == R_390_PC64)
    return type;
  return R_390_NONE;
}

RelExpr SystemZ::adjustTlsExpr(RelType type, RelExpr expr) const {
  if (expr == R_RELAX_TLS_GD_TO_IE)
    return R_RELAX_TLS_GD_TO_IE_GOT_OFF;
  return expr;
}

int SystemZ::getTlsGdRelaxSkip(RelType type) const {
  // A __tls_get_offset call instruction is marked with 2 relocations:
  //
  //   R_390_TLS_GDCALL / R_390_TLS_LDCALL: marker relocation
  //   R_390_PLT32DBL: __tls_get_offset
  //
  // After the relaxation we no longer call __tls_get_offset and should skip
  // both relocations to not create a false dependence on __tls_get_offset
  // being defined.
  //
  // Note that this mechanism only works correctly if the R_390_TLS_[GL]DCALL
  // is seen immediately *before* the R_390_PLT32DBL.  Unfortunately, current
  // compilers on the platform will typically generate the inverse sequence.
  // To fix this, we sort relocations by offset in RelocationScanner::scan;
  // this ensures the correct sequence as the R_390_TLS_[GL]DCALL applies to
  // the first byte of the brasl instruction, while the R_390_PLT32DBL applies
  // to its third byte (the relative displacement).

  if (type == R_390_TLS_GDCALL || type == R_390_TLS_LDCALL)
    return 2;
  return 1;
}

void SystemZ::relaxTlsGdToIe(uint8_t *loc, const Relocation &rel,
                             uint64_t val) const {
  // The general-dynamic code sequence for a global `x`:
  //
  // Instruction                      Relocation       Symbol
  // ear %rX,%a0
  // sllg %rX,%rX,32
  // ear %rX,%a1
  // larl %r12,_GLOBAL_OFFSET_TABLE_  R_390_GOTPCDBL   _GLOBAL_OFFSET_TABLE_
  // lgrl %r2,.LC0                    R_390_PC32DBL    .LC0
  // brasl %r14,__tls_get_offset@plt  R_390_TLS_GDCALL x
  //            :tls_gdcall:x         R_390_PLT32DBL   __tls_get_offset
  // la %r2,0(%r2,%rX)
  //
  // .LC0:
  // .quad   x@TLSGD                  R_390_TLS_GD64   x
  //
  // Relaxing to initial-exec entails:
  // 1) Replacing the call by a load from the GOT.
  // 2) Replacing the relocation on the constant LC0 by R_390_TLS_GOTIE64.

  switch (rel.type) {
  case R_390_TLS_GDCALL:
    // brasl %r14,__tls_get_offset@plt -> lg %r2,0(%r2,%r12)
    write16be(loc, 0xe322);
    write32be(loc + 2, 0xc0000004);
    break;
  case R_390_TLS_GD64:
    relocateNoSym(loc, R_390_TLS_GOTIE64, val);
    break;
  default:
    llvm_unreachable("unsupported relocation for TLS GD to IE relaxation");
  }
}

void SystemZ::relaxTlsGdToLe(uint8_t *loc, const Relocation &rel,
                             uint64_t val) const {
  // The general-dynamic code sequence for a global `x`:
  //
  // Instruction                      Relocation       Symbol
  // ear %rX,%a0
  // sllg %rX,%rX,32
  // ear %rX,%a1
  // larl %r12,_GLOBAL_OFFSET_TABLE_  R_390_GOTPCDBL   _GLOBAL_OFFSET_TABLE_
  // lgrl %r2,.LC0                    R_390_PC32DBL    .LC0
  // brasl %r14,__tls_get_offset@plt  R_390_TLS_GDCALL x
  //            :tls_gdcall:x         R_390_PLT32DBL   __tls_get_offset
  // la %r2,0(%r2,%rX)
  //
  // .LC0:
  // .quad   x@tlsgd                  R_390_TLS_GD64   x
  //
  // Relaxing to local-exec entails:
  // 1) Replacing the call by a nop.
  // 2) Replacing the relocation on the constant LC0 by R_390_TLS_LE64.

  switch (rel.type) {
  case R_390_TLS_GDCALL:
    // brasl %r14,__tls_get_offset@plt -> brcl 0,.
    write16be(loc, 0xc004);
    write32be(loc + 2, 0x00000000);
    break;
  case R_390_TLS_GD64:
    relocateNoSym(loc, R_390_TLS_LE64, val);
    break;
  default:
    llvm_unreachable("unsupported relocation for TLS GD to LE relaxation");
  }
}

void SystemZ::relaxTlsLdToLe(uint8_t *loc, const Relocation &rel,
                             uint64_t val) const {
  // The local-dynamic code sequence for a global `x`:
  //
  // Instruction                      Relocation       Symbol
  // ear %rX,%a0
  // sllg %rX,%rX,32
  // ear %rX,%a1
  // larl %r12,_GLOBAL_OFFSET_TABLE_  R_390_GOTPCDBL   _GLOBAL_OFFSET_TABLE_
  // lgrl %r2,.LC0                    R_390_PC32DBL    .LC0
  // brasl %r14,__tls_get_offset@plt  R_390_TLS_LDCALL <sym>
  //            :tls_ldcall:<sym>     R_390_PLT32DBL   __tls_get_offset
  // la %r2,0(%r2,%rX)
  // lgrl %rY,.LC1                    R_390_PC32DBL    .LC1
  // la %r2,0(%r2,%rY)
  //
  // .LC0:
  // .quad   <sym>@tlsldm             R_390_TLS_LDM64  <sym>
  // .LC1:
  // .quad   x@dtpoff                 R_390_TLS_LDO64  x
  //
  // Relaxing to local-exec entails:
  // 1) Replacing the call by a nop.
  // 2) Replacing the constant LC0 by 0 (i.e. ignoring the relocation).
  // 3) Replacing the relocation on the constant LC1 by R_390_TLS_LE64.

  switch (rel.type) {
  case R_390_TLS_LDCALL:
    // brasl %r14,__tls_get_offset@plt -> brcl 0,.
    write16be(loc, 0xc004);
    write32be(loc + 2, 0x00000000);
    break;
  case R_390_TLS_LDM64:
    break;
  case R_390_TLS_LDO64:
    relocateNoSym(loc, R_390_TLS_LE64, val);
    break;
  default:
    llvm_unreachable("unsupported relocation for TLS LD to LE relaxation");
  }
}

RelExpr SystemZ::adjustGotPcExpr(RelType type, int64_t addend,
                                 const uint8_t *loc) const {
  // Only R_390_GOTENT with addend 2 can be relaxed.
  if (!ctx.arg.relax || addend != 2 || type != R_390_GOTENT)
    return R_GOT_PC;
  const uint16_t op = read16be(loc - 2);

  // lgrl rx,sym@GOTENT -> larl rx, sym
  // This relaxation is legal if "sym" binds locally (which was already
  // verified by our caller) and is in-range and properly aligned for a
  // LARL instruction.  We cannot verify the latter constraint here, so
  // we assume it is true and revert the decision later on in relaxOnce
  // if necessary.
  if ((op & 0xff0f) == 0xc408)
    return R_RELAX_GOT_PC;

  return R_GOT_PC;
}

bool SystemZ::relaxOnce(int pass) const {
  // If we decided in adjustGotPcExpr to relax a R_390_GOTENT,
  // we need to validate the target symbol is in-range and aligned.
  SmallVector<InputSection *, 0> storage;
  bool changed = false;
  for (OutputSection *osec : ctx.outputSections) {
    if (!(osec->flags & SHF_EXECINSTR))
      continue;
    for (InputSection *sec : getInputSections(*osec, storage)) {
      for (Relocation &rel : sec->relocs()) {
        if (rel.expr != R_RELAX_GOT_PC)
          continue;

        uint64_t v = sec->getRelocTargetVA(
            ctx, rel, sec->getOutputSection()->addr + rel.offset);
        if (isInt<33>(v) && !(v & 1))
          continue;
        if (rel.sym->auxIdx == 0) {
          rel.sym->allocateAux(ctx);
          addGotEntry(ctx, *rel.sym);
          changed = true;
        }
        rel.expr = R_GOT_PC;
      }
    }
  }
  return changed;
}

void SystemZ::relaxGot(uint8_t *loc, const Relocation &rel,
                       uint64_t val) const {
  assert(isInt<33>(val) &&
         "R_390_GOTENT should not have been relaxed if it overflows");
  assert(!(val & 1) &&
         "R_390_GOTENT should not have been relaxed if it is misaligned");
  const uint16_t op = read16be(loc - 2);

  // lgrl rx,sym@GOTENT -> larl rx, sym
  if ((op & 0xff0f) == 0xc408) {
    write16be(loc - 2, 0xc000 | (op & 0x00f0));
    write32be(loc, val >> 1);
  }
}

void SystemZ::relocate(uint8_t *loc, const Relocation &rel,
                       uint64_t val) const {
  switch (rel.expr) {
  case R_RELAX_GOT_PC:
    return relaxGot(loc, rel, val);
  case R_RELAX_TLS_GD_TO_IE_GOT_OFF:
    return relaxTlsGdToIe(loc, rel, val);
  case R_RELAX_TLS_GD_TO_LE:
    return relaxTlsGdToLe(loc, rel, val);
  case R_RELAX_TLS_LD_TO_LE:
    return relaxTlsLdToLe(loc, rel, val);
  default:
    break;
  }
  switch (rel.type) {
  case R_390_8:
    checkIntUInt(ctx, loc, val, 8, rel);
    *loc = val;
    break;
  case R_390_12:
  case R_390_GOT12:
  case R_390_GOTPLT12:
  case R_390_TLS_GOTIE12:
    checkUInt(ctx, loc, val, 12, rel);
    write16be(loc, (read16be(loc) & 0xF000) | val);
    break;
  case R_390_PC12DBL:
  case R_390_PLT12DBL:
    checkInt(ctx, loc, val, 13, rel);
    checkAlignment(ctx, loc, val, 2, rel);
    write16be(loc, (read16be(loc) & 0xF000) | ((val >> 1) & 0x0FFF));
    break;
  case R_390_16:
  case R_390_GOT16:
  case R_390_GOTPLT16:
  case R_390_GOTOFF16:
  case R_390_PLTOFF16:
    checkIntUInt(ctx, loc, val, 16, rel);
    write16be(loc, val);
    break;
  case R_390_PC16:
    checkInt(ctx, loc, val, 16, rel);
    write16be(loc, val);
    break;
  case R_390_PC16DBL:
  case R_390_PLT16DBL:
    checkInt(ctx, loc, val, 17, rel);
    checkAlignment(ctx, loc, val, 2, rel);
    write16be(loc, val >> 1);
    break;
  case R_390_20:
  case R_390_GOT20:
  case R_390_GOTPLT20:
  case R_390_TLS_GOTIE20:
    checkInt(ctx, loc, val, 20, rel);
    write32be(loc, (read32be(loc) & 0xF00000FF) | ((val & 0xFFF) << 16) |
                       ((val & 0xFF000) >> 4));
    break;
  case R_390_PC24DBL:
  case R_390_PLT24DBL:
    checkInt(ctx, loc, val, 25, rel);
    checkAlignment(ctx, loc, val, 2, rel);
    loc[0] = val >> 17;
    loc[1] = val >> 9;
    loc[2] = val >> 1;
    break;
  case R_390_32:
  case R_390_GOT32:
  case R_390_GOTPLT32:
  case R_390_GOTOFF:
  case R_390_PLTOFF32:
  case R_390_TLS_IE32:
  case R_390_TLS_GOTIE32:
  case R_390_TLS_GD32:
  case R_390_TLS_LDM32:
  case R_390_TLS_LDO32:
  case R_390_TLS_LE32:
    checkIntUInt(ctx, loc, val, 32, rel);
    write32be(loc, val);
    break;
  case R_390_PC32:
  case R_390_PLT32:
    checkInt(ctx, loc, val, 32, rel);
    write32be(loc, val);
    break;
  case R_390_PC32DBL:
  case R_390_PLT32DBL:
  case R_390_GOTPCDBL:
  case R_390_GOTENT:
  case R_390_GOTPLTENT:
  case R_390_TLS_IEENT:
    checkInt(ctx, loc, val, 33, rel);
    checkAlignment(ctx, loc, val, 2, rel);
    write32be(loc, val >> 1);
    break;
  case R_390_64:
  case R_390_PC64:
  case R_390_PLT64:
  case R_390_GOT64:
  case R_390_GOTPLT64:
  case R_390_GOTOFF64:
  case R_390_PLTOFF64:
  case R_390_GOTPC:
  case R_390_TLS_IE64:
  case R_390_TLS_GOTIE64:
  case R_390_TLS_GD64:
  case R_390_TLS_LDM64:
  case R_390_TLS_LDO64:
  case R_390_TLS_LE64:
  case R_390_TLS_DTPMOD:
  case R_390_TLS_DTPOFF:
  case R_390_TLS_TPOFF:
    write64be(loc, val);
    break;
  case R_390_TLS_LOAD:
  case R_390_TLS_GDCALL:
  case R_390_TLS_LDCALL:
    break;
  default:
    llvm_unreachable("unknown relocation");
  }
}

void elf::setSystemZTargetInfo(Ctx &ctx) { ctx.target.reset(new SystemZ(ctx)); }<|MERGE_RESOLUTION|>--- conflicted
+++ resolved
@@ -170,13 +170,8 @@
     return R_GOT_PC;
 
   default:
-<<<<<<< HEAD
-    error(getErrorLoc(ctx, loc) + "unknown relocation (" + Twine(type) +
-          ") against symbol " + toString(s));
-=======
     Err(ctx) << getErrorLoc(ctx, loc) << "unknown relocation (" << type.v
              << ") against symbol " << &s;
->>>>>>> ce7c17d5
     return R_NONE;
   }
 }
@@ -266,12 +261,7 @@
     // These relocations are defined as not having an implicit addend.
     return 0;
   default:
-<<<<<<< HEAD
-    internalLinkerError(getErrorLoc(ctx, buf),
-                        "cannot read addend for relocation " + toString(type));
-=======
     InternalErr(ctx, buf) << "cannot read addend for relocation " << type;
->>>>>>> ce7c17d5
     return 0;
   }
 }
