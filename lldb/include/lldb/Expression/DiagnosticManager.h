--- conflicted
+++ resolved
@@ -12,10 +12,7 @@
 #include "lldb/lldb-defines.h"
 #include "lldb/lldb-types.h"
 
-<<<<<<< HEAD
-=======
 #include "lldb/Utility/DiagnosticsRendering.h"
->>>>>>> dd326b12
 #include "lldb/Utility/FileSpec.h"
 #include "lldb/Utility/Status.h"
 
@@ -27,58 +24,15 @@
 
 namespace lldb_private {
 
-<<<<<<< HEAD
-/// A compiler-independent representation of a Diagnostic. Expression
-/// evaluation failures often have more than one diagnostic that a UI
-/// layer might want to render differently, for example to colorize
-/// it.
-///
-/// Running example:
-///   (lldb) expr 1+foo
-///   error: <user expression 0>:1:3: use of undeclared identifier 'foo'
-///   1+foo
-///     ^
-struct DiagnosticDetail {
-  struct SourceLocation {
-    FileSpec file;
-    unsigned line = 0;
-    uint16_t column = 0;
-    uint16_t length = 0;
-    bool hidden = false;
-    bool in_user_input = false;
-  };
-  /// Contains {{}, 1, 3, 3, true} in the example above.
-  std::optional<SourceLocation> source_location;
-  /// Contains eSeverityError in the example above.
-  lldb::Severity severity = lldb::eSeverityInfo;
-  /// Contains "use of undeclared identifier 'x'" in the example above.
-  std::string message;
-  /// Contains the fully rendered error message.
-  std::string rendered;
-};
-
-/// An llvm::Error used to communicate diagnostics in Status. Multiple
-/// diagnostics may be chained in an llvm::ErrorList.
-class ExpressionError
-    : public llvm::ErrorInfo<ExpressionError, ExpressionErrorBase> {
-=======
 /// An llvm::Error used to communicate diagnostics in Status. Multiple
 /// diagnostics may be chained in an llvm::ErrorList.
 class ExpressionError
     : public llvm::ErrorInfo<ExpressionError, DiagnosticError> {
->>>>>>> dd326b12
   std::string m_message;
   std::vector<DiagnosticDetail> m_details;
 
 public:
   static char ID;
-<<<<<<< HEAD
-  using llvm::ErrorInfo<ExpressionError, ExpressionErrorBase>::ErrorInfo;
-  ExpressionError(lldb::ExpressionResults result, std::string msg,
-                  std::vector<DiagnosticDetail> details = {});
-  std::string message() const override;
-  llvm::ArrayRef<DiagnosticDetail> GetDetails() const { return m_details; }
-=======
   using llvm::ErrorInfo<ExpressionError, DiagnosticError>::ErrorInfo;
   ExpressionError(lldb::ExpressionResults result, std::string msg,
                   std::vector<DiagnosticDetail> details = {});
@@ -86,7 +40,6 @@
   llvm::ArrayRef<DiagnosticDetail> GetDetails() const override {
     return m_details;
   }
->>>>>>> dd326b12
   std::error_code convertToErrorCode() const override;
   void log(llvm::raw_ostream &OS) const override;
   std::unique_ptr<CloneableError> Clone() const override;
