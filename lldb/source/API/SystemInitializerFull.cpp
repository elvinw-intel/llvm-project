--- conflicted
+++ resolved
@@ -84,12 +84,9 @@
   // Use the Debugger's LLDBAssert callback.
   SetLLDBAssertCallback(Debugger::AssertCallback);
 
-<<<<<<< HEAD
-=======
   // Use the system log to report errors that would otherwise get dropped.
   SetLLDBErrorLog(GetLog(SystemLog::System));
 
->>>>>>> ce7c17d5
   LLDB_LOG(GetLog(SystemLog::System), "{0}", GetVersion());
 
   return llvm::Error::success();
