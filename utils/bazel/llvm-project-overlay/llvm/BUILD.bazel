# This file is licensed under the Apache License v2.0 with LLVM Exceptions.
# See https://llvm.org/LICENSE.txt for license information.
# SPDX-License-Identifier: Apache-2.0 WITH LLVM-exception

load("@bazel_skylib//rules:common_settings.bzl", "string_flag")
load("@bazel_skylib//rules:expand_template.bzl", "expand_template")
load("//mlir:tblgen.bzl", "td_library")
load(":binary_alias.bzl", "binary_alias")
load(":config.bzl", "llvm_config_defines")
load(":driver.bzl", "generate_driver_selects", "generate_driver_tools_def", "llvm_driver_cc_binary", "select_driver_tools")
load(":enum_targets_gen.bzl", "enum_targets_gen")
load(":targets.bzl", "llvm_targets")
load(":tblgen.bzl", "gentbl")

package(
    default_visibility = ["//visibility:public"],
    features = ["layering_check"],
)

licenses(["notice"])

exports_files([
    "LICENSE.TXT",
    "cmake/modules/llvm-driver-template.cpp.in",
    "include/llvm/BinaryFormat/Dwarf.def",
    "include/llvm/CodeGen/SDNodeProperties.td",
    "include/llvm/CodeGen/ValueTypes.td",
    "include/llvm/Frontend/Directive/DirectiveBase.td",
    "include/llvm/Frontend/OpenACC/ACC.td",
    "include/llvm/Frontend/OpenMP/OMP.td",
    "include/llvm/IR/Intrinsics.td",
    "include/llvm/Option/OptParser.td",
    "utils/lit/lit.py",
    "utils/lldbDataFormatters.py",
])

# It may be tempting to add compiler flags here, but that should be avoided.
# The necessary warnings and other compile flags should be provided by the
# toolchain or the `.bazelrc` file. This is just a workaround until we have a
# widely available feature to enable unlimited stack frame instead of using
# this `Make` variable.
llvm_copts = [
    "$(STACK_FRAME_UNLIMITED)",
]

enum_targets_gen(
    name = "targets_def_gen",
    src = "include/llvm/Config/Targets.def.in",
    out = "include/llvm/Config/Targets.def",
    macro_name = "TARGET",
    targets = llvm_targets,
)

# Enabled targets with ASM printers.
llvm_target_asm_printers = [
    t
    for t in llvm_targets
    if glob(["lib/Target/{}/*AsmPrinter.cpp".format(t)])
]

enum_targets_gen(
    name = "asm_printers_def_gen",
    src = "include/llvm/Config/AsmPrinters.def.in",
    out = "include/llvm/Config/AsmPrinters.def",
    macro_name = "ASM_PRINTER",
    targets = llvm_target_asm_printers,
)

# Enabled targets with ASM parsers.
llvm_target_asm_parsers = [
    t
    for t in llvm_targets
    if glob(
        ["lib/Target/{}/AsmParser/CMakeLists.txt".format(t)],
        allow_empty = True,
    )
]

enum_targets_gen(
    name = "asm_parsers_def_gen",
    src = "include/llvm/Config/AsmParsers.def.in",
    out = "include/llvm/Config/AsmParsers.def",
    macro_name = "ASM_PARSER",
    targets = llvm_target_asm_parsers,
)

# Enabled targets with disassemblers.
llvm_target_disassemblers = [
    t
    for t in llvm_targets
    if glob(
        ["lib/Target/{}/Disassembler/CMakeLists.txt".format(t)],
        allow_empty = True,
    )
]

enum_targets_gen(
    name = "disassemblers_def_gen",
    src = "include/llvm/Config/Disassemblers.def.in",
    out = "include/llvm/Config/Disassemblers.def",
    macro_name = "DISASSEMBLER",
    targets = llvm_target_disassemblers,
)

# Enabled targets with MCA.
llvm_target_mcas = [
    t
    for t in llvm_targets
    if glob(
        ["lib/Target/{}/MCA/CMakeLists.txt".format(t)],
        allow_empty = True,
    )
]

enum_targets_gen(
    name = "target_mca_def_gen",
    src = "include/llvm/Config/TargetMCAs.def.in",
    out = "include/llvm/Config/TargetMCAs.def",
    macro_name = "TARGETMCA",
    targets = llvm_target_mcas,
)

# Enabled targets with exegesis.
llvm_target_exegesis = [
    t
    for t in llvm_targets
    if glob(
        ["tools/llvm-exegesis/lib/{}/CMakeLists.txt".format(t)],
        allow_empty = True,
    )
]

enum_targets_gen(
    name = "target_exegesis_def_gen",
    src = "include/llvm/Config/TargetExegesis.def.in",
    out = "include/llvm/Config/TargetExegesis.def",
    macro_name = "EXEGESIS",
    placeholder_name = "@LLVM_ENUM_EXEGESIS@",
    targets = llvm_target_exegesis,
)

expand_template(
    name = "abi_breaking_h_gen",
    out = "include/llvm/Config/abi-breaking.h",
    substitutions = {
        # Define to enable checks that alter the LLVM C++ ABI
        "#cmakedefine01 LLVM_ENABLE_ABI_BREAKING_CHECKS": "#define LLVM_ENABLE_ABI_BREAKING_CHECKS 0",

        # Define to enable reverse iteration of unordered llvm containers
        "#cmakedefine01 LLVM_ENABLE_REVERSE_ITERATION": "#define LLVM_ENABLE_REVERSE_ITERATION 0",
    },
    template = "include/llvm/Config/abi-breaking.h.cmake",
)

# To enable diff testing out of tree
exports_files([
    "include/llvm/Config/config.h.cmake",
    "include/llvm/Config/llvm-config.h.cmake",
    "include/llvm/Config/abi-breaking.h.cmake",
])

td_library(
    name = "OptParserTdFiles",
    srcs = ["include/llvm/Option/OptParser.td"],
    includes = ["include"],
)

llvm_config_target_defines = [
    "LLVM_HAS_{}_TARGET=1".format(t)
    for t in llvm_targets
]

cc_library(
    name = "config",
    hdrs = [
        "include/llvm/Config/abi-breaking.h",
        "include/llvm/Config/llvm-config.h",
    ],
    copts = llvm_copts,
    defines = llvm_config_defines + llvm_config_target_defines,
    includes = ["include"],
    textual_hdrs = [
        "include/llvm/Config/AsmParsers.def",
        "include/llvm/Config/AsmPrinters.def",
        "include/llvm/Config/Disassemblers.def",
        "include/llvm/Config/Targets.def",
        "include/llvm/Config/TargetExegesis.def",
        "include/llvm/Config/TargetMCAs.def",
        # Needed for include scanner to find execinfo.h
        "include/llvm/Config/config.h",
    ],
)

cc_library(
    name = "Demangle",
    srcs = glob([
        "lib/Demangle/*.cpp",
    ]),
    hdrs = glob([
        "include/llvm/Demangle/*.h",
        "include/llvm/Demangle/*.def",
    ]),
    copts = llvm_copts,
    deps = [":config"],
)

genrule(
    name = "generate_vcs_revision",
    outs = ["include/llvm/Support/VCSRevision.h"],
    cmd = "echo '#undef LLVM_REVISION' >> $@\n" +
          "echo '#undef LLVM_REPOSITORY' >> $@\n",
)

genrule(
    name = "generate_static_extension_registry",
    outs = ["include/llvm/Support/Extension.def"],
    cmd = "echo -e '// extension handlers' >> $@\n" +
          "echo -e '#undef HANDLE_EXTENSION' >> $@\n",
)

cc_library(
    name = "Support",
    srcs = glob([
        "lib/Support/*.c",
        "lib/Support/*.cpp",
        "lib/Support/*.h",
        "lib/Support/*.inc",
        # To avoid a dependency cycle.
        "include/llvm/Option/*.h",
    ]) + select({
        "@platforms//os:windows": glob([
            "lib/Support/Windows/*.inc",
        ]),
        "//conditions:default": glob([
            "lib/Support/Unix/*.h",
            "lib/Support/Unix/*.inc",
        ]),
    }) + [
        "lib/Support/BLAKE3/blake3.c",
        "lib/Support/BLAKE3/blake3_dispatch.c",
        "lib/Support/BLAKE3/blake3_impl.h",
        "lib/Support/BLAKE3/blake3_portable.c",
        "lib/Support/BLAKE3/llvm_blake3_prefix.h",
    ] + select({
        "@platforms//cpu:aarch64": [
            "lib/Support/BLAKE3/blake3_neon.c",
        ],
        "@platforms//cpu:x86_64": [
            "lib/Support/BLAKE3/blake3_avx2_x86-64_unix.S",
            "lib/Support/BLAKE3/blake3_avx512_x86-64_unix.S",
            "lib/Support/BLAKE3/blake3_sse2_x86-64_unix.S",
            "lib/Support/BLAKE3/blake3_sse41_x86-64_unix.S",
        ],
        "//conditions:default": [
        ],
    }),
    hdrs = glob([
        "include/llvm/Support/**/*.h",
        "include/llvm/ADT/*.h",
    ]) + [
        "include/llvm-c/Core.h",
        "include/llvm-c/DataTypes.h",
        "include/llvm-c/Deprecated.h",
        "include/llvm-c/DisassemblerTypes.h",
        "include/llvm-c/Error.h",
        "include/llvm-c/ErrorHandling.h",
        "include/llvm-c/ExternC.h",
        "include/llvm-c/Support.h",
        "include/llvm-c/Types.h",
        "include/llvm-c/blake3.h",
        "include/llvm/ExecutionEngine/JITSymbol.h",
        "include/llvm/Support/Extension.def",
        "include/llvm/Support/VCSRevision.h",
    ],
    copts = llvm_copts,
    defines = select({
        "@platforms//cpu:aarch64": [
        ],
        "//conditions:default": [
            "BLAKE3_USE_NEON=0",
        ],
    }) + select({
        "@platforms//cpu:x86_64": [
        ],
        "//conditions:default": [
            "BLAKE3_NO_AVX2",
            "BLAKE3_NO_AVX512",
            "BLAKE3_NO_SSE2",
            "BLAKE3_NO_SSE41",
        ],
    }),
    includes = ["include"],
    linkopts = select({
        "@platforms//os:windows": [
            "ws2_32.lib",
            "ntdll.lib",
        ],
        "@platforms//os:freebsd": [
            "-pthread",
            "-lexecinfo",
            "-ldl",
            "-lm",
        ],
        "@platforms//os:macos": [
            "-pthread",
            "-ldl",
        ],
        "//conditions:default": [
            "-pthread",
            "-ldl",
            "-lm",
        ],
    }),
    textual_hdrs = glob([
        "include/llvm/Support/*.def",
    ]),
    deps = [
        ":config",
        ":Demangle",
        # We unconditionally depend on the custom LLVM zlib wrapper. This will
        # be an empty library unless zlib is enabled, in which case it will
        # both provide the necessary dependencies and configuration defines.
        "@llvm_zlib//:zlib",
        # We unconditionally depend on the custom LLVM zstd wrapper. This will
        # be an empty library unless zstd is enabled, in which case it will
        # both provide the necessary dependencies and configuration defines.
        "@llvm_zstd//:zstd",
    ],
)

# Note: although FileCheck (the binary) is a test utility, some non-test
# targets depend on the FileCheck library target.
cc_library(
    name = "FileCheckLib",
    srcs = glob([
        "lib/FileCheck/*.cpp",
        "lib/FileCheck/*.h",
    ]),
    hdrs = glob(["include/llvm/FileCheck/*.h"]),
    copts = llvm_copts,
    deps = [":Support"],
)

cc_library(
    name = "LineEditor",
    srcs = glob([
        "lib/LineEditor/*.cpp",
    ]),
    hdrs = glob(["include/llvm/LineEditor/*.h"]),
    copts = llvm_copts,
    deps = [
        ":Support",
        ":config",
    ],
)

cc_library(
    name = "Option",
    srcs = glob([
        "lib/Option/*.cpp",
    ]),
    hdrs = glob(["include/llvm/Option/*.h"]),
    copts = llvm_copts,
    deps = [
        ":Support",
        ":config",
    ],
)

cc_library(
    name = "TableGen",
    srcs = glob([
        "lib/TableGen/*.cpp",
        "lib/TableGen/*.h",
    ]),
    hdrs = glob(["include/llvm/TableGen/*.h"]),
    copts = llvm_copts,
    deps = [
        ":Support",
        ":config",
    ],
)

# This exists to avoid circular dependencies.
cc_library(
    name = "ir_headers",
    hdrs = glob(
        [
            "include/llvm/*.h",
            "include/llvm/IR/*.h",
        ],
        exclude = [
            "include/llvm/LinkAllPasses.h",
        ],
    ) + [
        "include/llvm-c/Comdat.h",
        "include/llvm-c/DebugInfo.h",
        "include/llvm/IR/Value.def",
    ],
    copts = llvm_copts,
)

cc_library(
    name = "BinaryFormat",
    srcs = glob([
        "lib/BinaryFormat/*.cpp",
    ]),
    hdrs = glob([
        "include/llvm/BinaryFormat/*.h",
    ]),
    copts = llvm_copts,
    includes = ["include"],
    textual_hdrs = glob([
        "include/llvm/BinaryFormat/*.def",
        "include/llvm/BinaryFormat/ELFRelocs/*.def",
    ]),
    deps = [
        ":Support",
        ":TargetParser",
    ],
)

cc_library(
    name = "DebugInfo",
    hdrs = glob(["include/llvm/DebugInfo/**/*.h"]),
    copts = llvm_copts,
    textual_hdrs = glob(["include/llvm/DebugInfo/**/*.def"]),
    deps = [
        ":Object",
        ":Support",
    ],
)

cc_library(
    name = "DebugInfoMSF",
    srcs = glob([
        "lib/DebugInfo/MSF/*.cpp",
    ]),
    hdrs = glob(["include/llvm/DebugInfo/MSF/*.h"]),
    copts = llvm_copts,
    deps = [":Support"],
)

cc_library(
    name = "DebugInfoBTF",
    srcs = glob([
        "lib/DebugInfo/BTF/*.cpp",
    ]),
    hdrs = glob(["include/llvm/DebugInfo/BTF/*.h"]) + [
        "include/llvm/DebugInfo/BTF/BTF.def",
    ],
    copts = llvm_copts,
    deps = [
        ":DebugInfo",
        ":Object",
        ":Support",
    ],
)

cc_library(
    name = "DebugInfoCodeView",
    srcs = glob([
        "lib/DebugInfo/CodeView/*.cpp",
    ]),
    hdrs = glob([
        "include/llvm/DebugInfo/CodeView/*.h",
    ]),
    copts = llvm_copts,
    textual_hdrs = glob([
        "include/llvm/DebugInfo/CodeView/*.def",
    ]),
    deps = [
        ":BinaryFormat",
        ":DebugInfoMSF",
        ":Support",
    ],
)

cc_library(
    name = "DebugInfoLogicalView",
    srcs = glob([
        "lib/DebugInfo/LogicalView/**/*.cpp",
    ]),
    hdrs = glob([
        "include/llvm/DebugInfo/LogicalView/**/*.h",
    ]),
    copts = llvm_copts,
    deps = [
        ":BinaryFormat",
        ":DebugInfo",
        ":DebugInfoCodeView",
        ":DebugInfoDWARF",
        ":DebugInfoPDB",
        ":Demangle",
        ":MC",
        ":MCDisassembler",
        ":Object",
        ":Support",
    ],
)

cc_library(
    name = "DebugInfoPDB",
    srcs = glob([
        "lib/DebugInfo/PDB/*.cpp",
        "lib/DebugInfo/PDB/Native/*.cpp",
    ]),
    hdrs = glob([
        "include/llvm/DebugInfo/PDB/*.h",
        "include/llvm/DebugInfo/PDB/Native/*.h",
    ]),
    copts = llvm_copts,
    deps = [
        ":BinaryFormat",
        ":DebugInfo",
        ":DebugInfoBTF",
        ":DebugInfoCodeView",
        ":DebugInfoMSF",
        ":Object",
        ":Support",
        ":config",
    ],
)

cc_library(
    name = "Debuginfod",
    srcs = glob([
        "lib/Debuginfod/*.cpp",
    ]),
    hdrs = glob([
        "include/llvm/Debuginfod/*.h",
    ]),
    copts = llvm_copts,
    deps = [
        ":BinaryFormat",
        ":DebugInfoDWARF",
        ":Object",
        ":Support",
        ":Symbolize",
    ],
)

cc_library(
    name = "MC",
    srcs = glob([
        "lib/MC/*.cpp",
    ]),
    hdrs = glob([
        "include/llvm/MC/*.h",
    ]),
    copts = llvm_copts,
    deps = [
        ":BinaryFormat",
        ":DebugInfoCodeView",
        ":Support",
        ":TargetParser",
        ":config",
        ":ir_headers",
    ],
)

cc_library(
    name = "DebugInfoDWARF",
    srcs = glob([
        "lib/DebugInfo/DWARF/*.cpp",
    ]),
    hdrs = glob(["include/llvm/DebugInfo/DWARF/*.h"]),
    copts = llvm_copts,
    deps = [
        ":BinaryFormat",
        ":DebugInfo",
        ":MC",
        ":Object",
        ":Support",
        ":TargetParser",
    ],
)

cc_library(
    name = "DebugInfoGSYM",
    srcs = glob([
        "lib/DebugInfo/GSYM/*.cpp",
    ]),
    hdrs = glob(["include/llvm/DebugInfo/GSYM/*.h"]),
    copts = llvm_copts,
    deps = [
        ":DebugInfo",
        ":DebugInfoDWARF",
        ":MC",
        ":Object",
        ":Support",
    ],
)

cc_library(
    name = "Symbolize",
    srcs = glob([
        "lib/DebugInfo/Symbolize/*.cpp",
    ]),
    hdrs = glob([
        "include/llvm/DebugInfo/Symbolize/*.h",
        "include/llvm/Debuginfod/*.h",
    ]),
    copts = llvm_copts,
    deps = [
        ":BinaryFormat",
        ":DebugInfo",
        ":DebugInfoDWARF",
        ":DebugInfoPDB",
        ":Demangle",
        ":Object",
        ":Support",
        ":TargetParser",
    ],
)

# Command line flag to control which tools get included in the llvm driver binary.
# The macro also generates config_setting targets used by select_driver_tools().
generate_driver_selects(name = "driver-tools")

generate_driver_tools_def(
    name = "gen_llvm_driver_tools_def",
    out = "LLVMDriverTools.def",
    driver_tools = select_driver_tools(":driver-tools"),
)

# Workaround inability to put `.def` files into `srcs` with a library
cc_library(
    name = "llvm_driver_tools_def_lib",
    includes = ["."],
    textual_hdrs = ["LLVMDriverTools.def"],
)

cc_binary(
    name = "llvm",
    srcs = glob(["tools/llvm-driver/*.cpp"]),
    deps = [
        ":Support",
        ":llvm_driver_tools_def_lib",
    ] + select_driver_tools(":driver-tools"),
)

cc_binary(
    name = "llvm-min-tblgen",
    srcs = [
        "utils/TableGen/ARMTargetDefEmitter.cpp",
        "utils/TableGen/Attributes.cpp",
        "utils/TableGen/Basic/CodeGenIntrinsics.cpp",
        "utils/TableGen/Basic/CodeGenIntrinsics.h",
        "utils/TableGen/Basic/SDNodeProperties.cpp",
        "utils/TableGen/Basic/SDNodeProperties.h",
        "utils/TableGen/Basic/SequenceToOffsetTable.h",
        "utils/TableGen/DirectiveEmitter.cpp",
        "utils/TableGen/IntrinsicEmitter.cpp",
        "utils/TableGen/RISCVTargetDefEmitter.cpp",
        "utils/TableGen/TableGen.cpp",
        "utils/TableGen/VTEmitter.cpp",
    ],
    copts = llvm_copts,
    stamp = 0,
    deps = [
        ":Support",
        ":TableGen",
        ":config",
    ],
)

cc_library(
    name = "TableGenGlobalISel",
    srcs = [
        "utils/TableGen/Common/GlobalISel/CodeExpander.cpp",
    ],
    hdrs = [
        # We have to include these headers here as well as in the `hdrs` below
        # to allow the `.cpp` files to use file-relative-inclusion to find
        # them, even though consumers of this library use inclusion relative to
        # `utils/TableGen` with the `strip_includes_prefix` of this library.
        # This mixture appears to be incompatible with header modules.
        "utils/TableGen/Common/GlobalISel/CodeExpander.h",
        "utils/TableGen/Common/GlobalISel/CodeExpansions.h",
    ],
    copts = llvm_copts,
    features = ["-header_modules"],
    strip_include_prefix = "utils/TableGen",
    deps = [
        ":CodeGenTypes",
        ":Support",
        ":TableGen",
        ":config",
    ],
)

cc_library(
    name = "llvm-tblgen-headers",
    textual_hdrs = glob(["utils/TableGen/*.def"]),
)

cc_binary(
    name = "llvm-tblgen",
    srcs = glob(
        [
            "utils/TableGen/*.cpp",
            "utils/TableGen/*.h",
            "utils/TableGen/Basic/*.cpp",
            "utils/TableGen/Basic/*.h",
            "utils/TableGen/Common/*.cpp",
            "utils/TableGen/Common/*.h",
            "utils/TableGen/Common/GlobalISel/*.cpp",
            "utils/TableGen/Common/GlobalISel/*.h",

            # Some tablegen sources include headers from MC, so these have to be
            # listed here. MC uses headers produced by tablegen, so it cannot be a
            # regular dependency.
            "include/llvm/MC/*.h",
        ],
        exclude = ["utils/TableGen/Common/GlobalISel/CodeExpander.cpp"],
    ) + [
        "include/llvm/TargetParser/SubtargetFeature.h",
    ],
    copts = llvm_copts,
    includes = ["utils/TableGen"],
    stamp = 0,
    deps = [
        ":CodeGenTypes",
        ":Support",
        ":TableGen",
        ":TableGenGlobalISel",
        ":TargetParser",
        ":config",
        ":llvm-tblgen-headers",
        ":vt_gen",
    ],
)

gentbl(
    name = "intrinsic_enums_gen",
    tbl_outs = [("-gen-intrinsic-enums", "include/llvm/IR/IntrinsicEnums.inc")],
    tblgen = ":llvm-min-tblgen",
    td_file = "include/llvm/IR/Intrinsics.td",
    td_srcs = glob([
        "include/llvm/CodeGen/*.td",
        "include/llvm/IR/Intrinsics*.td",
    ]),
)

gentbl(
    name = "intrinsics_impl_gen",
    tbl_outs = [("-gen-intrinsic-impl", "include/llvm/IR/IntrinsicImpl.inc")],
    tblgen = ":llvm-min-tblgen",
    td_file = "include/llvm/IR/Intrinsics.td",
    td_srcs = glob([
        "include/llvm/CodeGen/*.td",
        "include/llvm/IR/Intrinsics*.td",
    ]),
)

gentbl(
    name = "vt_gen",
    tbl_outs = [("-gen-vt", "include/llvm/CodeGen/GenVT.inc")],
    tblgen = ":llvm-min-tblgen",
    td_file = "include/llvm/CodeGen/ValueTypes.td",
    td_srcs = [
        "include/llvm/CodeGen/ValueTypes.td",
    ],
)

# Note that the intrinsics are not currently set up so they can be pruned for
# disabled targets.
llvm_target_intrinsics_list = [
    {
        "name": "AArch64",
        "intrinsic_prefix": "aarch64",
    },
    {
        "name": "AMDGPU",
        "intrinsic_prefix": "amdgcn",
    },
    {
        "name": "ARM",
        "intrinsic_prefix": "arm",
    },
    {
        "name": "BPF",
        "intrinsic_prefix": "bpf",
    },
    {
        "name": "DirectX",
        "intrinsic_prefix": "dx",
    },
    {
        "name": "Hexagon",
        "intrinsic_prefix": "hexagon",
    },
    {
        "name": "LoongArch",
        "intrinsic_prefix": "loongarch",
    },
    {
        "name": "Mips",
        "intrinsic_prefix": "mips",
    },
    {
        "name": "NVPTX",
        "intrinsic_prefix": "nvvm",
    },
    {
        "name": "PowerPC",
        "intrinsic_prefix": "ppc",
    },
    {
        "name": "R600",
        "intrinsic_prefix": "r600",
    },
    {
        "name": "RISCV",
        "intrinsic_prefix": "riscv",
    },
    {
        "name": "S390",
        "intrinsic_prefix": "s390",
    },
    {
        "name": "SPIRV",
        "intrinsic_prefix": "spv",
    },
    {
        "name": "VE",
        "intrinsic_prefix": "ve",
    },
    {
        "name": "WebAssembly",
        "intrinsic_prefix": "wasm",
    },
    {
        "name": "X86",
        "intrinsic_prefix": "x86",
    },
    {
        "name": "XCore",
        "intrinsic_prefix": "xcore",
    },
]

[[
    gentbl(
        name = "intrinsic_" + target["name"] + "_gen",
        tbl_outs = [(
            "-gen-intrinsic-enums -intrinsic-prefix=" + target["intrinsic_prefix"],
            "include/llvm/IR/Intrinsics" + target["name"] + ".h",
        )],
        tblgen = ":llvm-min-tblgen",
        td_file = "include/llvm/IR/Intrinsics.td",
        td_srcs = glob([
            "include/llvm/CodeGen/*.td",
            "include/llvm/IR/*.td",
        ]),
    ),
] for target in llvm_target_intrinsics_list]

gentbl(
    name = "attributes_gen",
    tbl_outs = [("-gen-attrs", "include/llvm/IR/Attributes.inc")],
    tblgen = ":llvm-min-tblgen",
    td_file = "include/llvm/IR/Attributes.td",
    td_srcs = ["include/llvm/IR/Attributes.td"],
)

cc_library(
    name = "BitstreamReader",
    srcs = glob([
        "lib/Bitstream/Reader/*.cpp",
    ]),
    hdrs = [
        "include/llvm/Bitstream/BitCodeEnums.h",
        "include/llvm/Bitstream/BitCodes.h",
        "include/llvm/Bitstream/BitstreamReader.h",
    ],
    copts = llvm_copts,
    deps = [
        ":Support",
    ],
)

cc_library(
    name = "BitstreamWriter",
    hdrs = [
        "include/llvm/Bitstream/BitCodeEnums.h",
        "include/llvm/Bitstream/BitCodes.h",
        "include/llvm/Bitstream/BitstreamWriter.h",
    ],
    copts = llvm_copts,
    deps = [
        ":Support",
    ],
)

cc_library(
    name = "Remarks",
    srcs = glob(
        [
            "lib/Remarks/*.cpp",
            "lib/Remarks/*.h",
        ],
        exclude = ["lib/Remarks/RemarkLinker.cpp"],
    ),
    hdrs = glob(
        [
            "include/llvm/Remarks/*.h",
        ],
        exclude = ["include/llvm/Remarks/RemarkLinker.h"],
    ) + [
        "include/llvm-c/Remarks.h",
    ],
    copts = llvm_copts,
    deps = [
        ":BitstreamReader",
        ":BitstreamWriter",
        ":Support",
    ],
)

cc_library(
    name = "remark_linker",
    srcs = ["lib/Remarks/RemarkLinker.cpp"],
    hdrs = ["include/llvm/Remarks/RemarkLinker.h"],
    copts = llvm_copts,
    deps = [
        ":Object",
        ":Remarks",
        ":Support",
    ],
)

filegroup(
    name = "llvm_intrinsics_headers",
    srcs = [
        "include/llvm/IR/Intrinsics" + target["name"] + ".h"
        for target in llvm_target_intrinsics_list
    ],
)

cc_library(
    name = "Core",
    srcs = glob([
        "lib/IR/*.cpp",
        "lib/IR/*.h",
    ]),
    hdrs = glob(
        [
            "include/llvm/*.h",
            "include/llvm/IR/*.h",
        ],
        exclude = [
            "include/llvm/LinkAllPasses.h",
        ],
    ) + [
        "include/llvm-c/Comdat.h",
        "include/llvm-c/DebugInfo.h",
<<<<<<< HEAD
        "include/llvm/Analysis/ValueTracking.h",
        "include/llvm/Analysis/SimplifyQuery.h",
=======
        "include/llvm/Analysis/SimplifyQuery.h",
        "include/llvm/Analysis/ValueTracking.h",
>>>>>>> dd326b12
        "include/llvm/Analysis/WithCache.h",
    ] + [":llvm_intrinsics_headers"],
    copts = llvm_copts,
    textual_hdrs = glob(["include/llvm/IR/*.def"]),
    deps = [
        ":BinaryFormat",
        ":Demangle",
        ":Remarks",
        ":Support",
        ":TargetParser",
        ":attributes_gen",
        ":config",
        ":intrinsic_enums_gen",
        ":intrinsics_impl_gen",
    ],
)

cc_library(
    name = "BitReader",
    srcs = glob([
        "lib/Bitcode/Reader/*.cpp",
        "lib/Bitcode/Reader/*.h",
    ]),
    hdrs = [
        "include/llvm-c/BitReader.h",
        "include/llvm/Bitcode/BitcodeAnalyzer.h",
        "include/llvm/Bitcode/BitcodeCommon.h",
        "include/llvm/Bitcode/BitcodeReader.h",
        "include/llvm/Bitcode/LLVMBitCodes.h",
    ],
    copts = llvm_copts,
    deps = [
        ":BinaryFormat",
        ":BitstreamReader",
        ":Core",
        ":Support",
        ":TargetParser",
        ":config",
    ],
)

cc_library(
    name = "MCParser",
    srcs = glob([
        "lib/MC/MCParser/*.cpp",
    ]),
    hdrs = glob(["include/llvm/MC/MCParser/*.h"]),
    copts = llvm_copts,
    deps = [
        ":BinaryFormat",
        ":DebugInfoCodeView",
        ":MC",
        ":Support",
        ":TargetParser",
        ":config",
    ],
)

cc_library(
    name = "TextAPI",
    srcs = glob(
        [
            "lib/TextAPI/**/*.cpp",
        ],
        exclude = ["lib/TextAPI/BinaryReader/**"],
    ),
    hdrs = glob(
        [
            "include/llvm/TextAPI/**/*.h",
            "include/llvm/TextAPI/**/*.def",
            "lib/TextAPI/**/*.h",
        ],
        exclude = [
            "lib/TextAPI/BinaryReader/**",
            "include/llvm/TextAPI/DylibReader.h",
        ],
    ),
    copts = llvm_copts,
    deps = [
        ":BinaryFormat",
        ":Support",
        ":TargetParser",
    ],
)

cc_library(
    name = "TextAPIBinaryReader",
    srcs = glob([
        "lib/TextAPI/BinaryReader/**/*.cpp",
    ]),
    hdrs = ["include/llvm/TextAPI/DylibReader.h"],
    copts = llvm_copts,
    deps = [
        ":DebugInfoDWARF",
        ":Object",
        ":Support",
        ":TargetParser",
        ":TextAPI",
    ],
)

cc_library(
    name = "ObjCopy",
    srcs = glob([
        "lib/ObjCopy/**/*.cpp",
        "lib/ObjCopy/**/*.h",
    ]),
    hdrs = glob([
        "include/llvm/ObjCopy/**/*.h",
    ]),
    copts = llvm_copts,
    includes = ["lib/ObjCopy"],
    deps = [
        ":BinaryFormat",
        ":MC",
        ":Object",
        ":ObjectYAML",
        ":Option",
        ":Support",
        ":Target",
        ":intrinsics_impl_gen",
    ],
)

cc_library(
    name = "Object",
    srcs = glob([
        "lib/Object/*.cpp",
        "lib/Object/*.h",
    ]),
    hdrs = glob([
        "include/llvm/Object/*.h",
    ]) + [
        "include/llvm-c/Object.h",
    ],
    copts = llvm_copts,
    deps = [
        ":BinaryFormat",
        ":BitReader",
        ":Core",
        ":IRReader",
        ":MC",
        ":MCParser",
        ":Support",
        ":TargetParser",
        ":TextAPI",
        ":config",
    ],
)

cc_library(
    name = "ObjectYAML",
    srcs = glob([
        "lib/ObjectYAML/*.cpp",
    ]),
    hdrs = glob(["include/llvm/ObjectYAML/*.h"]),
    copts = llvm_copts,
    deps = [
        ":BinaryFormat",
        ":DebugInfoCodeView",
        ":MC",
        ":Object",
        ":Support",
        ":TargetParser",
    ],
)

cc_library(
    name = "ProfileData",
    srcs = glob([
        "lib/ProfileData/*.cpp",
    ]),
    hdrs = glob([
        "include/llvm/ProfileData/*.h",
        "include/llvm/ProfileData/*.inc",
    ]),
    copts = llvm_copts,
    deps = [
        ":BitstreamReader",
        ":BitstreamWriter",
        ":Core",
        ":DebugInfo",
        ":DebugInfoDWARF",
        ":Demangle",
        ":Object",
        ":Support",
        ":Symbolize",
        ":TargetParser",
        ":config",
    ],
)

cc_library(
    name = "Coverage",
    srcs = glob([
        "lib/ProfileData/Coverage/*.cpp",
    ]),
    hdrs = glob(["include/llvm/ProfileData/Coverage/*.h"]),
    copts = llvm_copts,
    deps = [
        ":Object",
        ":ProfileData",
        ":Support",
        ":TargetParser",
    ],
)

cc_library(
    name = "Analysis",
    srcs = glob(
        [
            "lib/Analysis/*.cpp",
        ],
    ),
    hdrs = glob(
        [
            "include/llvm/Analysis/*.h",
            "include/llvm/Analysis/Utils/*.h",
        ],
    ) + [
        "include/llvm-c/Analysis.h",
    ],
    copts = llvm_copts,
    textual_hdrs = glob([
        "include/llvm/Analysis/*.def",
    ]),
    deps = [
        ":BinaryFormat",
        ":Core",
        ":Object",
        ":ProfileData",
        ":Support",
        ":TargetParser",
        ":config",
    ],
)

cc_library(
    name = "BitWriter",
    srcs = glob([
        "lib/Bitcode/Writer/*.cpp",
        "lib/Bitcode/Writer/*.h",
    ]),
    hdrs = [
        "include/llvm-c/BitWriter.h",
        "include/llvm/Bitcode/BitcodeCommon.h",
        "include/llvm/Bitcode/BitcodeConvenience.h",
        "include/llvm/Bitcode/BitcodeWriter.h",
        "include/llvm/Bitcode/BitcodeWriterPass.h",
        "include/llvm/Bitcode/LLVMBitCodes.h",
    ],
    copts = llvm_copts,
    deps = [
        ":Analysis",
        ":BitReader",
        ":BitstreamWriter",
        ":Core",
        ":MC",
        ":Object",
        ":Support",
        ":TargetParser",
        ":config",
    ],
)

cc_library(
    name = "Target",
    srcs = glob([
        "lib/Target/*.cpp",
    ]),
    hdrs = glob([
        "include/llvm/Target/*.h",
    ]) + [
        "include/llvm-c/Target.h",
        "include/llvm-c/TargetMachine.h",
    ],
    copts = llvm_copts,
    deps = [
        ":Analysis",
        ":BinaryFormat",
        ":Core",
        ":MC",
        ":Support",
        ":TargetParser",
        ":config",
    ],
)

gentbl(
    name = "ARMTargetParserDefGen",
    tbl_outs = [("-gen-arm-target-def", "include/llvm/TargetParser/ARMTargetParserDef.inc")],
    tblgen = ":llvm-min-tblgen",
    td_file = "lib/Target/ARM/ARM.td",
    td_srcs = [
        ":common_target_td_sources",
    ] + glob([
        "lib/Target/ARM/**/*.td",
    ]),
)

gentbl(
    name = "AArch64TargetParserDefGen",
    tbl_outs = [("-gen-arm-target-def", "include/llvm/TargetParser/AArch64TargetParserDef.inc")],
    tblgen = ":llvm-min-tblgen",
    td_file = "lib/Target/AArch64/AArch64.td",
    td_srcs = [
        ":common_target_td_sources",
    ] + glob([
        "lib/Target/AArch64/**/*.td",
    ]),
)

gentbl(
    name = "RISCVTargetParserDefGen",
    tbl_outs = [("-gen-riscv-target-def", "include/llvm/TargetParser/RISCVTargetParserDef.inc")],
    tblgen = ":llvm-min-tblgen",
    td_file = "lib/Target/RISCV/RISCV.td",
    td_srcs = [
        ":common_target_td_sources",
    ] + glob([
        "lib/Target/RISCV/**/*.td",
    ]),
)

cc_library(
    name = "TargetParser",
    srcs = glob([
        "lib/TargetParser/*.cpp",
    ]) + select({
        "@platforms//os:windows": glob([
            "lib/TargetParser/Windows/*.inc",
        ]),
        "//conditions:default": glob([
            "lib/TargetParser/Unix/*.inc",
        ]),
    }),
    hdrs = glob([
        "include/llvm/TargetParser/*.h",
    ]),
    copts = llvm_copts,
    includes = ["include"],
    textual_hdrs = [
        "include/llvm/TargetParser/AArch64CPUFeatures.inc",
        "include/llvm/TargetParser/AArch64TargetParserDef.inc",
        "include/llvm/TargetParser/ARMTargetParserDef.inc",
        "include/llvm/TargetParser/RISCVTargetParserDef.inc",
    ] + glob([
        "include/llvm/TargetParser/*.def",
    ]),
    deps = [
        ":Support",
        ":config",
    ],
)

cc_library(
    name = "DWP",
    srcs = glob([
        "lib/DWP/*.cpp",
    ]),
    hdrs = glob(["include/llvm/DWP/*.h"]),
    copts = llvm_copts,
    deps = [
        ":DebugInfoDWARF",
        ":MC",
        ":Object",
        ":Support",
        ":Target",
    ],
)

cc_library(
    name = "TransformUtils",
    srcs = glob([
        "lib/Transforms/Utils/*.cpp",
    ]),
    hdrs = glob(["include/llvm/Transforms/Utils/*.h"]) + [
        "include/llvm/Transforms/Utils.h",
    ],
    copts = llvm_copts,
    deps = [
        ":Analysis",
        ":BinaryFormat",
        ":BitWriter",
        ":Core",
        ":ProfileData",
        ":Support",
        ":Target",
        ":TargetParser",
        ":config",
    ],
)

gentbl(
    name = "InstCombineTableGen",
    strip_include_prefix = "lib/Target/AMDGPU",
    tbl_outs = [(
        "-gen-searchable-tables",
        "lib/Target/AMDGPU/InstCombineTables.inc",
    )],
    tblgen = ":llvm-tblgen",
    td_file = "lib/Target/AMDGPU/InstCombineTables.td",
    td_srcs = glob([
        "lib/Target/AMDGPU/*.td",
    ]) + [
        ":common_target_td_sources",
    ],
)

cc_library(
    name = "InstCombine",
    srcs = glob([
        "lib/Transforms/InstCombine/*.cpp",
        "lib/Transforms/InstCombine/*.h",
    ]),
    hdrs = glob(["include/llvm/Transforms/InstCombine/*.h"]),
    copts = llvm_copts,
    deps = [
        ":Analysis",
        ":Core",
        ":Support",
        ":Target",
        ":TransformUtils",
        ":config",
    ],
)

cc_library(
    name = "AggressiveInstCombine",
    srcs = glob([
        "lib/Transforms/AggressiveInstCombine/*.cpp",
        "lib/Transforms/AggressiveInstCombine/*.h",
    ]),
    hdrs = [
        "include/llvm/Transforms/AggressiveInstCombine/AggressiveInstCombine.h",
    ],
    copts = llvm_copts,
    deps = [
        ":Analysis",
        ":Core",
        ":Support",
        ":TransformUtils",
    ],
)

cc_library(
    name = "Instrumentation",
    srcs = glob([
        "lib/Transforms/Instrumentation/*.cpp",
        "lib/Transforms/Instrumentation/*.h",
        "lib/Transforms/Instrumentation/*.inc",
    ]),
    hdrs = glob(["include/llvm/Transforms/Instrumentation/*.h"]) + [
        "include/llvm/Transforms/Utils/Instrumentation.h",
    ],
    copts = llvm_copts,
    deps = [
        ":Analysis",
        ":BinaryFormat",
        ":Core",
        ":Demangle",
        ":MC",
        ":ProfileData",
        ":Scalar",
        ":Support",
        ":Target",
        ":TargetParser",
        ":TransformUtils",
        ":config",
    ],
)

cc_library(
    name = "ObjCARC",
    srcs = glob([
        "lib/Transforms/ObjCARC/*.cpp",
        "lib/Transforms/ObjCARC/*.h",
    ]),
    hdrs = ["include/llvm/Transforms/ObjCARC.h"],
    copts = llvm_copts,
    deps = [
        ":Analysis",
        ":Core",
        ":Support",
        ":Target",
        ":TransformUtils",
        ":config",
    ],
)

cc_library(
    name = "SandboxIR",
    srcs = glob([
        "lib/SandboxIR/*.cpp",
    ]),
    hdrs = glob(["include/llvm/SandboxIR/*.h"]),
    copts = llvm_copts,
    textual_hdrs = ["include/llvm/SandboxIR/Values.def"],
    deps = [
        ":Analysis",
        ":Core",
        ":Support",
    ],
)

cc_library(
    name = "Scalar",
    srcs = glob([
        "lib/Transforms/Scalar/*.cpp",
    ]),
    hdrs = glob(["include/llvm/Transforms/Scalar/*.h"]) + [
        "include/llvm/Transforms/Scalar.h",
    ],
    copts = llvm_copts,
    deps = [
        ":AggressiveInstCombine",
        ":Analysis",
        ":BinaryFormat",
        ":Core",
        ":InstCombine",
        ":ProfileData",
        ":Support",
        ":Target",
        ":TransformUtils",
        ":config",
    ],
)

cc_library(
    name = "Vectorize",
    srcs = glob([
        "lib/Transforms/Vectorize/**/*.cpp",
        "lib/Transforms/Vectorize/**/*.h",
    ]),
    hdrs = glob([
        "include/llvm/Transforms/Vectorize/**/*.h",
    ]),
    copts = llvm_copts,
    textual_hdrs = [
        "lib/Transforms/Vectorize/SandboxVectorizer/Passes/PassRegistry.def",
    ],
    deps = [
        ":Analysis",
        ":Core",
        ":SandboxIR",
        ":Scalar",
        ":Support",
        ":Target",
        ":TransformUtils",
        ":config",
    ],
)

cc_library(
    name = "FrontendDebug",
    hdrs = glob([
        "include/llvm/Frontend/Debug/*.h",
    ]),
    copts = llvm_copts,
    deps = [
        ":Support",
    ],
)

cc_library(
    name = "FrontendDriver",
    srcs = glob([
        "lib/Frontend/Driver/*.cpp",
    ]),
    hdrs = glob([
        "include/llvm/Frontend/Driver/*.h",
    ]),
    copts = llvm_copts,
    deps = [
        ":Analysis",
        ":TargetParser",
    ],
)

cc_library(
    name = "FrontendHLSL",
    srcs = glob([
        "lib/Frontend/HLSL/*.cpp",
    ]),
    hdrs = glob([
        "include/llvm/Frontend/HLSL/*.h",
    ]),
    copts = llvm_copts,
    deps = [
        ":Core",
        ":Support",
    ],
)

cc_library(
    name = "FrontendOffloading",
    srcs = glob([
        "lib/Frontend/Offloading/*.cpp",
    ]),
    hdrs = glob([
        "include/llvm/Frontend/Offloading/*.h",
    ]),
    copts = llvm_copts,
    deps = [
        ":BinaryFormat",
        ":Core",
        ":Object",
        ":Support",
        ":TargetParser",
        ":TransformUtils",
    ],
)

filegroup(
    name = "omp_td_files",
    srcs = glob([
        "include/llvm/Frontend/OpenMP/*.td",
        "include/llvm/Frontend/Directive/*.td",
    ]),
)

gentbl(
    name = "omp_gen",
    library = False,
    tbl_outs = [
        ("--gen-directive-decl", "include/llvm/Frontend/OpenMP/OMP.h.inc"),
    ],
    tblgen = ":llvm-min-tblgen",
    td_file = "include/llvm/Frontend/OpenMP/OMP.td",
    td_srcs = [":omp_td_files"],
)

gentbl(
    name = "omp_gen_impl",
    library = False,
    tbl_outs = [
        ("--gen-directive-impl", "include/llvm/Frontend/OpenMP/OMP.inc"),
    ],
    tblgen = ":llvm-min-tblgen",
    td_file = "include/llvm/Frontend/OpenMP/OMP.td",
    td_srcs = [":omp_td_files"],
)

cc_library(
    name = "FrontendAtomic",
    hdrs = glob([
        "include/llvm/Frontend/Atomic/*.h",
    ]),
    copts = llvm_copts,
    deps = [
        ":Support",
        ":ir_headers",
    ],
)

cc_library(
    name = "FrontendOpenMP",
    srcs = glob([
        "lib/Frontend/OpenMP/*.cpp",
    ]),
    hdrs = glob([
        "include/llvm/Frontend/OpenMP/*.h",
    ]) + [
        "include/llvm/Frontend/OpenMP/OMP.h.inc",
        "include/llvm/Frontend/OpenMP/OMP.inc",
    ],
    copts = llvm_copts,
    textual_hdrs = glob([
        "include/llvm/Frontend/OpenMP/*.def",
    ]),
    deps = [
        ":Analysis",
        ":BitReader",
        ":Core",
        ":Demangle",
        ":FrontendAtomic",
        ":FrontendOffloading",
        ":MC",
        ":Scalar",
        ":Support",
        ":Target",
        ":TargetParser",
        ":TransformUtils",
    ],
)

filegroup(
    name = "acc_td_files",
    srcs = glob([
        "include/llvm/Frontend/OpenACC/*.td",
        "include/llvm/Frontend/Directive/*.td",
    ]),
)

gentbl(
    name = "acc_gen",
    library = False,
    tbl_outs = [
        ("--gen-directive-decl", "include/llvm/Frontend/OpenACC/ACC.h.inc"),
    ],
    tblgen = ":llvm-min-tblgen",
    td_file = "include/llvm/Frontend/OpenACC/ACC.td",
    td_srcs = [":acc_td_files"],
)

gentbl(
    name = "acc_gen_impl",
    library = False,
    tbl_outs = [
        ("--gen-directive-impl", "include/llvm/Frontend/OpenACC/ACC.inc"),
    ],
    tblgen = ":llvm-min-tblgen",
    td_file = "include/llvm/Frontend/OpenACC/ACC.td",
    td_srcs = [":acc_td_files"],
)

cc_library(
    name = "FrontendOpenACC",
    srcs = glob([
        "lib/Frontend/OpenACC/*.cpp",
    ]) + [
        "include/llvm/Frontend/OpenACC/ACC.inc",
    ],
    hdrs = ["include/llvm/Frontend/OpenACC/ACC.h.inc"],
    copts = llvm_copts,
    deps = [
        ":Analysis",
        ":Core",
        ":Support",
        ":TransformUtils",
    ],
)

cc_library(
    name = "AsmParser",
    srcs = glob([
        "lib/AsmParser/*.cpp",
    ]),
    hdrs = glob(["include/llvm/AsmParser/*.h"]),
    copts = llvm_copts,
    deps = [
        ":BinaryFormat",
        ":Core",
        ":Support",
        ":attributes_gen",
    ],
)

cc_library(
    name = "IRPrinter",
    srcs = glob([
        "lib/IRPrinter/*.cpp",
    ]),
    hdrs = glob([
        "include/llvm/IRPrinter/*.h",
    ]),
    copts = llvm_copts,
    deps = [
        ":Analysis",
        ":Core",
        ":Support",
    ],
)

cc_library(
    name = "IRReader",
    srcs = glob([
        "lib/IRReader/*.cpp",
    ]),
    hdrs = glob([
        "include/llvm/IRReader/*.h",
    ]) + [
        "include/llvm-c/IRReader.h",
    ],
    copts = llvm_copts,
    deps = [
        ":AsmParser",
        ":BitReader",
        ":Core",
        ":Support",
        ":config",
    ],
)

cc_library(
    name = "Linker",
    srcs = glob([
        "lib/Linker/*.cpp",
        "lib/Linker/*.h",
    ]),
    hdrs = glob([
        "include/llvm/Linker/*.h",
    ]) + [
        "include/llvm-c/Linker.h",
    ],
    copts = llvm_copts,
    deps = [
        ":Core",
        ":Object",
        ":Support",
        ":TargetParser",
        ":TransformUtils",
        ":config",
    ],
)

cc_library(
    name = "IPO",
    srcs = glob([
        "lib/Transforms/IPO/*.cpp",
    ]),
    hdrs = glob([
        "include/llvm/Transforms/IPO/*.h",
    ]) + [
        "include/llvm/Transforms/IPO.h",
    ],
    copts = llvm_copts,
    deps = [
        ":AggressiveInstCombine",
        ":Analysis",
        ":BinaryFormat",
        ":BitReader",
        ":BitWriter",
        ":Core",
        ":FrontendOpenMP",
        ":IRPrinter",
        ":IRReader",
        ":InstCombine",
        ":Instrumentation",
        ":Linker",
        ":ObjCARC",
        ":Object",
        ":ProfileData",
        ":Scalar",
        ":Support",
        ":Target",
        ":TargetParser",
        ":TransformUtils",
        ":Vectorize",
        ":config",
        ":ir_headers",
    ],
)

cc_library(
    name = "CFGuard",
    srcs = glob([
        "lib/Transforms/CFGuard/*.cpp",
    ]),
    hdrs = ["include/llvm/Transforms/CFGuard.h"],
    copts = llvm_copts,
    deps = [
        ":Core",
        ":Support",
        ":TargetParser",
    ],
)

cc_library(
    name = "HipStdPar",
    srcs = glob([
        "lib/Transforms/HipStdPar/*.cpp",
    ]),
    hdrs = ["include/llvm/Transforms/HipStdPar/HipStdPar.h"],
    copts = llvm_copts,
    deps = [
        ":Analysis",
        ":Core",
        ":Support",
        ":TargetParser",
        ":TransformUtils",
    ],
)

cc_library(
    name = "Coroutines",
    srcs = glob([
        "lib/Transforms/Coroutines/*.cpp",
        "lib/Transforms/Coroutines/*.h",
    ]),
    hdrs = glob(["include/llvm/Transforms/Coroutines/*.h"]),
    copts = llvm_copts,
    deps = [
        ":Analysis",
        ":BinaryFormat",
        ":Core",
        ":IPO",
        ":Scalar",
        ":Support",
        ":TransformUtils",
        ":config",
    ],
)

# Meta-target for clients which depend on all of the transforms libraries.
cc_library(
    name = "common_transforms",
    deps = [
        ":AggressiveInstCombine",
        ":CFGuard",
        ":Coroutines",
        ":IPO",
        ":InstCombine",
        ":Instrumentation",
        ":ObjCARC",
        ":Scalar",
        ":Vectorize",
    ],
)

cc_library(
    name = "asm_printer_defs",
    copts = llvm_copts,
    textual_hdrs = glob(["lib/CodeGen/AsmPrinter/*.def"]),
)

cc_library(
    name = "CodeGenTypes",
    srcs = glob([
        "lib/CodeGenTypes/**/*.cpp",
    ]),
    hdrs = glob([
        "include/llvm/CodeGenTypes/**/*.h",
    ]),
    copts = llvm_copts,
    deps = [
        ":Support",
        ":vt_gen",
    ],
)

cc_library(
    name = "CGData",
    srcs = glob(["lib/CGData/**/*.cpp"]),
    hdrs = glob([
        "include/llvm/CGData/**/*.h",
        "include/llvm/CGData/**/*.inc",
    ]),
    copts = llvm_copts,
    deps = [
        ":BitReader",
        ":BitWriter",
        ":Core",
        ":Object",
        ":ObjectYAML",
        ":Support",
        ":TargetParser",
    ],
)

cc_library(
    name = "CodeGen",
    srcs = glob(
        [
            "lib/CodeGen/**/*.cpp",
            "lib/CodeGen/**/*.h",
            "lib/CodeGen/SelectionDAG/*.cpp",
            "lib/CodeGen/SelectionDAG/*.h",
        ],
    ),
    hdrs = [
        "include/llvm/LinkAllPasses.h",
    ] + glob(
        [
            "include/llvm/CodeGen/**/*.h",
        ],
    ),
    copts = llvm_copts,
    textual_hdrs = glob([
        "include/llvm/CodeGen/**/*.def",
    ]),
    deps = [
        ":AggressiveInstCombine",
        ":Analysis",
        ":AsmParser",
        ":BinaryFormat",
        ":BitReader",
        ":BitWriter",
        ":CFGuard",
        ":CGData",
        ":CodeGenTypes",
        ":Core",
        ":DebugInfoCodeView",
        ":DebugInfoDWARF",
        ":IPO",
        ":IRPrinter",
        ":Instrumentation",
        ":MC",
        ":MCParser",
        ":ObjCARC",
        ":Object",
        ":ProfileData",
        ":Remarks",
        ":Scalar",
        ":Support",
        ":Target",
        ":TargetParser",
        ":TransformUtils",
        ":asm_printer_defs",
        ":config",
        ":vt_gen",
    ],
)

cc_library(
    name = "MCDisassembler",
    srcs = glob([
        "lib/MC/MCDisassembler/*.cpp",
        "lib/MC/MCDisassembler/*.h",
    ]),
    hdrs = glob([
        "include/llvm/MC/MCDisassembler/*.h",
    ]) + [
        "include/llvm-c/Disassembler.h",
    ],
    copts = llvm_copts,
    deps = [
        ":BinaryFormat",
        ":MC",
        ":Support",
        ":TargetParser",
        ":config",
    ],
)

llvm_target_lib_list = [lib for lib in [
    {
        "name": "AArch64",
        "short_name": "AArch64",
        "tbl_outs": [
            ("-gen-register-bank", "lib/Target/AArch64/AArch64GenRegisterBank.inc"),
            ("-gen-register-info", "lib/Target/AArch64/AArch64GenRegisterInfo.inc"),
            ("-gen-instr-info", "lib/Target/AArch64/AArch64GenInstrInfo.inc"),
            ("-gen-emitter", "lib/Target/AArch64/AArch64GenMCCodeEmitter.inc"),
            ("-gen-pseudo-lowering", "lib/Target/AArch64/AArch64GenMCPseudoLowering.inc"),
            ("-gen-asm-writer", "lib/Target/AArch64/AArch64GenAsmWriter.inc"),
            ("-gen-asm-writer -asmwriternum=1", "lib/Target/AArch64/AArch64GenAsmWriter1.inc"),
            ("-gen-asm-matcher", "lib/Target/AArch64/AArch64GenAsmMatcher.inc"),
            ("-gen-dag-isel", "lib/Target/AArch64/AArch64GenDAGISel.inc"),
            ("-gen-fast-isel", "lib/Target/AArch64/AArch64GenFastISel.inc"),
            ("-gen-global-isel", "lib/Target/AArch64/AArch64GenGlobalISel.inc"),
            ("-gen-global-isel-combiner -combiners=AArch64O0PreLegalizerCombiner", "lib/Target/AArch64/AArch64GenO0PreLegalizeGICombiner.inc"),
            ("-gen-global-isel-combiner -combiners=AArch64PreLegalizerCombiner", "lib/Target/AArch64/AArch64GenPreLegalizeGICombiner.inc"),
            ("-gen-global-isel-combiner -combiners=AArch64PostLegalizerCombiner", "lib/Target/AArch64/AArch64GenPostLegalizeGICombiner.inc"),
            ("-gen-global-isel-combiner -combiners=AArch64PostLegalizerLowering", "lib/Target/AArch64/AArch64GenPostLegalizeGILowering.inc"),
            ("-gen-callingconv", "lib/Target/AArch64/AArch64GenCallingConv.inc"),
            ("-gen-subtarget", "lib/Target/AArch64/AArch64GenSubtargetInfo.inc"),
            ("-gen-disassembler", "lib/Target/AArch64/AArch64GenDisassemblerTables.inc"),
            ("-gen-searchable-tables", "lib/Target/AArch64/AArch64GenSystemOperands.inc"),
            ("-gen-exegesis", "lib/Target/AArch64/AArch64GenExegesis.inc"),
        ],
    },
    {
        "name": "ARM",
        "short_name": "ARM",
        "tbl_outs": [
            ("-gen-register-bank", "lib/Target/ARM/ARMGenRegisterBank.inc"),
            ("-gen-register-info", "lib/Target/ARM/ARMGenRegisterInfo.inc"),
            ("-gen-searchable-tables", "lib/Target/ARM/ARMGenSystemRegister.inc"),
            ("-gen-instr-info", "lib/Target/ARM/ARMGenInstrInfo.inc"),
            ("-gen-emitter", "lib/Target/ARM/ARMGenMCCodeEmitter.inc"),
            ("-gen-pseudo-lowering", "lib/Target/ARM/ARMGenMCPseudoLowering.inc"),
            ("-gen-asm-writer", "lib/Target/ARM/ARMGenAsmWriter.inc"),
            ("-gen-asm-matcher", "lib/Target/ARM/ARMGenAsmMatcher.inc"),
            ("-gen-dag-isel", "lib/Target/ARM/ARMGenDAGISel.inc"),
            ("-gen-fast-isel", "lib/Target/ARM/ARMGenFastISel.inc"),
            ("-gen-global-isel", "lib/Target/ARM/ARMGenGlobalISel.inc"),
            ("-gen-callingconv", "lib/Target/ARM/ARMGenCallingConv.inc"),
            ("-gen-subtarget", "lib/Target/ARM/ARMGenSubtargetInfo.inc"),
            ("-gen-disassembler", "lib/Target/ARM/ARMGenDisassemblerTables.inc"),
        ],
    },
    {
        "name": "AMDGPU",
        "short_name": "AMDGPU",
        "tbl_outs": [
            ("-gen-register-bank", "lib/Target/AMDGPU/AMDGPUGenRegisterBank.inc"),
            ("-gen-register-info", "lib/Target/AMDGPU/AMDGPUGenRegisterInfo.inc"),
            ("-gen-instr-info", "lib/Target/AMDGPU/AMDGPUGenInstrInfo.inc"),
            ("-gen-emitter", "lib/Target/AMDGPU/AMDGPUGenMCCodeEmitter.inc"),
            ("-gen-pseudo-lowering", "lib/Target/AMDGPU/AMDGPUGenMCPseudoLowering.inc"),
            ("-gen-asm-writer", "lib/Target/AMDGPU/AMDGPUGenAsmWriter.inc"),
            ("-gen-asm-matcher", "lib/Target/AMDGPU/AMDGPUGenAsmMatcher.inc"),
            ("-gen-dag-isel", "lib/Target/AMDGPU/AMDGPUGenDAGISel.inc"),
            ("-gen-callingconv", "lib/Target/AMDGPU/AMDGPUGenCallingConv.inc"),
            ("-gen-subtarget", "lib/Target/AMDGPU/AMDGPUGenSubtargetInfo.inc"),
            ("-gen-disassembler", "lib/Target/AMDGPU/AMDGPUGenDisassemblerTables.inc"),
            ("-gen-searchable-tables", "lib/Target/AMDGPU/AMDGPUGenSearchableTables.inc"),
        ],
        "tbl_deps": [
            ":InstCombineTableGen",
            ":amdgpu_isel_target_gen",
            ":r600_target_gen",
        ],
    },
    {
        "name": "AVR",
        "short_name": "AVR",
        "tbl_outs": [
            ("-gen-asm-matcher", "lib/Target/AVR/AVRGenAsmMatcher.inc"),
            ("-gen-asm-writer", "lib/Target/AVR/AVRGenAsmWriter.inc"),
            ("-gen-callingconv", "lib/Target/AVR/AVRGenCallingConv.inc"),
            ("-gen-dag-isel", "lib/Target/AVR/AVRGenDAGISel.inc"),
            ("-gen-disassembler", "lib/Target/AVR/AVRGenDisassemblerTables.inc"),
            ("-gen-emitter", "lib/Target/AVR/AVRGenMCCodeEmitter.inc"),
            ("-gen-instr-info", "lib/Target/AVR/AVRGenInstrInfo.inc"),
            ("-gen-register-info", "lib/Target/AVR/AVRGenRegisterInfo.inc"),
            ("-gen-subtarget", "lib/Target/AVR/AVRGenSubtargetInfo.inc"),
        ],
    },
    {
        "name": "BPF",
        "short_name": "BPF",
        "tbl_outs": [
            ("-gen-register-bank", "lib/Target/BPF/BPFGenRegisterBank.inc"),
            ("-gen-asm-writer", "lib/Target/BPF/BPFGenAsmWriter.inc"),
            ("-gen-asm-matcher", "lib/Target/BPF/BPFGenAsmMatcher.inc"),
            ("-gen-callingconv", "lib/Target/BPF/BPFGenCallingConv.inc"),
            ("-gen-dag-isel", "lib/Target/BPF/BPFGenDAGISel.inc"),
            ("-gen-global-isel", "lib/Target/BPF/BPFGenGlobalISel.inc"),
            ("-gen-disassembler", "lib/Target/BPF/BPFGenDisassemblerTables.inc"),
            ("-gen-emitter", "lib/Target/BPF/BPFGenMCCodeEmitter.inc"),
            ("-gen-instr-info", "lib/Target/BPF/BPFGenInstrInfo.inc"),
            ("-gen-register-info", "lib/Target/BPF/BPFGenRegisterInfo.inc"),
            ("-gen-subtarget", "lib/Target/BPF/BPFGenSubtargetInfo.inc"),
        ],
    },
    {
        "name": "Hexagon",
        "short_name": "Hexagon",
        "tbl_outs": [
            ("-gen-asm-matcher", "lib/Target/Hexagon/HexagonGenAsmMatcher.inc"),
            ("-gen-asm-writer", "lib/Target/Hexagon/HexagonGenAsmWriter.inc"),
            ("-gen-callingconv", "lib/Target/Hexagon/HexagonGenCallingConv.inc"),
            ("-gen-dag-isel", "lib/Target/Hexagon/HexagonGenDAGISel.inc"),
            ("-gen-dfa-packetizer", "lib/Target/Hexagon/HexagonGenDFAPacketizer.inc"),
            ("-gen-disassembler", "lib/Target/Hexagon/HexagonGenDisassemblerTables.inc"),
            ("-gen-instr-info", "lib/Target/Hexagon/HexagonGenInstrInfo.inc"),
            ("-gen-emitter", "lib/Target/Hexagon/HexagonGenMCCodeEmitter.inc"),
            ("-gen-register-info", "lib/Target/Hexagon/HexagonGenRegisterInfo.inc"),
            ("-gen-subtarget", "lib/Target/Hexagon/HexagonGenSubtargetInfo.inc"),
        ],
    },
    {
        "name": "Lanai",
        "short_name": "Lanai",
        "tbl_outs": [
            ("-gen-asm-matcher", "lib/Target/Lanai/LanaiGenAsmMatcher.inc"),
            ("-gen-asm-writer", "lib/Target/Lanai/LanaiGenAsmWriter.inc"),
            ("-gen-callingconv", "lib/Target/Lanai/LanaiGenCallingConv.inc"),
            ("-gen-dag-isel", "lib/Target/Lanai/LanaiGenDAGISel.inc"),
            ("-gen-disassembler", "lib/Target/Lanai/LanaiGenDisassemblerTables.inc"),
            ("-gen-emitter", "lib/Target/Lanai/LanaiGenMCCodeEmitter.inc"),
            ("-gen-instr-info", "lib/Target/Lanai/LanaiGenInstrInfo.inc"),
            ("-gen-register-info", "lib/Target/Lanai/LanaiGenRegisterInfo.inc"),
            ("-gen-subtarget", "lib/Target/Lanai/LanaiGenSubtargetInfo.inc"),
        ],
    },
    {
        "name": "LoongArch",
        "short_name": "LoongArch",
        "tbl_outs": [
            ("-gen-asm-matcher", "lib/Target/LoongArch/LoongArchGenAsmMatcher.inc"),
            ("-gen-asm-writer", "lib/Target/LoongArch/LoongArchGenAsmWriter.inc"),
            ("-gen-dag-isel", "lib/Target/LoongArch/LoongArchGenDAGISel.inc"),
            ("-gen-disassembler", "lib/Target/LoongArch/LoongArchGenDisassemblerTables.inc"),
            ("-gen-emitter", "lib/Target/LoongArch/LoongArchGenMCCodeEmitter.inc"),
            ("-gen-instr-info", "lib/Target/LoongArch/LoongArchGenInstrInfo.inc"),
            ("-gen-pseudo-lowering", "lib/Target/LoongArch/LoongArchGenMCPseudoLowering.inc"),
            ("-gen-register-info", "lib/Target/LoongArch/LoongArchGenRegisterInfo.inc"),
            ("-gen-subtarget", "lib/Target/LoongArch/LoongArchGenSubtargetInfo.inc"),
        ],
    },
    {
        "name": "Mips",
        "short_name": "Mips",
        "tbl_outs": [
            ("-gen-asm-matcher", "lib/Target/Mips/MipsGenAsmMatcher.inc"),
            ("-gen-asm-writer", "lib/Target/Mips/MipsGenAsmWriter.inc"),
            ("-gen-callingconv", "lib/Target/Mips/MipsGenCallingConv.inc"),
            ("-gen-dag-isel", "lib/Target/Mips/MipsGenDAGISel.inc"),
            ("-gen-disassembler", "lib/Target/Mips/MipsGenDisassemblerTables.inc"),
            ("-gen-emitter", "lib/Target/Mips/MipsGenMCCodeEmitter.inc"),
            ("-gen-exegesis", "lib/Target/Mips/MipsGenExegesis.inc"),
            ("-gen-fast-isel", "lib/Target/Mips/MipsGenFastISel.inc"),
            ("-gen-global-isel", "lib/Target/Mips/MipsGenGlobalISel.inc"),
            ("-gen-global-isel-combiner -combiners=MipsPostLegalizerCombiner", "lib/Target/Mips/MipsGenPostLegalizeGICombiner.inc"),
            ("-gen-instr-info", "lib/Target/Mips/MipsGenInstrInfo.inc"),
            ("-gen-pseudo-lowering", "lib/Target/Mips/MipsGenMCPseudoLowering.inc"),
            ("-gen-register-bank", "lib/Target/Mips/MipsGenRegisterBank.inc"),
            ("-gen-register-info", "lib/Target/Mips/MipsGenRegisterInfo.inc"),
            ("-gen-subtarget", "lib/Target/Mips/MipsGenSubtargetInfo.inc"),
        ],
    },
    {
        "name": "MSP430",
        "short_name": "MSP430",
        "tbl_outs": [
            ("-gen-asm-matcher", "lib/Target/MSP430/MSP430GenAsmMatcher.inc"),
            ("-gen-asm-writer", "lib/Target/MSP430/MSP430GenAsmWriter.inc"),
            ("-gen-callingconv", "lib/Target/MSP430/MSP430GenCallingConv.inc"),
            ("-gen-dag-isel", "lib/Target/MSP430/MSP430GenDAGISel.inc"),
            ("-gen-disassembler", "lib/Target/MSP430/MSP430GenDisassemblerTables.inc"),
            ("-gen-emitter", "lib/Target/MSP430/MSP430GenMCCodeEmitter.inc"),
            ("-gen-instr-info", "lib/Target/MSP430/MSP430GenInstrInfo.inc"),
            ("-gen-register-info", "lib/Target/MSP430/MSP430GenRegisterInfo.inc"),
            ("-gen-subtarget", "lib/Target/MSP430/MSP430GenSubtargetInfo.inc"),
        ],
    },
    {
        "name": "NVPTX",
        "short_name": "NVPTX",
        "tbl_outs": [
            ("-gen-register-info", "lib/Target/NVPTX/NVPTXGenRegisterInfo.inc"),
            ("-gen-instr-info", "lib/Target/NVPTX/NVPTXGenInstrInfo.inc"),
            ("-gen-asm-writer", "lib/Target/NVPTX/NVPTXGenAsmWriter.inc"),
            ("-gen-dag-isel", "lib/Target/NVPTX/NVPTXGenDAGISel.inc"),
            ("-gen-subtarget", "lib/Target/NVPTX/NVPTXGenSubtargetInfo.inc"),
        ],
    },
    {
        "name": "PowerPC",
        "short_name": "PPC",
        "tbl_outs": [
            ("-gen-asm-writer", "lib/Target/PowerPC/PPCGenAsmWriter.inc"),
            ("-gen-asm-matcher", "lib/Target/PowerPC/PPCGenAsmMatcher.inc"),
            ("-gen-emitter", "lib/Target/PowerPC/PPCGenMCCodeEmitter.inc"),
            ("-gen-register-info", "lib/Target/PowerPC/PPCGenRegisterInfo.inc"),
            ("-gen-instr-info", "lib/Target/PowerPC/PPCGenInstrInfo.inc"),
            ("-gen-dag-isel", "lib/Target/PowerPC/PPCGenDAGISel.inc"),
            ("-gen-fast-isel", "lib/Target/PowerPC/PPCGenFastISel.inc"),
            ("-gen-callingconv", "lib/Target/PowerPC/PPCGenCallingConv.inc"),
            ("-gen-subtarget", "lib/Target/PowerPC/PPCGenSubtargetInfo.inc"),
            ("-gen-disassembler", "lib/Target/PowerPC/PPCGenDisassemblerTables.inc"),
            ("-gen-register-bank", "lib/Target/PowerPC/PPCGenRegisterBank.inc"),
            ("-gen-global-isel", "lib/Target/PowerPC/PPCGenGlobalISel.inc"),
            ("-gen-exegesis", "lib/Target/PowerPC/PPCGenExegesis.inc"),
        ],
    },
    {
        "name": "Sparc",
        "short_name": "Sparc",
        "tbl_outs": [
            ("-gen-asm-writer", "lib/Target/Sparc/SparcGenAsmWriter.inc"),
            ("-gen-asm-matcher", "lib/Target/Sparc/SparcGenAsmMatcher.inc"),
            ("-gen-emitter", "lib/Target/Sparc/SparcGenMCCodeEmitter.inc"),
            ("-gen-register-info", "lib/Target/Sparc/SparcGenRegisterInfo.inc"),
            ("-gen-instr-info", "lib/Target/Sparc/SparcGenInstrInfo.inc"),
            ("-gen-dag-isel", "lib/Target/Sparc/SparcGenDAGISel.inc"),
            ("-gen-callingconv", "lib/Target/Sparc/SparcGenCallingConv.inc"),
            ("-gen-subtarget", "lib/Target/Sparc/SparcGenSubtargetInfo.inc"),
            ("-gen-disassembler", "lib/Target/Sparc/SparcGenDisassemblerTables.inc"),
            ("-gen-searchable-tables", "lib/Target/Sparc/SparcGenSearchableTables.inc"),
        ],
    },
    {
        "name": "SystemZ",
        "short_name": "SystemZ",
        "tbl_outs": [
            ("-gen-asm-matcher", "lib/Target/SystemZ/SystemZGenAsmMatcher.inc"),
            ("-gen-asm-writer", "lib/Target/SystemZ/SystemZGenAsmWriter.inc"),
            ("-gen-callingconv", "lib/Target/SystemZ/SystemZGenCallingConv.inc"),
            ("-gen-dag-isel", "lib/Target/SystemZ/SystemZGenDAGISel.inc"),
            ("-gen-disassembler", "lib/Target/SystemZ/SystemZGenDisassemblerTables.inc"),
            ("-gen-emitter", "lib/Target/SystemZ/SystemZGenMCCodeEmitter.inc"),
            ("-gen-instr-info", "lib/Target/SystemZ/SystemZGenInstrInfo.inc"),
            ("-gen-register-info", "lib/Target/SystemZ/SystemZGenRegisterInfo.inc"),
            ("-gen-subtarget", "lib/Target/SystemZ/SystemZGenSubtargetInfo.inc"),
        ],
    },
    {
        "name": "RISCV",
        "short_name": "RISCV",
        "tbl_outs": [
            ("-gen-asm-matcher", "lib/Target/RISCV/RISCVGenAsmMatcher.inc"),
            ("-gen-asm-writer", "lib/Target/RISCV/RISCVGenAsmWriter.inc"),
            ("-gen-compress-inst-emitter", "lib/Target/RISCV/RISCVGenCompressInstEmitter.inc"),
            ("-gen-dag-isel", "lib/Target/RISCV/RISCVGenDAGISel.inc"),
            ("-gen-disassembler", "lib/Target/RISCV/RISCVGenDisassemblerTables.inc"),
            ("-gen-instr-info", "lib/Target/RISCV/RISCVGenInstrInfo.inc"),
            ("-gen-macro-fusion-pred", "lib/Target/RISCV/RISCVGenMacroFusion.inc"),
            ("-gen-emitter", "lib/Target/RISCV/RISCVGenMCCodeEmitter.inc"),
            ("-gen-pseudo-lowering", "lib/Target/RISCV/RISCVGenMCPseudoLowering.inc"),
            ("-gen-register-bank", "lib/Target/RISCV/RISCVGenRegisterBank.inc"),
            ("-gen-register-info", "lib/Target/RISCV/RISCVGenRegisterInfo.inc"),
            ("-gen-subtarget", "lib/Target/RISCV/RISCVGenSubtargetInfo.inc"),
            ("-gen-searchable-tables", "lib/Target/RISCV/RISCVGenSearchableTables.inc"),
        ],
        "tbl_deps": [
            ":riscv_isel_target_gen",
        ],
    },
    {
        "name": "VE",
        "short_name": "VE",
        "tbl_outs": [
            ("-gen-asm-matcher", "lib/Target/VE/VEGenAsmMatcher.inc"),
            ("-gen-asm-writer", "lib/Target/VE/VEGenAsmWriter.inc"),
            ("-gen-callingconv", "lib/Target/VE/VEGenCallingConv.inc"),
            ("-gen-dag-isel", "lib/Target/VE/VEGenDAGISel.inc"),
            ("-gen-disassembler", "lib/Target/VE/VEGenDisassemblerTables.inc"),
            ("-gen-emitter", "lib/Target/VE/VEGenMCCodeEmitter.inc"),
            ("-gen-instr-info", "lib/Target/VE/VEGenInstrInfo.inc"),
            ("-gen-register-info", "lib/Target/VE/VEGenRegisterInfo.inc"),
            ("-gen-subtarget", "lib/Target/VE/VEGenSubtargetInfo.inc"),
        ],
    },
    {
        "name": "WebAssembly",
        "short_name": "WebAssembly",
        "tbl_outs": [
            ("-gen-disassembler", "lib/Target/WebAssembly/WebAssemblyGenDisassemblerTables.inc"),
            ("-gen-asm-writer", "lib/Target/WebAssembly/WebAssemblyGenAsmWriter.inc"),
            ("-gen-instr-info", "lib/Target/WebAssembly/WebAssemblyGenInstrInfo.inc"),
            ("-gen-dag-isel", "lib/Target/WebAssembly/WebAssemblyGenDAGISel.inc"),
            ("-gen-fast-isel", "lib/Target/WebAssembly/WebAssemblyGenFastISel.inc"),
            ("-gen-emitter", "lib/Target/WebAssembly/WebAssemblyGenMCCodeEmitter.inc"),
            ("-gen-register-info", "lib/Target/WebAssembly/WebAssemblyGenRegisterInfo.inc"),
            ("-gen-subtarget", "lib/Target/WebAssembly/WebAssemblyGenSubtargetInfo.inc"),
            ("-gen-asm-matcher", "lib/Target/WebAssembly/WebAssemblyGenAsmMatcher.inc"),
        ],
    },
    {
        "name": "X86",
        "short_name": "X86",
        "tbl_outs": [
            ("-gen-register-bank", "lib/Target/X86/X86GenRegisterBank.inc"),
            ("-gen-register-info", "lib/Target/X86/X86GenRegisterInfo.inc"),
            ("-gen-disassembler", "lib/Target/X86/X86GenDisassemblerTables.inc"),
            ("-gen-instr-info", "lib/Target/X86/X86GenInstrInfo.inc"),
            ("-gen-asm-writer", "lib/Target/X86/X86GenAsmWriter.inc"),
            ("-gen-asm-writer -asmwriternum=1", "lib/Target/X86/X86GenAsmWriter1.inc"),
            ("-gen-asm-matcher", "lib/Target/X86/X86GenAsmMatcher.inc"),
            ("-gen-dag-isel", "lib/Target/X86/X86GenDAGISel.inc"),
            ("-gen-fast-isel", "lib/Target/X86/X86GenFastISel.inc"),
            ("-gen-global-isel", "lib/Target/X86/X86GenGlobalISel.inc"),
            ("-gen-callingconv", "lib/Target/X86/X86GenCallingConv.inc"),
            ("-gen-subtarget", "lib/Target/X86/X86GenSubtargetInfo.inc"),
            ("-gen-x86-fold-tables -asmwriternum=1", "lib/Target/X86/X86GenFoldTables.inc"),
            ("-gen-x86-instr-mapping", "lib/Target/X86/X86GenInstrMapping.inc"),
            ("-gen-exegesis", "lib/Target/X86/X86GenExegesis.inc"),
            ("-gen-x86-mnemonic-tables -asmwriternum=1", "lib/Target/X86/X86GenMnemonicTables.inc"),
        ],
    },
    {
        "name": "XCore",
        "short_name": "XCore",
        "tbl_outs": [
            ("-gen-asm-writer", "lib/Target/XCore/XCoreGenAsmWriter.inc"),
            ("-gen-callingconv", "lib/Target/XCore/XCoreGenCallingConv.inc"),
            ("-gen-dag-isel", "lib/Target/XCore/XCoreGenDAGISel.inc"),
            ("-gen-disassembler", "lib/Target/XCore/XCoreGenDisassemblerTables.inc"),
            ("-gen-instr-info", "lib/Target/XCore/XCoreGenInstrInfo.inc"),
            ("-gen-register-info", "lib/Target/XCore/XCoreGenRegisterInfo.inc"),
            ("-gen-subtarget", "lib/Target/XCore/XCoreGenSubtargetInfo.inc"),
        ],
    },
] if lib["name"] in llvm_targets]

cc_library(
    name = "x86_target_layering_problem_hdrs",
    textual_hdrs = ["lib/Target/X86/X86InstrInfo.h"],
)

filegroup(
    name = "common_target_td_sources",
    srcs = glob([
        "include/llvm/CodeGen/*.td",
        "include/llvm/Frontend/Directive/*.td",
        "include/llvm/IR/Intrinsics*.td",
        "include/llvm/TableGen/*.td",
        "include/llvm/Target/*.td",
        "include/llvm/Target/GlobalISel/*.td",
    ]),
)

gentbl(
    name = "amdgpu_isel_target_gen",
    strip_include_prefix = "lib/Target/AMDGPU",
    tbl_outs = [
        ("-gen-global-isel", "lib/Target/AMDGPU/AMDGPUGenGlobalISel.inc"),
        ("-gen-global-isel-combiner -combiners=AMDGPUPreLegalizerCombiner", "lib/Target/AMDGPU/AMDGPUGenPreLegalizeGICombiner.inc"),
        ("-gen-global-isel-combiner -combiners=AMDGPUPostLegalizerCombiner", "lib/Target/AMDGPU/AMDGPUGenPostLegalizeGICombiner.inc"),
        ("-gen-global-isel-combiner -combiners=AMDGPURegBankCombiner", "lib/Target/AMDGPU/AMDGPUGenRegBankGICombiner.inc"),
    ],
    tblgen = ":llvm-tblgen",
    td_file = "lib/Target/AMDGPU/AMDGPUGISel.td",
    td_srcs = [
        ":common_target_td_sources",
    ] + glob([
        "lib/Target/AMDGPU/*.td",
    ]),
)

gentbl(
    name = "r600_target_gen",
    strip_include_prefix = "lib/Target/AMDGPU",
    tbl_outs = [
        ("-gen-asm-writer", "lib/Target/AMDGPU/R600GenAsmWriter.inc"),
        ("-gen-callingconv", "lib/Target/AMDGPU/R600GenCallingConv.inc"),
        ("-gen-dag-isel", "lib/Target/AMDGPU/R600GenDAGISel.inc"),
        ("-gen-dfa-packetizer", "lib/Target/AMDGPU/R600GenDFAPacketizer.inc"),
        ("-gen-instr-info", "lib/Target/AMDGPU/R600GenInstrInfo.inc"),
        ("-gen-emitter", "lib/Target/AMDGPU/R600GenMCCodeEmitter.inc"),
        ("-gen-register-info", "lib/Target/AMDGPU/R600GenRegisterInfo.inc"),
        ("-gen-subtarget", "lib/Target/AMDGPU/R600GenSubtargetInfo.inc"),
    ],
    tblgen = ":llvm-tblgen",
    td_file = "lib/Target/AMDGPU/R600.td",
    td_srcs = [
        ":common_target_td_sources",
    ] + glob([
        "lib/Target/AMDGPU/*.td",
    ]),
)

gentbl(
    name = "riscv_isel_target_gen",
    strip_include_prefix = "lib/Target/RISCV",
    tbl_outs = [
        ("-gen-global-isel", "lib/Target/RISCV/RISCVGenGlobalISel.inc"),
        ("-gen-global-isel-combiner -combiners=RISCVO0PreLegalizerCombiner", "lib/Target/RISCV/RISCVGenO0PreLegalizeGICombiner.inc"),
        ("-gen-global-isel-combiner -combiners=RISCVPostLegalizerCombiner", "lib/Target/RISCV/RISCVGenPostLegalizeGICombiner.inc"),
        ("-gen-global-isel-combiner -combiners=RISCVPreLegalizerCombiner", "lib/Target/RISCV/RISCVGenPreLegalizeGICombiner.inc"),
    ],
    tblgen = ":llvm-tblgen",
    td_file = "lib/Target/RISCV/RISCVGISel.td",
    td_srcs = [
        ":common_target_td_sources",
    ] + glob([
        "lib/Target/RISCV/**/*.td",
    ]),
)

[[
    [gentbl(
        name = target["name"] + "CommonTableGen",
        strip_include_prefix = "lib/Target/" + target["name"],
        tbl_outs = target["tbl_outs"],
        tblgen = ":llvm-tblgen",
        # MSVC isn't happy with long string literals, while other compilers
        # which support them get significant compile time improvements with
        # them enabled. Ideally this flag would only be enabled on Windows via
        # a select() on `@platforms//os:windows,`, but that would
        # require refactoring gentbl from a macro into a rule.
        # TODO(#92): Refactor gentbl to support this use
        tblgen_args = "--long-string-literals=0",
        td_file = "lib/Target/" + target["name"] + "/" + target["short_name"] + ".td",
        td_srcs = [
            ":common_target_td_sources",
        ] + glob(
            [
                "lib/Target/" + target["name"] + "/*.td",
                "lib/Target/" + target["name"] + "/GISel/*.td",
            ],
            allow_empty = True,
        ),
        deps = target.get("tbl_deps", []),
    )],
    [cc_library(
        name = target["name"] + "Info",
        srcs = ["lib/Target/" + target["name"] + "/TargetInfo/" + target["name"] + "TargetInfo.cpp"],
        hdrs = glob(["lib/Target/" + target["name"] + "/TargetInfo/*.h"]),
        copts = llvm_copts,
        # Workaround for https://github.com/bazelbuild/bazel/issues/3828
        # TODO(gcmn): Remove this when upgrading to a Bazel version containing
        # https://github.com/bazelbuild/bazel/commit/e3b7e17b05f1
        includes = ["lib/Target/" + target["name"]],
        strip_include_prefix = "lib/Target/" + target["name"],
        deps = [
            ":" + target["name"] + "CommonTableGen",
            ":MC",
            ":Support",
            ":Target",
        ],
    )],
    # We cannot separate the `Utils` and `MCTargetDesc` sublibraries of
    # a number of targets due to crisscrossing inclusion of headers.
    [cc_library(
        name = target["name"] + "UtilsAndDesc",
        srcs = glob(
            [
                "lib/Target/" + target["name"] + "/MCTargetDesc/*.cpp",
                "lib/Target/" + target["name"] + "/Utils/*.cpp",

                # We have to include these headers here as well as in the `hdrs`
                # below to allow the `.cpp` files to use file-relative-inclusion to
                # find them, even though consumers of this library use inclusion
                # relative to the target with the `strip_includes_prefix` of this
                # library. This mixture is likely incompatible with header modules.
                "lib/Target/" + target["name"] + "/MCTargetDesc/*.h",
                "lib/Target/" + target["name"] + "/Utils/*.h",
            ],
            allow_empty = True,
        ),
        hdrs = glob(
            [
                "lib/Target/" + target["name"] + "/MCTargetDesc/*.h",
                "lib/Target/" + target["name"] + "/Utils/*.h",

                # This a bit of a hack to allow us to expose common, internal
                # target header files to other libraries within the target via
                # target-relative includes. This usage of headers is inherently
                # non-modular as there is a mixture of target-relative inclusion
                # using this rule and file-relative inclusion using the repeated
                # listing of these headers in the `srcs` of subsequent rules.
                "lib/Target/" + target["name"] + "/*.h",

                # FIXME: The entries below should be `textual_hdrs` instead of
                # `hdrs`, but unfortunately that doesn't work with
                # `strip_include_prefix`:
                # https://github.com/bazelbuild/bazel/issues/12424
                #
                # Once that issue is fixed and released, we can switch this to
                # `textual_hdrs` and remove the feature disabling the various Bazel
                # features (both current and under-development) that motivated the
                # distinction between these two.
                "lib/Target/" + target["name"] + "/*.def",
                "lib/Target/" + target["name"] + "/*.inc",
                "lib/Target/" + target["name"] + "/MCTargetDesc/*.def",
            ],
            allow_empty = True,
        ),
        copts = llvm_copts,
        features = [
            "-parse_headers",
            "-header_modules",
            "-layering_check",
        ],
        strip_include_prefix = "lib/Target/" + target["name"],
        deps = [
            ":BinaryFormat",
            ":CodeGen",
            ":CodeGenTypes",
            ":Core",
            ":DebugInfoCodeView",
            ":MC",
            ":MCDisassembler",
            ":Support",
            ":Target",
            ":config",
            ":" + target["name"] + "CommonTableGen",
            ":" + target["name"] + "Info",
        ],
    )],
    [cc_library(
        name = target["name"] + "CodeGen",
        srcs = glob(
            [
                "lib/Target/" + target["name"] + "/GISel/*.cpp",
                "lib/Target/" + target["name"] + "/GISel/*.h",
                "lib/Target/" + target["name"] + "/*.cpp",
                "lib/Target/" + target["name"] + "/*.h",
            ],
            allow_empty = True,
        ),
        hdrs = ["lib/Target/" + target["name"] + "/" + target["short_name"] + ".h"],
        copts = llvm_copts,
        features = ["-layering_check"],
        strip_include_prefix = "lib/Target/" + target["name"],
        textual_hdrs = glob(
            [
                "lib/Target/" + target["name"] + "/*.def",
                "lib/Target/" + target["name"] + "/*.inc",
            ],
            allow_empty = True,
        ),
        deps = [
            ":Analysis",
            ":BinaryFormat",
            ":CFGuard",
            ":CodeGen",
            ":CodeGenTypes",
            ":Core",
            ":IPO",
            ":MC",
            ":Passes",  # TODO(chandlerc): Likely a layering violation.
            ":ProfileData",
            ":Scalar",
            ":Support",
            ":Target",
            ":TransformUtils",
            ":Vectorize",
            ":config",
            ":" + target["name"] + "CommonTableGen",
            ":" + target["name"] + "Info",
            ":" + target["name"] + "UtilsAndDesc",
        ],
    )],
    [cc_library(
        name = target["name"] + "AsmParser",
        srcs = glob(
            [
                "lib/Target/" + target["name"] + "/AsmParser/*.cpp",
                "lib/Target/" + target["name"] + "/AsmParser/*.h",
            ],
            allow_empty = True,
        ),
        copts = llvm_copts,
        deps = [
            ":BinaryFormat",
            ":CodeGenTypes",
            ":MC",
            ":MCParser",
            ":Support",
            ":Target",
            ":TargetParser",
            ":" + target["name"] + "CodeGen",
            ":" + target["name"] + "CommonTableGen",
            ":" + target["name"] + "Info",
            ":" + target["name"] + "UtilsAndDesc",
        ],
    )],
    # This target is a bit of a hack to allow us to expose internal
    # disassembler header files via internal target-relative include paths.
    # This usage of headers is inherently non-modular as there is a mixture of
    # target-relative inclusion using this rule and same-directory inclusion
    # using the repeated listing of these headers in the `srcs` below.
    [cc_library(
        name = target["name"] + "DisassemblerInternalHeaders",
        # FIXME: This should be `textual_hdrs` instead of `hdrs`, but
        # unfortunately that doesn't work with `strip_include_prefix`:
        # https://github.com/bazelbuild/bazel/issues/12424
        #
        # Once that issue is fixed and released, we can switch this to
        # `textual_hdrs` and remove the feature disabling the various Bazel
        # features (both current and under-development) that motivated the
        # distinction between these two.
        hdrs = glob(
            [
                "lib/Target/" + target["name"] + "/Disassembler/*.h",
            ],
            allow_empty = True,
        ),
        features = [
            "-parse_headers",
            "-header_modules",
        ],
        strip_include_prefix = "lib/Target/" + target["name"],
    )],
    [cc_library(
        name = target["name"] + "Disassembler",
        srcs = glob(
            [
                "lib/Target/" + target["name"] + "/Disassembler/*.cpp",
                "lib/Target/" + target["name"] + "/Disassembler/*.c",
                "lib/Target/" + target["name"] + "/Disassembler/*.h",
            ],
            allow_empty = True,
        ),
        copts = llvm_copts,
        features = ["-layering_check"],
        deps = [
            ":CodeGenTypes",
            ":Core",
            ":MC",
            ":MCDisassembler",
            ":Support",
            ":Target",
            ":" + target["name"] + "CodeGen",
            ":" + target["name"] + "DisassemblerInternalHeaders",
            ":" + target["name"] + "CommonTableGen",
            ":" + target["name"] + "UtilsAndDesc",
        ],
    )],
    [cc_library(
        name = target["name"] + "TargetMCA",
        srcs = glob(
            [
                "lib/Target/" + target["name"] + "/MCA/*.cpp",
                "lib/Target/" + target["name"] + "/MCA/*.c",
                "lib/Target/" + target["name"] + "/MCA/*.h",
            ],
            allow_empty = True,
        ),
        copts = llvm_copts,
        features = ["-layering_check"],
        deps = [
            ":CodeGenTypes",
            ":MC",
            ":MCA",
            ":MCParser",
            ":Support",
            ":" + target["name"] + "DisassemblerInternalHeaders",
            ":" + target["name"] + "Info",
            ":" + target["name"] + "UtilsAndDesc",
        ],
    )],
] for target in llvm_target_lib_list]

cc_library(
    name = "AllTargetsCodeGens",
    copts = llvm_copts,
    deps = [
        target["name"] + "CodeGen"
        for target in llvm_target_lib_list
    ],
)

cc_library(
    name = "AllTargetsAsmParsers",
    copts = llvm_copts,
    deps = [
        target["name"] + "AsmParser"
        for target in llvm_target_lib_list
    ],
)

cc_library(
    name = "AllTargetsDisassemblers",
    copts = llvm_copts,
    deps = [
        target["name"] + "Disassembler"
        for target in llvm_target_lib_list
    ],
)

cc_library(
    name = "AllTargetsMCAs",
    copts = llvm_copts,
    deps = [
        target["name"] + "TargetMCA"
        for target in llvm_target_lib_list
    ],
)

cc_library(
    name = "pass_registry_def",
    copts = llvm_copts,
    textual_hdrs = ["lib/Passes/PassRegistry.def"],
)

cc_library(
    name = "Passes",
    srcs = glob([
        "lib/Passes/*.cpp",
    ]),
    hdrs = glob([
        "include/llvm/Passes/*.h",
        "include/llvm/Passes/*.def",
        "include/llvm/Passes/*.inc",
    ]) + ["include/llvm-c/Transforms/PassBuilder.h"],
    copts = llvm_copts,
    deps = [
        ":AggressiveInstCombine",
        ":Analysis",
        ":CFGuard",
        ":CodeGen",
        ":Core",
        ":Coroutines",
        ":HipStdPar",
        ":IPO",
        ":IRPrinter",
        ":InstCombine",
        ":Instrumentation",
        ":MC",
        ":ObjCARC",
        ":Scalar",
        ":Support",
        ":Target",
        ":TransformUtils",
        ":Vectorize",
        ":common_transforms",
        ":config",
        ":pass_registry_def",
    ],
)

cc_library(
    name = "LTO",
    srcs = glob([
        "lib/LTO/*.cpp",
    ]),
    hdrs = glob([
        "include/llvm/LTO/*.h",
        "include/llvm/LTO/legacy/*.h",
    ]) + [
        "include/llvm-c/lto.h",
    ],
    copts = llvm_copts,
    deps = [
        ":Analysis",
        ":BitReader",
        ":BitWriter",
        ":CGData",
        ":CodeGen",
        ":CodeGenTypes",
        ":Core",
        ":IPO",
        ":IRPrinter",
        ":IRReader",
        ":Linker",
        ":MC",
        ":MCParser",
        ":ObjCARC",
        ":Object",
        ":Passes",
        ":Remarks",
        ":Scalar",
        ":Support",
        ":Target",
        ":TargetParser",
        ":TransformUtils",
        ":common_transforms",
        ":config",
    ],
)

cc_library(
    name = "ExecutionEngine",
    srcs = glob([
        "lib/ExecutionEngine/*.cpp",
        "lib/ExecutionEngine/RuntimeDyld/*.cpp",
        "lib/ExecutionEngine/RuntimeDyld/*.h",
        "lib/ExecutionEngine/RuntimeDyld/Targets/*.cpp",
        "lib/ExecutionEngine/RuntimeDyld/Targets/*.h",
    ]),
    hdrs = glob(
        [
            "include/llvm/ExecutionEngine/*.h",
        ],
        exclude = [
            "include/llvm/ExecutionEngine/MCJIT*.h",
            "include/llvm/ExecutionEngine/OProfileWrapper.h",
        ],
    ) + [
        "include/llvm-c/ExecutionEngine.h",
    ],
    copts = llvm_copts,
    deps = [
        ":BinaryFormat",
        ":CodeGen",
        ":Core",
        ":DebugInfo",
        ":MC",
        ":MCDisassembler",
        ":Object",
        ":OrcTargetProcess",
        ":Passes",
        ":Support",
        ":Target",
        ":TargetParser",
        ":config",
    ],
)

cc_library(
    name = "Interpreter",
    srcs = glob([
        "lib/ExecutionEngine/Interpreter/*.cpp",
        "lib/ExecutionEngine/Interpreter/*.h",
    ]),
    hdrs = ["include/llvm/ExecutionEngine/Interpreter.h"],
    copts = llvm_copts,
    deps = [
        ":CodeGen",
        ":Core",
        ":ExecutionEngine",
        ":Support",
        ":Target",
        ":config",
    ],
)

gentbl(
    name = "JITLinkTableGen",
    strip_include_prefix = "lib/ExecutionEngine/JITLink",
    tbl_outs = [(
        "-gen-opt-parser-defs",
        "lib/ExecutionEngine/JITLink/COFFOptions.inc",
    )],
    tblgen = ":llvm-tblgen",
    td_file = "lib/ExecutionEngine/JITLink/COFFOptions.td",
    td_srcs = ["include/llvm/Option/OptParser.td"],
)

cc_library(
    name = "JITLink",
    srcs = glob([
        "lib/ExecutionEngine/JITLink/*.cpp",
        "lib/ExecutionEngine/JITLink/*.h",
    ]),
    hdrs = glob([
        "include/llvm/ExecutionEngine/JITLink/*.h",
        "include/llvm/ExecutionEngine/Orc/*.h",
    ]),
    copts = llvm_copts,
    deps = [
        ":BinaryFormat",
        ":ExecutionEngine",
        ":JITLinkTableGen",
        ":Object",
        ":Option",
        ":OrcShared",
        ":OrcTargetProcess",
        ":Support",
        ":TargetParser",
        ":config",
    ],
)

cc_library(
    name = "MCJIT",
    srcs = glob([
        "lib/ExecutionEngine/MCJIT/*.cpp",
        "lib/ExecutionEngine/MCJIT/*.h",
    ]),
    hdrs = glob(["include/llvm/ExecutionEngine/MCJIT*.h"]),
    copts = llvm_copts,
    deps = [
        ":CodeGen",
        ":Core",
        ":ExecutionEngine",
        ":MC",
        ":Object",
        ":Support",
        ":Target",
        ":config",
    ],
)

cc_library(
    name = "OrcJIT",
    srcs = glob([
        "lib/ExecutionEngine/Orc/*.cpp",
    ]),
    hdrs = glob([
        "include/llvm/ExecutionEngine/Orc/*.h",
    ]) + [
        "include/llvm-c/LLJIT.h",
        "include/llvm-c/Orc.h",
        "include/llvm-c/OrcEE.h",
    ],
    copts = llvm_copts,
    linkopts = select({
        "@platforms//os:android": [],
        "@platforms//os:windows": [],
        "@platforms//os:freebsd": [],
        "@platforms//os:macos": [],
        "//conditions:default": [
            "-lrt",
        ],
    }),
    deps = [
        ":Analysis",
        ":BinaryFormat",
        ":BitReader",
        ":BitWriter",
        ":Core",
        ":DebugInfoDWARF",
        ":ExecutionEngine",
        ":JITLink",
        ":MC",
        ":MCDisassembler",
        ":Object",
        ":OrcShared",
        ":OrcTargetProcess",
        ":Passes",
        ":Support",
        ":Target",
        ":TargetParser",
        ":TransformUtils",
        ":WindowsDriver",
        ":config",
    ],
)

cc_library(
    name = "OrcShared",
    srcs = glob([
        "lib/ExecutionEngine/Orc/Shared/*.cpp",
    ]),
    hdrs = glob([
        "include/llvm/ExecutionEngine/Orc/Shared/*.h",
    ]),
    copts = llvm_copts,
    deps = [
        ":BinaryFormat",
        ":CodeGen",
        ":Core",
        ":DebugInfo",
        ":MC",
        ":MCDisassembler",
        ":Object",
        ":Passes",
        ":Support",
        ":Target",
        ":config",
    ],
)

cc_library(
    name = "OrcDebugging",
    srcs = glob([
        "lib/ExecutionEngine/Orc/Debugging/*.cpp",
    ]),
    hdrs = glob([
        "include/llvm/ExecutionEngine/Orc/Debugging/*.h",
    ]) + ["include/llvm-c/LLJITUtils.h"],
    copts = llvm_copts,
    deps = [
        ":BinaryFormat",
        ":DebugInfo",
        ":JITLink",
        ":OrcJIT",
        ":OrcShared",
        ":Support",
        ":TargetParser",
    ],
)

cc_library(
    name = "OrcTargetProcess",
    srcs = glob([
        "lib/ExecutionEngine/Orc/TargetProcess/*.cpp",
        "lib/ExecutionEngine/Orc/TargetProcess/*.h",
    ]),
    hdrs = glob([
        "include/llvm/ExecutionEngine/Orc/TargetProcess/*.h",
    ]),
    copts = llvm_copts,
    linkopts = select({
        "@platforms//os:android": [],
        "@platforms//os:windows": [],
        "@platforms//os:freebsd": [],
        "@platforms//os:macos": [],
        "//conditions:default": [
            "-lrt",
        ],
    }),
    deps = [
        ":BinaryFormat",
        ":CodeGen",
        ":Core",
        ":DebugInfo",
        ":MC",
        ":MCDisassembler",
        ":Object",
        ":OrcShared",
        ":Passes",
        ":Support",
        ":Target",
        ":TargetParser",
        ":config",
    ],
)

cc_library(
    name = "DWARFLinker",
    srcs = glob([
        "lib/DWARFLinker/Classic/*.cpp",
    ]),
    hdrs = glob(["include/llvm/DWARFLinker/Classic/*.h"]),
    copts = llvm_copts,
    deps = [
        ":BinaryFormat",
        ":CodeGen",
        ":CodeGenTypes",
        ":DWARFLinkerBase",
        ":DebugInfoDWARF",
        ":MC",
        ":Support",
        ":Target",
        ":TargetParser",
    ],
)

cc_library(
    name = "DWARFLinkerBase",
    srcs = glob([
        "lib/DWARFLinker/*.cpp",
    ]),
    hdrs = glob(["include/llvm/DWARFLinker/*.h"]),
    copts = llvm_copts,
    deps = [
        ":BinaryFormat",
        ":CodeGen",
        ":DebugInfoDWARF",
        ":Support",
        ":Target",
    ],
)

cc_library(
    name = "DWARFLinkerParallel",
    srcs = glob([
        "lib/DWARFLinker/Parallel/*.cpp",
        "lib/DWARFLinker/Parallel/*.h",
    ]),
    hdrs = glob(["include/llvm/DWARFLinker/Parallel/*.h"]),
    copts = llvm_copts,
    deps = [
        ":BinaryFormat",
        ":CodeGen",
        ":DWARFLinkerBase",
        ":DebugInfoDWARF",
        ":MC",
        ":Object",
        ":Support",
        ":Target",
        ":TargetParser",
    ],
)

gentbl(
    name = "DllOptionsTableGen",
    strip_include_prefix = "lib/ToolDrivers/llvm-dlltool",
    tbl_outs = [(
        "-gen-opt-parser-defs",
        "lib/ToolDrivers/llvm-dlltool/Options.inc",
    )],
    tblgen = ":llvm-tblgen",
    td_file = "lib/ToolDrivers/llvm-dlltool/Options.td",
    td_srcs = ["include/llvm/Option/OptParser.td"],
)

cc_library(
    name = "DlltoolDriver",
    srcs = glob(["lib/ToolDrivers/llvm-dlltool/*.cpp"]),
    hdrs = glob(["include/llvm/ToolDrivers/llvm-dlltool/*.h"]),
    copts = llvm_copts,
    deps = [
        ":DllOptionsTableGen",
        ":Object",
        ":Option",
        ":Support",
        ":TargetParser",
    ],
)

gentbl(
    name = "LibOptionsTableGen",
    strip_include_prefix = "lib/ToolDrivers/llvm-lib",
    tbl_outs = [(
        "-gen-opt-parser-defs",
        "lib/ToolDrivers/llvm-lib/Options.inc",
    )],
    tblgen = ":llvm-tblgen",
    td_file = "lib/ToolDrivers/llvm-lib/Options.td",
    td_srcs = ["include/llvm/Option/OptParser.td"],
)

cc_library(
    name = "LibDriver",
    srcs = glob(["lib/ToolDrivers/llvm-lib/*.cpp"]),
    hdrs = glob(["include/llvm/ToolDrivers/llvm-lib/*.h"]),
    copts = llvm_copts,
    deps = [
        ":BinaryFormat",
        ":BitReader",
        ":LibOptionsTableGen",
        ":Object",
        ":Option",
        ":Support",
    ],
)

cc_library(
    name = "InterfaceStub",
    srcs = glob([
        "lib/InterfaceStub/*.cpp",
    ]),
    hdrs = glob([
        "include/llvm/InterfaceStub/*.h",
    ]),
    copts = llvm_copts,
    deps = [
        ":BinaryFormat",
        ":MC",
        ":Object",
        ":Support",
        ":TargetParser",
        ":config",
    ],
)

cc_library(
    name = "WindowsDriver",
    srcs = glob([
        "lib/WindowsDriver/*.cpp",
    ]),
    hdrs = glob([
        "include/llvm/WindowsDriver/*.h",
    ]),
    copts = llvm_copts,
    deps = [
        ":Option",
        ":Support",
        ":TargetParser",
    ],
)

cc_library(
    name = "WindowsManifest",
    srcs = glob([
        "lib/WindowsManifest/*.cpp",
    ]),
    hdrs = glob([
        "include/llvm/WindowsManifest/*.h",
    ]),
    copts = llvm_copts,
    deps = [
        ":Support",
        ":config",
    ],
)

cc_library(
    name = "MCA",
    srcs = glob([
        "lib/MCA/**/*.cpp",
    ]),
    hdrs = glob([
        "include/llvm/MCA/**/*.h",
    ]),
    copts = llvm_copts,
    deps = [
        ":MC",
        ":MCDisassembler",
        ":Object",
        ":Support",
    ],
)

cc_library(
    name = "MCAApplication",
    srcs = glob([
        "tools/llvm-mca/Views/*.cpp",
    ]) + [
        mca_source
        for mca_source in glob(["tools/llvm-mca/*.cpp"])
        if mca_source != "tools/llvm-mca/llvm-mca.cpp"
    ],
    hdrs = glob([
        "tools/llvm-mca/*.h",
        "tools/llvm-mca/Views/*.h",
    ]),
    strip_include_prefix = "tools/llvm-mca",
    deps = [
        ":MC",
        ":MCA",
        ":MCParser",
        ":Support",
        ":TargetParser",
    ],
)

cc_library(
    name = "XRay",
    srcs = glob([
        "lib/XRay/*.cpp",
    ]),
    hdrs = glob(["include/llvm/XRay/*.h"]),
    copts = llvm_copts,
    deps = [
        ":Object",
        ":Support",
        ":TargetParser",
    ],
)

# A flag to pick which `pfm` to use for Exegesis.
# Usage: `--@llvm-project//llvm:pfm=<disable|external|system>`.
# Flag documentation: https://bazel.build/extending/config
string_flag(
    name = "pfm",
    build_setting_default = "external",
    values = [
        "disable",  # Don't include pfm at all
        "external",  # Build pfm from source
        "system",  # Use system pfm (non hermetic)
    ],
)

config_setting(
    name = "pfm_disable",
    flag_values = {":pfm": "disable"},
)

config_setting(
    name = "pfm_external",
    flag_values = {":pfm": "external"},
)

config_setting(
    name = "pfm_system",
    flag_values = {":pfm": "system"},
)

cc_library(
    name = "maybe_pfm",
    # We want dependencies of this library to have -DHAVE_LIBPFM conditionally
    # defined, so we set `defines` instead of `copts`.
    defines = select({
        ":pfm_external": ["HAVE_LIBPFM=1"],
        ":pfm_system": ["HAVE_LIBPFM=1"],
        "//conditions:default": [],
    }),
    deps = select({
        ":pfm_external": ["@pfm//:pfm_external"],
        ":pfm_system": ["@pfm//:pfm_system"],
        "//conditions:default": [],
    }),
)

cc_library(
    name = "Exegesis",
    srcs = glob(
        [
            "tools/llvm-exegesis/lib/*.cpp",
            # We have to include these headers here as well as in the `hdrs` below
            # to allow the `.cpp` files to use file-relative-inclusion to find
            # them, even though consumers of this library use inclusion relative to
            # `tools/llvm-exegesis/lib` with the `strip_includes_prefix` of this
            # library. This mixture appears to be incompatible with header modules.
            "tools/llvm-exegesis/lib/*.h",
        ] + [
            "tools/llvm-exegesis/lib/{}/*.cpp".format(t)
            for t in llvm_target_exegesis
        ] + [
            "tools/llvm-exegesis/lib/{}/*.h".format(t)
            for t in llvm_target_exegesis
        ],
        allow_empty = True,
    ),
    hdrs = glob(["tools/llvm-exegesis/lib/*.h"]),
    copts = llvm_copts,
    features = [
        "-header_modules",
        "-layering_check",
    ],
    strip_include_prefix = "tools/llvm-exegesis/lib",
    deps = [
        ":AllTargetsAsmParsers",
        ":AllTargetsCodeGens",
        ":CodeGen",
        ":CodeGenTypes",
        ":Core",
        ":ExecutionEngine",
        ":MC",
        ":MCA",
        ":MCDisassembler",
        ":Object",
        ":ObjectYAML",
        ":OrcJIT",
        ":Support",
        ":Target",
        ":config",
    ] + select({
        "@platforms//os:linux": [":maybe_pfm"],
        "//conditions:default": [],
    }),
)

################################################################################
# LLVM toolchain and development binaries

gentbl(
    name = "DsymutilTableGen",
    strip_include_prefix = "tools/dsymutil",
    tbl_outs = [(
        "-gen-opt-parser-defs",
        "tools/dsymutil/Options.inc",
    )],
    tblgen = ":llvm-tblgen",
    td_file = "tools/dsymutil/Options.td",
    td_srcs = ["include/llvm/Option/OptParser.td"],
)

cc_library(
    name = "dsymutil-lib",
    srcs = glob([
        "tools/dsymutil/*.cpp",
        "tools/dsymutil/*.h",
    ]),
    copts = llvm_copts,
    deps = [
        ":AllTargetsCodeGens",
        ":BinaryFormat",
        ":CodeGen",
        ":CodeGenTypes",
        ":DWARFLinker",
        ":DWARFLinkerParallel",
        ":DebugInfo",
        ":DebugInfoDWARF",
        ":DsymutilTableGen",
        ":MC",
        ":Object",
        ":Option",
        ":Remarks",
        ":Support",
        ":Target",
        ":TargetParser",
        ":config",
        ":remark_linker",
    ],
)

llvm_driver_cc_binary(
    name = "dsymutil",
    stamp = 0,
    deps = [":dsymutil-lib"],
)

cc_binary(
    name = "llc",
    srcs = glob([
        "tools/llc/*.cpp",
        "tools/llc/*.h",
    ]),
    copts = llvm_copts,
    stamp = 0,
    deps = [
        ":AllTargetsAsmParsers",
        ":AllTargetsCodeGens",
        ":Analysis",
        ":AsmParser",
        ":BitReader",
        ":CodeGen",
        ":CodeGenTypes",
        ":Core",
        ":IRPrinter",
        ":IRReader",
        ":MC",
        ":Passes",
        ":Remarks",
        ":Scalar",
        ":Support",
        ":Target",
        ":TargetParser",
        ":TransformUtils",
    ],
)

cc_binary(
    name = "lli",
    srcs = glob([
        "tools/lli/*.cpp",
        "tools/lli/*.h",
    ]),
    copts = llvm_copts,
    # ll scripts rely on symbols from dependent
    # libraries being resolvable.
    linkopts = select({
        "@platforms//os:windows": [],
        "@platforms//os:macos": [],
        "//conditions:default": [
            "-Wl,--undefined=_ZTIi",
            "-Wl,--export-dynamic-symbol=_ZTIi",
            "-Wl,--export-dynamic-symbol=__cxa_begin_catch",
            "-Wl,--export-dynamic-symbol=__cxa_end_catch",
            "-Wl,--export-dynamic-symbol=__gxx_personality_v0",
            "-Wl,--export-dynamic-symbol=__cxa_allocate_exception",
            "-Wl,--export-dynamic-symbol=__cxa_throw",
            "-Wl,--export-dynamic-symbol=llvm_orc_registerJITLoaderGDBWrapper",
            "-Wl,--export-dynamic-symbol=llvm_orc_registerEHFrameSectionWrapper",
            "-Wl,--export-dynamic-symbol=llvm_orc_deregisterEHFrameSectionWrapper",
        ],
    }),
    stamp = 0,
    deps = [
        ":AllTargetsAsmParsers",
        ":AllTargetsCodeGens",
        ":AsmParser",
        ":BitReader",
        ":CodeGen",
        ":Core",
        ":ExecutionEngine",
        ":IRPrinter",
        ":IRReader",
        ":Instrumentation",
        ":Interpreter",
        ":MCJIT",
        ":Object",
        ":OrcDebugging",
        ":OrcJIT",
        ":OrcTargetProcess",
        ":Support",
        ":TargetParser",
        ":config",
    ],
)

cc_library(
    name = "llvm-ar-lib",
    srcs = glob(["tools/llvm-ar/*.cpp"]),
    copts = llvm_copts,
    deps = [
        ":AllTargetsAsmParsers",
        ":AllTargetsCodeGens",
        ":BinaryFormat",
        ":Core",
        ":DlltoolDriver",
        ":LibDriver",
        ":Object",
        ":Support",
        ":TargetParser",
    ],
)

llvm_driver_cc_binary(
    name = "llvm-ar",
    stamp = 0,
    deps = [":llvm-ar-lib"],
)

# We need to run llvm-ar with different basenames to make it run with
# different behavior.
binary_alias(
    name = "llvm-dlltool",
    binary = ":llvm-ar",
)

binary_alias(
    name = "llvm-lib",
    binary = ":llvm-ar",
)

binary_alias(
    name = "llvm-ranlib",
    binary = ":llvm-ar",
)

cc_binary(
    name = "llvm-as",
    srcs = glob([
        "tools/llvm-as/*.cpp",
    ]),
    copts = llvm_copts,
    stamp = 0,
    deps = [
        ":Analysis",
        ":AsmParser",
        ":BitWriter",
        ":Core",
        ":Support",
    ],
)

cc_binary(
    name = "llvm-bcanalyzer",
    srcs = glob([
        "tools/llvm-bcanalyzer/*.cpp",
    ]),
    copts = llvm_copts,
    stamp = 0,
    deps = [
        ":BitReader",
        ":Support",
    ],
)

cc_binary(
    name = "llvm-cat",
    srcs = glob([
        "tools/llvm-cat/*.cpp",
    ]),
    copts = llvm_copts,
    stamp = 0,
    deps = [
        ":BitReader",
        ":BitWriter",
        ":Core",
        ":IRPrinter",
        ":IRReader",
        ":Support",
    ],
)

gentbl(
    name = "CGDataOptsTableGen",
    strip_include_prefix = "tools/llvm-cgdata",
    tbl_outs = [(
        "-gen-opt-parser-defs",
        "tools/llvm-cgdata/Opts.inc",
    )],
    tblgen = ":llvm-tblgen",
    td_file = "tools/llvm-cgdata/Opts.td",
    td_srcs = ["include/llvm/Option/OptParser.td"],
)

cc_library(
    name = "llvm-cgdata-lib",
    srcs = glob(["tools/llvm-cgdata/*.cpp"]),
    copts = llvm_copts,
    deps = [
        ":CGData",
        ":CGDataOptsTableGen",
        ":CodeGen",
        ":Core",
        ":Object",
        ":Option",
        ":Support",
    ],
)

llvm_driver_cc_binary(
    name = "llvm-cgdata",
    stamp = 0,
    deps = [":llvm-cgdata-lib"],
)

cc_binary(
    name = "llvm-cfi-verify",
    srcs = glob([
        "tools/llvm-cfi-verify/*.cpp",
        "tools/llvm-cfi-verify/lib/*.cpp",
        "tools/llvm-cfi-verify/lib/*.h",
    ]),
    copts = llvm_copts,
    stamp = 0,
    deps = [
        ":AllTargetsAsmParsers",
        ":AllTargetsCodeGens",
        ":AllTargetsDisassemblers",
        ":BinaryFormat",
        ":DebugInfoDWARF",
        ":MC",
        ":MCDisassembler",
        ":MCParser",
        ":Object",
        ":Support",
        ":Symbolize",
    ],
)

cc_binary(
    name = "llvm-cov",
    srcs = glob([
        "tools/llvm-cov/*.cpp",
        "tools/llvm-cov/*.h",
    ]),
    copts = llvm_copts,
    stamp = 0,
    deps = [
        ":Coverage",
        ":Debuginfod",
        ":Instrumentation",
        ":Object",
        ":ProfileData",
        ":Support",
        ":TargetParser",
        ":config",
    ],
)

gentbl(
    name = "CvtResTableGen",
    strip_include_prefix = "tools/llvm-cvtres",
    tbl_outs = [(
        "-gen-opt-parser-defs",
        "tools/llvm-cvtres/Opts.inc",
    )],
    tblgen = ":llvm-tblgen",
    td_file = "tools/llvm-cvtres/Opts.td",
    td_srcs = ["include/llvm/Option/OptParser.td"],
)

cc_binary(
    name = "llvm-cvtres",
    srcs = glob([
        "tools/llvm-cvtres/*.cpp",
    ]),
    copts = llvm_copts,
    stamp = 0,
    deps = [
        ":BinaryFormat",
        ":CvtResTableGen",
        ":Object",
        ":Option",
        ":Support",
    ],
)

cc_binary(
    name = "llvm-cxxdump",
    srcs = glob([
        "tools/llvm-cxxdump/*.cpp",
        "tools/llvm-cxxdump/*.h",
    ]),
    copts = llvm_copts,
    stamp = 0,
    deps = [
        ":AllTargetsCodeGens",
        ":BitReader",
        ":MC",
        ":Object",
        ":Support",
    ],
)

cc_binary(
    name = "llvm-cxxmap",
    srcs = glob([
        "tools/llvm-cxxmap/*.cpp",
    ]),
    copts = llvm_copts,
    stamp = 0,
    deps = [
        ":ProfileData",
        ":Support",
    ],
)

gentbl(
    name = "CxxfiltOptsTableGen",
    strip_include_prefix = "tools/llvm-cxxfilt",
    tbl_outs = [(
        "-gen-opt-parser-defs",
        "tools/llvm-cxxfilt/Opts.inc",
    )],
    tblgen = ":llvm-tblgen",
    td_file = "tools/llvm-cxxfilt/Opts.td",
    td_srcs = ["include/llvm/Option/OptParser.td"],
)

cc_library(
    name = "llvm-cxxfilt-lib",
    srcs = glob(["tools/llvm-cxxfilt/*.cpp"]),
    copts = llvm_copts,
    deps = [
        ":CxxfiltOptsTableGen",
        ":Demangle",
        ":Option",
        ":Support",
        ":TargetParser",
    ],
)

llvm_driver_cc_binary(
    name = "llvm-cxxfilt",
    stamp = 0,
    deps = [":llvm-cxxfilt-lib"],
)

cc_binary(
    name = "llvm-debuginfo-analyzer",
    srcs = glob([
        "tools/llvm-debuginfo-analyzer/*.cpp",
        "tools/llvm-debuginfo-analyzer/*.h",
    ]),
    copts = llvm_copts,
    stamp = 0,
    deps = [
        ":AllTargetsCodeGens",
        ":AllTargetsDisassemblers",
        ":DebugInfoLogicalView",
        ":Support",
    ],
)

gentbl(
    name = "DebugInfodFindOptsTableGen",
    strip_include_prefix = "tools/llvm-debuginfod-find",
    tbl_outs = [(
        "-gen-opt-parser-defs",
        "tools/llvm-debuginfod-find/Opts.inc",
    )],
    tblgen = ":llvm-tblgen",
    td_file = "tools/llvm-debuginfod-find/Opts.td",
    td_srcs = ["include/llvm/Option/OptParser.td"],
)

cc_library(
    name = "llvm-debuginfod-find-lib",
    srcs = glob([
        "tools/llvm-debuginfod-find/*.cpp",
    ]),
    copts = llvm_copts,
    deps = [
        ":BitReader",
        ":Core",
        ":DebugInfodFindOptsTableGen",
        ":Debuginfod",
        ":Option",
        ":Support",
        ":Symbolize",
    ],
)

llvm_driver_cc_binary(
    name = "llvm-debuginfod-find",
    stamp = 0,
    deps = [":llvm-debuginfod-find-lib"],
)

cc_binary(
    name = "llvm-dis",
    srcs = glob([
        "tools/llvm-dis/*.cpp",
    ]),
    copts = llvm_copts,
    stamp = 0,
    deps = [
        ":Analysis",
        ":BitReader",
        ":Core",
        ":Support",
    ],
)

cc_binary(
    name = "llvm-dwarfdump",
    srcs = glob([
        "tools/llvm-dwarfdump/*.cpp",
        "tools/llvm-dwarfdump/*.h",
    ]),
    copts = llvm_copts,
    stamp = 0,
    deps = [
        ":AllTargetsCodeGens",
        ":BinaryFormat",
        ":DebugInfo",
        ":DebugInfoDWARF",
        ":MC",
        ":Object",
        ":Support",
        ":TargetParser",
    ],
)

gentbl(
    name = "DwarfutilOptionsTableGen",
    strip_include_prefix = "tools/llvm-dwarfutil",
    tbl_outs = [(
        "-gen-opt-parser-defs",
        "tools/llvm-dwarfutil/Options.inc",
    )],
    tblgen = ":llvm-tblgen",
    td_file = "tools/llvm-dwarfutil/Options.td",
    td_srcs = ["include/llvm/Option/OptParser.td"],
)

cc_binary(
    name = "llvm-dwarfutil",
    srcs = glob([
        "tools/llvm-dwarfutil/*.cpp",
        "tools/llvm-dwarfutil/*.h",
    ]),
    copts = llvm_copts,
    stamp = 0,
    deps = [
        ":AllTargetsAsmParsers",
        ":AllTargetsCodeGens",
        ":CodeGenTypes",
        ":DWARFLinker",
        ":DWARFLinkerParallel",
        ":DebugInfoDWARF",
        ":DwarfutilOptionsTableGen",
        ":MC",
        ":ObjCopy",
        ":Object",
        ":Option",
        ":Support",
        ":Target",
        ":TargetParser",
    ],
)

gentbl(
    name = "DwpOptionsTableGen",
    strip_include_prefix = "tools/llvm-dwp",
    tbl_outs = [(
        "-gen-opt-parser-defs",
        "tools/llvm-dwp/Opts.inc",
    )],
    tblgen = ":llvm-tblgen",
    td_file = "tools/llvm-dwp/Opts.td",
    td_srcs = ["include/llvm/Option/OptParser.td"],
)

cc_library(
    name = "llvm-dwp-lib",
    srcs = glob(["tools/llvm-dwp/*.cpp"]),
    copts = llvm_copts,
    deps = [
        ":AllTargetsCodeGens",
        ":DWP",
        ":DwpOptionsTableGen",
        ":MC",
        ":Option",
        ":Support",
    ],
)

llvm_driver_cc_binary(
    name = "llvm-dwp",
    stamp = 0,
    deps = [":llvm-dwp-lib"],
)

cc_binary(
    name = "llvm-exegesis",
    srcs = [
        "tools/llvm-exegesis/llvm-exegesis.cpp",
    ],
    copts = llvm_copts,
    stamp = 0,
    deps = [
        ":AllTargetsAsmParsers",
        ":AllTargetsCodeGens",
        ":AllTargetsDisassemblers",
        ":CodeGenTypes",
        ":Exegesis",
        ":MC",
        ":MCParser",
        ":Object",
        ":Support",
        ":TargetParser",
        ":config",
    ],
)

cc_binary(
    name = "llvm-extract",
    srcs = glob([
        "tools/llvm-extract/*.cpp",
    ]),
    copts = llvm_copts,
    stamp = 0,
    deps = [
        ":AsmParser",
        ":BitReader",
        ":BitWriter",
        ":Core",
        ":IPO",
        ":IRPrinter",
        ":IRReader",
        ":Passes",
        ":Support",
    ],
)

gentbl(
    name = "GSYMUtilOptionsTableGen",
    strip_include_prefix = "tools/llvm-gsymutil",
    tbl_outs = [(
        "-gen-opt-parser-defs",
        "tools/llvm-gsymutil/Opts.inc",
    )],
    tblgen = ":llvm-tblgen",
    td_file = "tools/llvm-gsymutil/Opts.td",
    td_srcs = ["include/llvm/Option/OptParser.td"],
)

cc_library(
    name = "llvm-gsymutil-lib",
    srcs = glob(["tools/llvm-gsymutil/*.cpp"]),
    copts = llvm_copts,
    deps = [
        ":AllTargetsCodeGens",
        ":DebugInfo",
        ":DebugInfoDWARF",
        ":DebugInfoGSYM",
        ":GSYMUtilOptionsTableGen",
        ":MC",
        ":Object",
        ":Option",
        ":Support",
        ":Target",
        ":TargetParser",
    ],
)

llvm_driver_cc_binary(
    name = "llvm-gsymutil",
    stamp = 0,
    deps = [":llvm-gsymutil-lib"],
)

gentbl(
    name = "IfsOptionsTableGen",
    strip_include_prefix = "tools/llvm-ifs",
    tbl_outs = [(
        "-gen-opt-parser-defs",
        "tools/llvm-ifs/Opts.inc",
    )],
    tblgen = ":llvm-tblgen",
    td_file = "tools/llvm-ifs/Opts.td",
    td_srcs = ["include/llvm/Option/OptParser.td"],
)

cc_library(
    name = "llvm-ifs-lib",
    srcs = glob([
        "tools/llvm-ifs/*.cpp",
        "tools/llvm-ifs/*.h",
    ]),
    copts = llvm_copts,
    deps = [
        ":BinaryFormat",
        ":IfsOptionsTableGen",
        ":InterfaceStub",
        ":ObjectYAML",
        ":Option",
        ":Support",
        ":TargetParser",
        ":TextAPI",
    ],
)

llvm_driver_cc_binary(
    name = "llvm-ifs",
    stamp = 0,
    deps = [":llvm-ifs-lib"],
)

cc_binary(
    name = "llvm-jitlink",
    srcs = glob([
        "tools/llvm-jitlink/*.cpp",
        "tools/llvm-jitlink/*.h",
    ]),
    copts = llvm_copts,
    # Make symbols from the standard library dynamically resolvable.
    linkopts = select({
        "@platforms//os:windows": [],
        "@platforms//os:macos": [],
        "//conditions:default": [
            "-Wl,--undefined=_ZTIi",
            "-Wl,--export-dynamic-symbol=_ZTIi",
            "-Wl,--export-dynamic-symbol=__cxa_begin_catch",
            "-Wl,--export-dynamic-symbol=__cxa_end_catch",
            "-Wl,--export-dynamic-symbol=__gxx_personality_v0",
            "-Wl,--export-dynamic-symbol=__cxa_allocate_exception",
            "-Wl,--export-dynamic-symbol=__cxa_throw",
            "-Wl,--export-dynamic-symbol=llvm_orc_registerJITLoaderGDBWrapper",
        ],
    }),
    stamp = 0,
    deps = [
        ":AllTargetsAsmParsers",
        ":AllTargetsCodeGens",
        ":AllTargetsDisassemblers",
        ":AsmParser",
        ":BinaryFormat",
        ":BitReader",
        ":CodeGen",
        ":ExecutionEngine",
        ":MC",
        ":MCDisassembler",
        ":MCJIT",
        ":Object",
        ":OrcDebugging",
        ":OrcJIT",
        ":OrcShared",
        ":OrcTargetProcess",
        ":Support",
        ":TargetParser",
        ":config",
    ],
)

gentbl(
    name = "LibtoolDarwinOptionsTableGen",
    strip_include_prefix = "tools/llvm-libtool-darwin",
    tbl_outs = [(
        "-gen-opt-parser-defs",
        "tools/llvm-libtool-darwin/Opts.inc",
    )],
    tblgen = ":llvm-tblgen",
    td_file = "tools/llvm-libtool-darwin/Opts.td",
    td_srcs = ["include/llvm/Option/OptParser.td"],
)

cc_library(
    name = "llvm-libtool-darwin-lib",
    srcs = glob([
        "tools/llvm-libtool-darwin/*.cpp",
        "tools/llvm-libtool-darwin/*.h",
    ]),
    copts = llvm_copts,
    deps = [
        ":AllTargetsAsmParsers",
        ":AllTargetsCodeGens",
        ":BinaryFormat",
        ":Core",
        ":LibtoolDarwinOptionsTableGen",
        ":Object",
        ":Option",
        ":Support",
        ":TextAPI",
    ],
)

llvm_driver_cc_binary(
    name = "llvm-libtool-darwin",
    stamp = 0,
    deps = [":llvm-libtool-darwin-lib"],
)

cc_binary(
    name = "llvm-link",
    srcs = glob([
        "tools/llvm-link/*.cpp",
    ]),
    copts = llvm_copts,
    stamp = 0,
    deps = [
        ":AsmParser",
        ":BinaryFormat",
        ":BitReader",
        ":BitWriter",
        ":Core",
        ":IPO",
        ":IRPrinter",
        ":IRReader",
        ":Linker",
        ":Object",
        ":Support",
        ":TransformUtils",
    ],
)

gentbl(
    name = "LipoOptsTableGen",
    strip_include_prefix = "tools/llvm-lipo",
    tbl_outs = [(
        "-gen-opt-parser-defs",
        "tools/llvm-lipo/LipoOpts.inc",
    )],
    tblgen = ":llvm-tblgen",
    td_file = "tools/llvm-lipo/LipoOpts.td",
    td_srcs = ["include/llvm/Option/OptParser.td"],
)

cc_library(
    name = "llvm-lipo-lib",
    srcs = ["tools/llvm-lipo/llvm-lipo.cpp"],
    copts = llvm_copts,
    deps = [
        ":AllTargetsAsmParsers",
        ":BinaryFormat",
        ":Core",
        ":LipoOptsTableGen",
        ":Object",
        ":Option",
        ":Support",
        ":TargetParser",
        ":TextAPI",
    ],
)

llvm_driver_cc_binary(
    name = "llvm-lipo",
    stamp = 0,
    deps = [":llvm-lipo-lib"],
)

cc_binary(
    name = "llvm-lto",
    srcs = glob([
        "tools/llvm-lto/*.cpp",
    ]),
    copts = llvm_copts,
    stamp = 0,
    deps = [
        ":AllTargetsAsmParsers",
        ":AllTargetsCodeGens",
        ":BitReader",
        ":BitWriter",
        ":CodeGen",
        ":Core",
        ":IRPrinter",
        ":IRReader",
        ":LTO",
        ":Support",
        ":Target",
    ],
)

cc_binary(
    name = "llvm-lto2",
    srcs = glob([
        "tools/llvm-lto2/*.cpp",
    ]),
    copts = llvm_copts,
    stamp = 0,
    deps = [
        ":AllTargetsAsmParsers",
        ":AllTargetsCodeGens",
        ":BitReader",
        ":CodeGen",
        ":Core",
        ":LTO",
        ":Passes",
        ":Remarks",
        ":Support",
    ],
)

cc_binary(
    name = "llvm-mc",
    srcs = glob([
        "tools/llvm-mc/*.cpp",
        "tools/llvm-mc/*.h",
    ]),
    copts = llvm_copts,
    stamp = 0,
    deps = [
        ":AllTargetsAsmParsers",
        ":AllTargetsCodeGens",
        ":AllTargetsDisassemblers",
        ":MC",
        ":MCDisassembler",
        ":MCParser",
        ":Object",
        ":Support",
        ":TargetParser",
    ],
)

cc_binary(
    name = "llvm-mca",
    srcs = [
        "tools/llvm-mca/llvm-mca.cpp",
    ],
    copts = llvm_copts,
    stamp = 0,
    deps = [
        ":AllTargetsAsmParsers",
        ":AllTargetsCodeGens",
        ":AllTargetsDisassemblers",
        ":AllTargetsMCAs",
        ":MC",
        ":MCA",
        ":MCAApplication",
        ":MCParser",
        ":Support",
        ":TargetParser",
    ],
)

gentbl(
    name = "MlTableGen",
    strip_include_prefix = "tools/llvm-ml",
    tbl_outs = [(
        "-gen-opt-parser-defs",
        "tools/llvm-ml/Opts.inc",
    )],
    tblgen = ":llvm-tblgen",
    td_file = "tools/llvm-ml/Opts.td",
    td_srcs = ["include/llvm/Option/OptParser.td"],
)

cc_library(
    name = "llvm-ml-lib",
    srcs = glob([
        "tools/llvm-ml/*.cpp",
        "tools/llvm-ml/*.h",
    ]),
    copts = llvm_copts,
    deps = [
        ":AllTargetsAsmParsers",
        ":AllTargetsCodeGens",
        ":AllTargetsDisassemblers",
        ":MC",
        ":MCDisassembler",
        ":MCParser",
        ":MlTableGen",
        ":Option",
        ":Support",
        ":TargetParser",
    ],
)

llvm_driver_cc_binary(
    name = "llvm-ml",
    stamp = 0,
    deps = [":llvm-ml-lib"],
)

cc_binary(
    name = "llvm-modextract",
    srcs = glob([
        "tools/llvm-modextract/*.cpp",
    ]),
    copts = llvm_copts,
    stamp = 0,
    deps = [
        ":BitReader",
        ":BitWriter",
        ":IRPrinter",
        ":IRReader",
        ":Support",
    ],
)

gentbl(
    name = "MtTableGen",
    strip_include_prefix = "tools/llvm-mt",
    tbl_outs = [(
        "-gen-opt-parser-defs",
        "tools/llvm-mt/Opts.inc",
    )],
    tblgen = ":llvm-tblgen",
    td_file = "tools/llvm-mt/Opts.td",
    td_srcs = ["include/llvm/Option/OptParser.td"],
)

cc_library(
    name = "llvm-mt-lib",
    srcs = glob(["tools/llvm-mt/*.cpp"]),
    copts = llvm_copts,
    deps = [
        ":MtTableGen",
        ":Option",
        ":Support",
        ":WindowsManifest",
        ":config",
    ],
)

llvm_driver_cc_binary(
    name = "llvm-mt",
    stamp = 0,
    deps = [":llvm-mt-lib"],
)

gentbl(
    name = "NmOptsTableGen",
    strip_include_prefix = "tools/llvm-nm",
    tbl_outs = [(
        "-gen-opt-parser-defs",
        "tools/llvm-nm/Opts.inc",
    )],
    tblgen = ":llvm-tblgen",
    td_file = "tools/llvm-nm/Opts.td",
    td_srcs = ["include/llvm/Option/OptParser.td"],
)

cc_library(
    name = "llvm-nm-lib",
    srcs = glob(["tools/llvm-nm/*.cpp"]),
    copts = llvm_copts,
    deps = [
        ":AllTargetsAsmParsers",
        ":AllTargetsCodeGens",
        ":BinaryFormat",
        ":BitReader",
        ":Core",
        ":Demangle",
        ":NmOptsTableGen",
        ":Object",
        ":Option",
        ":Support",
        ":Symbolize",
        ":TargetParser",
    ],
)

llvm_driver_cc_binary(
    name = "llvm-nm",
    stamp = 0,
    deps = [":llvm-nm-lib"],
)

gentbl(
    name = "llvm-objcopy-opts",
    strip_include_prefix = "tools/llvm-objcopy",
    tbl_outs = [(
        "-gen-opt-parser-defs",
        "tools/llvm-objcopy/ObjcopyOpts.inc",
    )],
    tblgen = ":llvm-tblgen",
    td_file = "tools/llvm-objcopy/ObjcopyOpts.td",
    td_srcs = [
        "include/llvm/Option/OptParser.td",
        "tools/llvm-objcopy/CommonOpts.td",
    ],
)

gentbl(
    name = "llvm-installnametool-opts",
    strip_include_prefix = "tools/llvm-objcopy",
    tbl_outs = [(
        "-gen-opt-parser-defs",
        "tools/llvm-objcopy/InstallNameToolOpts.inc",
    )],
    tblgen = ":llvm-tblgen",
    td_file = "tools/llvm-objcopy/InstallNameToolOpts.td",
    td_srcs = [
        "include/llvm/Option/OptParser.td",
        "tools/llvm-objcopy/CommonOpts.td",
    ],
)

gentbl(
    name = "llvm-strip-opts",
    strip_include_prefix = "tools/llvm-objcopy",
    tbl_outs = [(
        "-gen-opt-parser-defs",
        "tools/llvm-objcopy/StripOpts.inc",
    )],
    tblgen = ":llvm-tblgen",
    td_file = "tools/llvm-objcopy/StripOpts.td",
    td_srcs = [
        "include/llvm/Option/OptParser.td",
        "tools/llvm-objcopy/CommonOpts.td",
    ],
)

gentbl(
    name = "llvm-bitcode-strip-opts",
    strip_include_prefix = "tools/llvm-objcopy",
    tbl_outs = [(
        "-gen-opt-parser-defs",
        "tools/llvm-objcopy/BitcodeStripOpts.inc",
    )],
    tblgen = ":llvm-tblgen",
    td_file = "tools/llvm-objcopy/BitcodeStripOpts.td",
    td_srcs = [
        "include/llvm/Option/OptParser.td",
        "tools/llvm-objcopy/CommonOpts.td",
    ],
)

cc_binary(
    name = "llvm-stress",
    srcs = glob([
        "tools/llvm-stress/*.cpp",
    ]),
    copts = llvm_copts,
    stamp = 0,
    deps = [
        ":Core",
        ":Support",
    ],
)

cc_library(
    name = "llvm-objcopy-lib",
    srcs = glob([
        "tools/llvm-objcopy/*.cpp",
        "tools/llvm-objcopy/*.h",
    ]),
    copts = llvm_copts,
    deps = [
        ":BinaryFormat",
        ":MC",
        ":ObjCopy",
        ":Object",
        ":ObjectYAML",
        ":Option",
        ":Support",
        ":Target",
        ":TargetParser",
        ":llvm-bitcode-strip-opts",
        ":llvm-installnametool-opts",
        ":llvm-objcopy-opts",
        ":llvm-strip-opts",
    ],
)

llvm_driver_cc_binary(
    name = "llvm-objcopy",
    stamp = 0,
    deps = [":llvm-objcopy-lib"],
)

binary_alias(
    name = "llvm-strip",
    binary = ":llvm-objcopy",
)

binary_alias(
    name = "llvm-bitcode-strip",
    binary = ":llvm-objcopy",
)

binary_alias(
    name = "llvm-install-name-tool",
    binary = ":llvm-objcopy",
)

cc_library(
    name = "llvm-objdump-lib",
    srcs = glob([
        "tools/llvm-objdump/*.cpp",
        "tools/llvm-objdump/*.h",
    ]),
    copts = llvm_copts,
    deps = [
        ":AllTargetsAsmParsers",
        ":AllTargetsCodeGens",
        ":AllTargetsDisassemblers",
        ":BinaryFormat",
        ":CodeGen",
        ":DebugInfo",
        ":DebugInfoDWARF",
        ":Debuginfod",
        ":Demangle",
        ":MC",
        ":MCDisassembler",
        ":ObjdumpOptsTableGen",
        ":Object",
        ":Option",
        ":OtoolOptsTableGen",
        ":Support",
        ":Symbolize",
        ":TargetParser",
        ":config",
    ],
)

llvm_driver_cc_binary(
    name = "llvm-objdump",
    stamp = 0,
    deps = [":llvm-objdump-lib"],
)

gentbl(
    name = "ObjdumpOptsTableGen",
    strip_include_prefix = "tools/llvm-objdump",
    tbl_outs = [(
        "-gen-opt-parser-defs",
        "tools/llvm-objdump/ObjdumpOpts.inc",
    )],
    tblgen = ":llvm-tblgen",
    td_file = "tools/llvm-objdump/ObjdumpOpts.td",
    td_srcs = ["include/llvm/Option/OptParser.td"],
)

binary_alias(
    name = "llvm-otool",
    binary = ":llvm-objdump",
)

gentbl(
    name = "OtoolOptsTableGen",
    strip_include_prefix = "tools/llvm-objdump",
    tbl_outs = [(
        "-gen-opt-parser-defs",
        "tools/llvm-objdump/OtoolOpts.inc",
    )],
    tblgen = ":llvm-tblgen",
    td_file = "tools/llvm-objdump/OtoolOpts.td",
    td_srcs = ["include/llvm/Option/OptParser.td"],
)

cc_binary(
    name = "llvm-opt-report",
    srcs = glob([
        "tools/llvm-opt-report/*.cpp",
    ]),
    copts = llvm_copts,
    stamp = 0,
    deps = [
        ":AllTargetsCodeGens",
        ":Demangle",
        ":Remarks",
        ":Support",
    ],
)

cc_binary(
    name = "llvm-pdbutil",
    srcs = glob([
        "tools/llvm-pdbutil/*.cpp",
        "tools/llvm-pdbutil/*.h",
    ]),
    copts = llvm_copts,
    stamp = 0,
    deps = [
        ":BinaryFormat",
        ":DebugInfoBTF",
        ":DebugInfoCodeView",
        ":DebugInfoMSF",
        ":DebugInfoPDB",
        ":Object",
        ":ObjectYAML",
        ":Support",
        ":config",
    ],
)

cc_library(
    name = "llvm-profdata-lib",
    srcs = glob(["tools/llvm-profdata/*.cpp"]),
    copts = llvm_copts,
    deps = [
        ":Core",
        ":Debuginfod",
        ":Object",
        ":ProfileData",
        ":Support",
    ],
)

llvm_driver_cc_binary(
    name = "llvm-profdata",
    stamp = 0,
    deps = [":llvm-profdata-lib"],
)

cc_binary(
    name = "llvm-profgen",
    srcs = glob([
        "tools/llvm-profgen/*.cpp",
        "tools/llvm-profgen/*.h",
    ]),
    copts = llvm_copts,
    stamp = 0,
    deps = [
        ":AllTargetsCodeGens",
        ":AllTargetsDisassemblers",
        ":Core",
        ":DebugInfoDWARF",
        ":Demangle",
        ":IPO",
        ":MC",
        ":MCDisassembler",
        ":Object",
        ":ProfileData",
        ":Support",
        ":Symbolize",
        ":TargetParser",
    ],
)

gentbl(
    name = "RcTableGen",
    strip_include_prefix = "tools/llvm-rc",
    tbl_outs = [(
        "-gen-opt-parser-defs",
        "tools/llvm-rc/Opts.inc",
    )],
    tblgen = ":llvm-tblgen",
    td_file = "tools/llvm-rc/Opts.td",
    td_srcs = ["include/llvm/Option/OptParser.td"],
)

gentbl(
    name = "WindresTableGen",
    strip_include_prefix = "tools/llvm-rc",
    tbl_outs = [(
        "-gen-opt-parser-defs",
        "tools/llvm-rc/WindresOpts.inc",
    )],
    tblgen = ":llvm-tblgen",
    td_file = "tools/llvm-rc/WindresOpts.td",
    td_srcs = ["include/llvm/Option/OptParser.td"],
)

# Workaround inability to put `.def` files into `srcs` with a library.
cc_library(
    name = "llvm-rc-defs-lib",
    textual_hdrs = glob(["tools/llvm-rc/*.def"]),
)

cc_library(
    name = "llvm-rc-lib",
    srcs = glob([
        "tools/llvm-rc/*.cpp",
        "tools/llvm-rc/*.h",
    ]),
    copts = llvm_copts,
    deps = [
        ":Object",
        ":Option",
        ":RcTableGen",
        ":Support",
        ":TargetParser",
        ":WindresTableGen",
        ":config",
        ":llvm-rc-defs-lib",
    ],
)

llvm_driver_cc_binary(
    name = "llvm-rc",
    stamp = 0,
    deps = [":llvm-rc-lib"],
)

binary_alias(
    name = "llvm-windres",
    binary = ":llvm-rc",
)

gentbl(
    name = "ReadobjOptsTableGen",
    strip_include_prefix = "tools/llvm-readobj",
    tbl_outs = [(
        "-gen-opt-parser-defs",
        "tools/llvm-readobj/Opts.inc",
    )],
    tblgen = ":llvm-tblgen",
    td_file = "tools/llvm-readobj/Opts.td",
    td_srcs = ["include/llvm/Option/OptParser.td"],
)

cc_library(
    name = "llvm-readobj-lib",
    srcs = glob([
        "tools/llvm-readobj/*.cpp",
        "tools/llvm-readobj/*.h",
    ]),
    copts = llvm_copts,
    deps = [
        ":AllTargetsCodeGens",
        ":BinaryFormat",
        ":BitReader",
        ":DebugInfoCodeView",
        ":DebugInfoDWARF",
        ":Demangle",
        ":MC",
        ":Object",
        ":Option",
        ":ReadobjOptsTableGen",
        ":Support",
    ],
)

llvm_driver_cc_binary(
    name = "llvm-readobj",
    stamp = 0,
    deps = [":llvm-readobj-lib"],
)

# Create an 'llvm-readelf' named binary from the 'llvm-readobj' tool.
binary_alias(
    name = "llvm-readelf",
    binary = ":llvm-readobj",
)

cc_binary(
    name = "llvm-reduce",
    srcs = glob([
        "tools/llvm-reduce/**/*.cpp",
        "tools/llvm-reduce/**/*.h",
    ]),
    copts = llvm_copts,
    includes = ["tools/llvm-reduce"],
    stamp = 0,
    deps = [
        ":AllTargetsAsmParsers",
        ":AllTargetsCodeGens",
        ":Analysis",
        ":BitReader",
        ":BitWriter",
        ":CodeGen",
        ":CodeGenTypes",
        ":Core",
        ":IPO",
        ":IRReader",
        ":MC",
        ":Passes",
        ":Support",
        ":Target",
        ":TargetParser",
        ":TransformUtils",
        ":config",
    ],
)

cc_binary(
    name = "llvm-rtdyld",
    srcs = glob([
        "tools/llvm-rtdyld/*.cpp",
    ]),
    copts = llvm_copts,
    stamp = 0,
    deps = [
        ":AllTargetsCodeGens",
        ":AllTargetsDisassemblers",
        ":DebugInfo",
        ":DebugInfoDWARF",
        ":ExecutionEngine",
        ":MC",
        ":MCDisassembler",
        ":Object",
        ":Support",
    ],
)

gentbl(
    name = "SizeOptsTableGen",
    strip_include_prefix = "tools/llvm-size",
    tbl_outs = [(
        "-gen-opt-parser-defs",
        "tools/llvm-size/Opts.inc",
    )],
    tblgen = ":llvm-tblgen",
    td_file = "tools/llvm-size/Opts.td",
    td_srcs = ["include/llvm/Option/OptParser.td"],
)

cc_library(
    name = "llvm-size-lib",
    srcs = glob(["tools/llvm-size/*.cpp"]),
    copts = llvm_copts,
    deps = [
        ":Object",
        ":Option",
        ":SizeOptsTableGen",
        ":Support",
    ],
)

llvm_driver_cc_binary(
    name = "llvm-size",
    stamp = 0,
    deps = [":llvm-size-lib"],
)

cc_binary(
    name = "llvm-split",
    srcs = glob([
        "tools/llvm-split/*.cpp",
    ]),
    copts = llvm_copts,
    stamp = 0,
    deps = [
        ":AllTargetsAsmParsers",
        ":AllTargetsCodeGens",
        ":BitWriter",
        ":Core",
        ":IRPrinter",
        ":IRReader",
        ":MC",
        ":Support",
        ":Target",
        ":TargetParser",
        ":TransformUtils",
    ],
)

gentbl(
    name = "StringsOptsTableGen",
    strip_include_prefix = "tools/llvm-strings",
    tbl_outs = [(
        "-gen-opt-parser-defs",
        "tools/llvm-strings/Opts.inc",
    )],
    tblgen = ":llvm-tblgen",
    td_file = "tools/llvm-strings/Opts.td",
    td_srcs = ["include/llvm/Option/OptParser.td"],
)

cc_binary(
    name = "llvm-strings",
    srcs = glob([
        "tools/llvm-strings/*.cpp",
    ]),
    copts = llvm_copts,
    stamp = 0,
    deps = [
        ":Object",
        ":Option",
        ":StringsOptsTableGen",
        ":Support",
    ],
)

gentbl(
    name = "SymbolizerOptsTableGen",
    strip_include_prefix = "tools/llvm-symbolizer",
    tbl_outs = [(
        "-gen-opt-parser-defs",
        "tools/llvm-symbolizer/Opts.inc",
    )],
    tblgen = ":llvm-tblgen",
    td_file = "tools/llvm-symbolizer/Opts.td",
    td_srcs = ["include/llvm/Option/OptParser.td"],
)

cc_library(
    name = "llvm-symbolizer-lib",
    srcs = glob(["tools/llvm-symbolizer/*.cpp"]),
    copts = llvm_copts,
    deps = [
        ":DebugInfoDWARF",
        ":DebugInfoPDB",
        ":Debuginfod",
        ":Object",
        ":Option",
        ":Support",
        ":Symbolize",
        ":SymbolizerOptsTableGen",
        ":config",
    ],
)

llvm_driver_cc_binary(
    name = "llvm-symbolizer",
    stamp = 0,
    deps = [":llvm-symbolizer-lib"],
)

binary_alias(
    name = "llvm-addr2line",
    binary = ":llvm-symbolizer",
)

cc_binary(
    name = "llvm-undname",
    srcs = glob([
        "tools/llvm-undname/*.cpp",
    ]),
    copts = llvm_copts,
    stamp = 0,
    deps = [
        ":Demangle",
        ":Support",
    ],
)

cc_binary(
    name = "llvm-xray",
    srcs = glob([
        "tools/llvm-xray/*.cpp",
        "tools/llvm-xray/*.h",
    ]),
    copts = llvm_copts,
    stamp = 0,
    deps = [
        ":DebugInfoDWARF",
        ":Object",
        ":Support",
        ":Symbolize",
        ":XRay",
    ],
)

cc_library(
    name = "opt-driver",
    srcs = glob([
        "tools/opt/*.cpp",
        "tools/opt/*.h",
    ]),
    copts = llvm_copts,
    linkopts = select({
        "@platforms//os:windows": [],
        "@platforms//os:macos": [],
        "//conditions:default": ["-Wl,--export-dynamic"],
    }),
    deps = [
        ":AllTargetsAsmParsers",
        ":AllTargetsCodeGens",
        ":Analysis",
        ":AsmParser",
        ":BitReader",
        ":BitWriter",
        ":CodeGen",
        ":Core",
        ":IPO",
        ":IRPrinter",
        ":IRReader",
        ":Instrumentation",
        ":MC",
        ":Passes",
        ":Remarks",
        ":Scalar",
        ":Support",
        ":Target",
        ":TargetParser",
        ":TransformUtils",
        ":common_transforms",
        ":config",
    ],
)

cc_binary(
    name = "opt",
    stamp = 0,
    deps = [":opt-driver"],
)

gentbl(
    name = "SancovOptsTableGen",
    strip_include_prefix = "tools/sancov",
    tbl_outs = [(
        "-gen-opt-parser-defs",
        "tools/sancov/Opts.inc",
    )],
    tblgen = ":llvm-tblgen",
    td_file = "tools/sancov/Opts.td",
    td_srcs = ["include/llvm/Option/OptParser.td"],
)

cc_library(
    name = "sancov-lib",
    srcs = glob(["tools/sancov/*.cpp"]),
    copts = llvm_copts,
    deps = [
        ":AllTargetsCodeGens",
        ":AllTargetsDisassemblers",
        ":DebugInfoDWARF",
        ":DebugInfoPDB",
        ":MC",
        ":MCDisassembler",
        ":Object",
        ":Option",
        ":SancovOptsTableGen",
        ":Support",
        ":Symbolize",
    ],
)

llvm_driver_cc_binary(
    name = "sancov",
    stamp = 0,
    deps = [":sancov-lib"],
)

cc_binary(
    name = "sanstats",
    srcs = glob([
        "tools/sanstats/*.cpp",
    ]),
    copts = llvm_copts,
    stamp = 0,
    deps = [
        ":Support",
        ":Symbolize",
        ":TransformUtils",
    ],
)

cc_binary(
    name = "split-file",
    srcs = glob([
        "utils/split-file/*.cpp",
    ]),
    copts = llvm_copts,
    stamp = 0,
    deps = [
        ":Support",
    ],
)

################################################################################
# Begin testonly libraries

cc_library(
    name = "FuzzMutate",
    testonly = True,
    srcs = glob(["lib/FuzzMutate/*.cpp"]),
    hdrs = glob(["include/llvm/FuzzMutate/*.h"]),
    copts = llvm_copts,
    includes = ["include"],
    deps = [
        ":Analysis",
        ":BitReader",
        ":BitWriter",
        ":Core",
        ":Scalar",
        ":Support",
        ":TargetParser",
        ":TransformUtils",
    ],
)

cc_library(
    name = "Diff",
    testonly = True,
    srcs = glob(["tools/llvm-diff/lib/*.cpp"]),
    hdrs = glob(["tools/llvm-diff/lib/*.h"]),
    deps = [
        ":Core",
        ":Support",
    ],
)

py_binary(
    name = "lit",
    testonly = True,
    srcs = ["utils/lit/lit.py"] + glob(["utils/lit/lit/**/*.py"]),
    imports = ["utils/lit"],
)

py_binary(
    name = "extract_ir",
    srcs = [
        "utils/mlgo-utils/mlgo/__init__.py",
        "utils/mlgo-utils/mlgo/corpus/extract_ir.py",
        "utils/mlgo-utils/mlgo/corpus/extract_ir_lib.py",
    ],
    imports = ["utils/mlgo-utils"],
)

py_binary(
    name = "combine_training_corpus",
    srcs = [
        "utils/mlgo-utils/mlgo/__init__.py",
        "utils/mlgo-utils/mlgo/corpus/combine_training_corpus.py",
        "utils/mlgo-utils/mlgo/corpus/combine_training_corpus_lib.py",
    ],
    imports = ["utils/mlgo-utils"],
)

py_binary(
    name = "make_corpus",
    srcs = [
        "utils/mlgo-utils/mlgo/__init__.py",
        "utils/mlgo-utils/mlgo/corpus/make_corpus.py",
        "utils/mlgo-utils/mlgo/corpus/make_corpus_lib.py",
    ],
    imports = ["utils/mlgo-utils"],
)

cc_library(
    name = "TestingADT",
    testonly = True,
    hdrs = glob([
        "include/llvm/Testing/ADT/*.h",
    ]),
    copts = llvm_copts,
    deps = [
        ":Support",
        "//third-party/unittest:gmock",
    ],
)

cc_library(
    name = "TestingSupport",
    testonly = True,
    srcs = glob([
        "lib/Testing/Support/*.cpp",
    ]),
    hdrs = glob(["include/llvm/Testing/Support/*.h"]),
    copts = llvm_copts,
    deps = [
        ":Support",
        ":config",
        "//third-party/unittest:gmock",
        "//third-party/unittest:gtest",
    ],
)

cc_library(
    name = "TestingAnnotations",
    testonly = True,
    srcs = ["lib/Testing/Annotations/Annotations.cpp"],
    hdrs = ["include/llvm/Testing/Annotations/Annotations.h"],
    copts = llvm_copts,
    deps = [":Support"],
)

################################################################################
# Begin testonly binary utilities

cc_binary(
    name = "FileCheck",
    testonly = True,
    srcs = glob([
        "utils/FileCheck/*.cpp",
    ]),
    copts = llvm_copts,
    stamp = 0,
    deps = [
        ":FileCheckLib",
        ":Support",
    ],
)

cc_binary(
    name = "bugpoint",
    srcs = glob([
        "tools/bugpoint/*.cpp",
        "tools/bugpoint/*.h",
    ]),
    copts = llvm_copts,
    stamp = 0,
    deps = [
        ":AllTargetsAsmParsers",
        ":AllTargetsCodeGens",
        ":Analysis",
        ":AsmParser",
        ":BitReader",
        ":BitWriter",
        ":CodeGen",
        ":Core",
        ":IPO",
        ":IRPrinter",
        ":IRReader",
        ":Linker",
        ":Passes",
        ":Scalar",
        ":Support",
        ":TargetParser",
        ":TransformUtils",
        ":common_transforms",
        ":config",
    ],
)

cc_binary(
    name = "count",
    testonly = True,
    srcs = glob([
        "utils/count/*.c",
    ]),
    stamp = 0,
    deps = [":Support"],
)

cc_binary(
    name = "lli-child-target",
    testonly = True,
    srcs = glob([
        "tools/lli/ChildTarget/*.cpp",
    ]),
    copts = llvm_copts,
    # The tests load code into this binary that expect to see symbols
    # from libstdc++ such as __cxa_begin_catch and _ZTIi. The latter
    # isn't even used in the main binary, so we also need to force it
    # to be included.
    linkopts = select({
        "@platforms//os:windows": [],
        "@platforms//os:macos": [],
        "//conditions:default": [
            "-rdynamic",
            "-u_ZTIi",
        ],
    }),
    stamp = 0,
    deps = [
        ":OrcJIT",
        ":OrcTargetProcess",
        ":Support",
        ":attributes_gen",
        ":config",
        ":intrinsic_enums_gen",
    ],
)

cc_binary(
    name = "llvm-c-test",
    testonly = True,
    srcs = glob([
        "tools/llvm-c-test/*.c",
        "tools/llvm-c-test/*.cpp",
        "tools/llvm-c-test/*.h",
    ]),
    stamp = 0,
    deps = [
        ":AllTargetsAsmParsers",
        ":AllTargetsCodeGens",
        ":AllTargetsDisassemblers",
        ":Analysis",
        ":BitReader",
        ":BitWriter",
        ":Core",
        ":ExecutionEngine",
        ":IPO",
        ":IRReader",
        ":InstCombine",
        ":LTO",
        ":Linker",
        ":MCDisassembler",
        ":Object",
        ":OrcJIT",
        ":Passes",
        ":Remarks",
        ":Scalar",
        ":Support",
        ":Target",
        ":TransformUtils",
        ":Vectorize",
    ],
)

cc_binary(
    name = "llvm-diff",
    testonly = True,
    srcs = glob([
        "tools/llvm-diff/*.cpp",
    ]),
    copts = llvm_copts,
    stamp = 0,
    deps = [
        ":Core",
        ":Diff",
        ":IRPrinter",
        ":IRReader",
        ":Support",
    ],
)

cc_binary(
    name = "llvm-isel-fuzzer",
    testonly = True,
    srcs = glob([
        "tools/llvm-isel-fuzzer/*.cpp",
    ]),
    copts = llvm_copts,
    stamp = 0,
    deps = [
        ":AllTargetsAsmParsers",
        ":AllTargetsCodeGens",
        ":Analysis",
        ":BitReader",
        ":BitWriter",
        ":CodeGen",
        ":Core",
        ":FuzzMutate",
        ":IRPrinter",
        ":IRReader",
        ":MC",
        ":Support",
        ":Target",
    ],
)

# This is really a Python script, but call it sh_binary to ignore the hyphen in
# the path, which py_binary does not allow.
# Also, note: llvm-locstats expects llvm-dwarfdump to be in the same directory
# when executed.
sh_binary(
    name = "llvm-locstats",
    testonly = True,
    srcs = glob([
        "utils/llvm-locstats/*.py",
    ]),
    # llvm-locstats is a thin wrapper around llvm-dwarfdump.
    data = [":llvm-dwarfdump"],
)

sh_binary(
    name = "llvm-original-di-preservation",
    testonly = True,
    srcs = ["utils/llvm-original-di-preservation.py"],
)

cc_binary(
    name = "not",
    testonly = True,
    srcs = glob([
        "utils/not/*.cpp",
    ]),
    copts = llvm_copts,
    stamp = 0,
    deps = [":Support"],
)

cc_binary(
    name = "llvm-opt-fuzzer",
    testonly = True,
    srcs = glob([
        "tools/llvm-opt-fuzzer/*.cpp",
    ]),
    copts = llvm_copts,
    stamp = 0,
    deps = [
        ":AllTargetsCodeGens",
        ":Analysis",
        ":BitReader",
        ":BitWriter",
        ":CodeGen",
        ":Core",
        ":Coroutines",
        ":FuzzMutate",
        ":MC",
        ":Passes",
        ":Support",
        ":Target",
    ],
)

gentbl(
    name = "ReadTAPIOptsTableGen",
    strip_include_prefix = "tools/llvm-readtapi",
    tbl_outs = [(
        "-gen-opt-parser-defs",
        "tools/llvm-readtapi/TapiOpts.inc",
    )],
    tblgen = ":llvm-tblgen",
    td_file = "tools/llvm-readtapi/TapiOpts.td",
    td_srcs = ["include/llvm/Option/OptParser.td"],
)

cc_binary(
    name = "llvm-readtapi",
    testonly = True,
    srcs = glob([
        "tools/llvm-readtapi/*.cpp",
        "tools/llvm-readtapi/*.h",
    ]),
    copts = llvm_copts,
    stamp = 0,
    deps = [
        ":BinaryFormat",
        ":Object",
        ":Option",
        ":ReadTAPIOptsTableGen",
        ":Support",
        ":TextAPI",
        ":TextAPIBinaryReader",
    ],
)

gentbl(
    name = "TLICheckerOptsTableGen",
    strip_include_prefix = "tools/llvm-tli-checker",
    tbl_outs = [(
        "-gen-opt-parser-defs",
        "tools/llvm-tli-checker/Opts.inc",
    )],
    tblgen = ":llvm-tblgen",
    td_file = "tools/llvm-tli-checker/Opts.td",
    td_srcs = ["include/llvm/Option/OptParser.td"],
)

cc_binary(
    name = "llvm-tli-checker",
    testonly = True,
    srcs = glob([
        "tools/llvm-tli-checker/*.cpp",
    ]),
    copts = llvm_copts,
    stamp = 0,
    deps = [
        ":Analysis",
        ":BinaryFormat",
        ":BitReader",
        ":BitstreamReader",
        ":Core",
        ":Demangle",
        ":MC",
        ":MCParser",
        ":Object",
        ":Option",
        ":Remarks",
        ":Support",
        ":TLICheckerOptsTableGen",
        ":TargetParser",
        ":TextAPI",
        ":config",
    ],
)

cc_binary(
    name = "obj2yaml",
    testonly = True,
    srcs = glob([
        "tools/obj2yaml/*.cpp",
        "tools/obj2yaml/*.h",
    ]),
    copts = llvm_copts,
    stamp = 0,
    deps = [
        ":BinaryFormat",
        ":DebugInfoCodeView",
        ":DebugInfoDWARF",
        ":Object",
        ":ObjectYAML",
        ":Support",
    ],
)

cc_binary(
    name = "verify-uselistorder",
    srcs = glob([
        "tools/verify-uselistorder/*.cpp",
    ]),
    copts = llvm_copts,
    stamp = 0,
    deps = [
        ":AsmParser",
        ":BitReader",
        ":BitWriter",
        ":Core",
        ":IRPrinter",
        ":IRReader",
        ":Support",
    ],
)

cc_binary(
    name = "yaml2obj",
    testonly = True,
    srcs = glob([
        "tools/yaml2obj/*.cpp",
    ]),
    copts = llvm_copts,
    stamp = 0,
    deps = [
        ":BinaryFormat",
        ":DebugInfoCodeView",
        ":MC",
        ":Object",
        ":ObjectYAML",
        ":Support",
    ],
)

cc_binary(
    name = "yaml-bench",
    testonly = True,
    srcs = glob([
        "utils/yaml-bench/*.cpp",
    ]),
    copts = llvm_copts,
    stamp = 0,
    deps = [
        ":Support",
    ],
)<|MERGE_RESOLUTION|>--- conflicted
+++ resolved
@@ -956,13 +956,8 @@
     ) + [
         "include/llvm-c/Comdat.h",
         "include/llvm-c/DebugInfo.h",
-<<<<<<< HEAD
-        "include/llvm/Analysis/ValueTracking.h",
-        "include/llvm/Analysis/SimplifyQuery.h",
-=======
         "include/llvm/Analysis/SimplifyQuery.h",
         "include/llvm/Analysis/ValueTracking.h",
->>>>>>> dd326b12
         "include/llvm/Analysis/WithCache.h",
     ] + [":llvm_intrinsics_headers"],
     copts = llvm_copts,
