//===--- XRefs.cpp -----------------------------------------------*- C++-*-===//
//
// Part of the LLVM Project, under the Apache License v2.0 with LLVM Exceptions.
// See https://llvm.org/LICENSE.txt for license information.
// SPDX-License-Identifier: Apache-2.0 WITH LLVM-exception
//
//===----------------------------------------------------------------------===//
#include "XRefs.h"
#include "AST.h"
#include "FindSymbols.h"
#include "FindTarget.h"
#include "Headers.h"
#include "HeuristicResolver.h"
#include "IncludeCleaner.h"
#include "ParsedAST.h"
#include "Protocol.h"
#include "Quality.h"
#include "Selection.h"
#include "SourceCode.h"
#include "URI.h"
#include "clang-include-cleaner/Analysis.h"
#include "clang-include-cleaner/Types.h"
#include "index/Index.h"
#include "index/Merge.h"
#include "index/Relation.h"
#include "index/SymbolCollector.h"
#include "index/SymbolID.h"
#include "index/SymbolLocation.h"
#include "support/Logger.h"
#include "clang/AST/ASTContext.h"
#include "clang/AST/ASTTypeTraits.h"
#include "clang/AST/Attr.h"
#include "clang/AST/Attrs.inc"
#include "clang/AST/Decl.h"
#include "clang/AST/DeclCXX.h"
#include "clang/AST/DeclObjC.h"
#include "clang/AST/DeclTemplate.h"
#include "clang/AST/DeclVisitor.h"
#include "clang/AST/ExprCXX.h"
#include "clang/AST/RecursiveASTVisitor.h"
#include "clang/AST/Stmt.h"
#include "clang/AST/StmtCXX.h"
#include "clang/AST/StmtVisitor.h"
#include "clang/AST/Type.h"
#include "clang/Basic/LLVM.h"
#include "clang/Basic/LangOptions.h"
#include "clang/Basic/SourceLocation.h"
#include "clang/Basic/SourceManager.h"
#include "clang/Basic/TokenKinds.h"
#include "clang/Index/IndexDataConsumer.h"
#include "clang/Index/IndexSymbol.h"
#include "clang/Index/IndexingAction.h"
#include "clang/Index/IndexingOptions.h"
#include "clang/Index/USRGeneration.h"
#include "clang/Lex/Lexer.h"
#include "clang/Tooling/Syntax/Tokens.h"
#include "llvm/ADT/ArrayRef.h"
#include "llvm/ADT/DenseMap.h"
#include "llvm/ADT/STLExtras.h"
#include "llvm/ADT/ScopeExit.h"
#include "llvm/ADT/SmallSet.h"
#include "llvm/ADT/SmallVector.h"
#include "llvm/ADT/StringRef.h"
#include "llvm/Support/Casting.h"
#include "llvm/Support/Error.h"
#include "llvm/Support/ErrorHandling.h"
#include "llvm/Support/Path.h"
#include "llvm/Support/raw_ostream.h"
#include <optional>
#include <string>
#include <vector>

namespace clang {
namespace clangd {
namespace {

// Returns the single definition of the entity declared by D, if visible.
// In particular:
// - for non-redeclarable kinds (e.g. local vars), return D
// - for kinds that allow multiple definitions (e.g. namespaces), return nullptr
// Kinds of nodes that always return nullptr here will not have definitions
// reported by locateSymbolAt().
const NamedDecl *getDefinition(const NamedDecl *D) {
  assert(D);
  // Decl has one definition that we can find.
  if (const auto *TD = dyn_cast<TagDecl>(D))
    return TD->getDefinition();
  if (const auto *VD = dyn_cast<VarDecl>(D))
    return VD->getDefinition();
  if (const auto *FD = dyn_cast<FunctionDecl>(D))
    return FD->getDefinition();
  if (const auto *CTD = dyn_cast<ClassTemplateDecl>(D))
    if (const auto *RD = CTD->getTemplatedDecl())
      return RD->getDefinition();
  if (const auto *MD = dyn_cast<ObjCMethodDecl>(D)) {
    if (MD->isThisDeclarationADefinition())
      return MD;
    // Look for the method definition inside the implementation decl.
    auto *DeclCtx = cast<Decl>(MD->getDeclContext());
    if (DeclCtx->isInvalidDecl())
      return nullptr;

    if (const auto *CD = dyn_cast<ObjCContainerDecl>(DeclCtx))
      if (const auto *Impl = getCorrespondingObjCImpl(CD))
        return Impl->getMethod(MD->getSelector(), MD->isInstanceMethod());
  }
  if (const auto *CD = dyn_cast<ObjCContainerDecl>(D))
    return getCorrespondingObjCImpl(CD);
  // Only a single declaration is allowed.
  if (isa<ValueDecl>(D) || isa<TemplateTypeParmDecl>(D) ||
      isa<TemplateTemplateParmDecl>(D)) // except cases above
    return D;
  // Multiple definitions are allowed.
  return nullptr; // except cases above
}

void logIfOverflow(const SymbolLocation &Loc) {
  if (Loc.Start.hasOverflow() || Loc.End.hasOverflow())
    log("Possible overflow in symbol location: {0}", Loc);
}

// Convert a SymbolLocation to LSP's Location.
// TUPath is used to resolve the path of URI.
std::optional<Location> toLSPLocation(const SymbolLocation &Loc,
                                      llvm::StringRef TUPath) {
  if (!Loc)
    return std::nullopt;
  auto LSPLoc = indexToLSPLocation(Loc, TUPath);
  if (!LSPLoc) {
    elog("{0}", LSPLoc.takeError());
    return std::nullopt;
  }
  logIfOverflow(Loc);
  return *LSPLoc;
}

SymbolLocation toIndexLocation(const Location &Loc, std::string &URIStorage) {
  SymbolLocation SymLoc;
  URIStorage = Loc.uri.uri();
  SymLoc.FileURI = URIStorage.c_str();
  SymLoc.Start.setLine(Loc.range.start.line);
  SymLoc.Start.setColumn(Loc.range.start.character);
  SymLoc.End.setLine(Loc.range.end.line);
  SymLoc.End.setColumn(Loc.range.end.character);
  return SymLoc;
}

// Returns the preferred location between an AST location and an index location.
SymbolLocation getPreferredLocation(const Location &ASTLoc,
                                    const SymbolLocation &IdxLoc,
                                    std::string &Scratch) {
  // Also use a mock symbol for the index location so that other fields (e.g.
  // definition) are not factored into the preference.
  Symbol ASTSym, IdxSym;
  ASTSym.ID = IdxSym.ID = SymbolID("mock_symbol_id");
  ASTSym.CanonicalDeclaration = toIndexLocation(ASTLoc, Scratch);
  IdxSym.CanonicalDeclaration = IdxLoc;
  auto Merged = mergeSymbol(ASTSym, IdxSym);
  return Merged.CanonicalDeclaration;
}

std::vector<std::pair<const NamedDecl *, DeclRelationSet>>
getDeclAtPositionWithRelations(ParsedAST &AST, SourceLocation Pos,
                               DeclRelationSet Relations,
                               ASTNodeKind *NodeKind = nullptr) {
  unsigned Offset = AST.getSourceManager().getDecomposedSpellingLoc(Pos).second;
  std::vector<std::pair<const NamedDecl *, DeclRelationSet>> Result;
  auto ResultFromTree = [&](SelectionTree ST) {
    if (const SelectionTree::Node *N = ST.commonAncestor()) {
      if (NodeKind)
        *NodeKind = N->ASTNode.getNodeKind();
      // Attributes don't target decls, look at the
      // thing it's attached to.
      // We still report the original NodeKind!
      // This makes the `override` hack work.
      if (N->ASTNode.get<Attr>() && N->Parent)
        N = N->Parent;
      llvm::copy_if(allTargetDecls(N->ASTNode, AST.getHeuristicResolver()),
                    std::back_inserter(Result),
                    [&](auto &Entry) { return !(Entry.second & ~Relations); });
    }
    return !Result.empty();
  };
  SelectionTree::createEach(AST.getASTContext(), AST.getTokens(), Offset,
                            Offset, ResultFromTree);
  return Result;
}

std::vector<const NamedDecl *>
getDeclAtPosition(ParsedAST &AST, SourceLocation Pos, DeclRelationSet Relations,
                  ASTNodeKind *NodeKind = nullptr) {
  std::vector<const NamedDecl *> Result;
  for (auto &Entry :
       getDeclAtPositionWithRelations(AST, Pos, Relations, NodeKind))
    Result.push_back(Entry.first);
  return Result;
}

// Expects Loc to be a SpellingLocation, will bail out otherwise as it can't
// figure out a filename.
std::optional<Location> makeLocation(const ASTContext &AST, SourceLocation Loc,
                                     llvm::StringRef TUPath) {
  const auto &SM = AST.getSourceManager();
  const auto F = SM.getFileEntryRefForID(SM.getFileID(Loc));
  if (!F)
    return std::nullopt;
  auto FilePath = getCanonicalPath(*F, SM.getFileManager());
  if (!FilePath) {
    log("failed to get path!");
    return std::nullopt;
  }
  Location L;
  L.uri = URIForFile::canonicalize(*FilePath, TUPath);
  // We call MeasureTokenLength here as TokenBuffer doesn't store spelled tokens
  // outside the main file.
  auto TokLen = Lexer::MeasureTokenLength(Loc, SM, AST.getLangOpts());
  L.range = halfOpenToRange(
      SM, CharSourceRange::getCharRange(Loc, Loc.getLocWithOffset(TokLen)));
  return L;
}

// Treat #included files as symbols, to enable go-to-definition on them.
std::optional<LocatedSymbol> locateFileReferent(const Position &Pos,
                                                ParsedAST &AST,
                                                llvm::StringRef MainFilePath) {
  for (auto &Inc : AST.getIncludeStructure().MainFileIncludes) {
    if (!Inc.Resolved.empty() && Inc.HashLine == Pos.line) {
      LocatedSymbol File;
      File.Name = std::string(llvm::sys::path::filename(Inc.Resolved));
      File.PreferredDeclaration = {
          URIForFile::canonicalize(Inc.Resolved, MainFilePath), Range{}};
      File.Definition = File.PreferredDeclaration;
      // We're not going to find any further symbols on #include lines.
      return File;
    }
  }
  return std::nullopt;
}

// Macros are simple: there's no declaration/definition distinction.
// As a consequence, there's no need to look them up in the index either.
std::optional<LocatedSymbol>
locateMacroReferent(const syntax::Token &TouchedIdentifier, ParsedAST &AST,
                    llvm::StringRef MainFilePath) {
  if (auto M = locateMacroAt(TouchedIdentifier, AST.getPreprocessor())) {
    if (auto Loc =
            makeLocation(AST.getASTContext(), M->NameLoc, MainFilePath)) {
      LocatedSymbol Macro;
      Macro.Name = std::string(M->Name);
      Macro.PreferredDeclaration = *Loc;
      Macro.Definition = Loc;
      Macro.ID = getSymbolID(M->Name, M->Info, AST.getSourceManager());
      return Macro;
    }
  }
  return std::nullopt;
}

// A wrapper around `Decl::getCanonicalDecl` to support cases where Clang's
// definition of a canonical declaration doesn't match up to what a programmer
// would expect. For example, Objective-C classes can have three types of
// declarations:
//
// - forward declaration(s): @class MyClass;
// - true declaration (interface definition): @interface MyClass ... @end
// - true definition (implementation): @implementation MyClass ... @end
//
// Clang will consider the forward declaration to be the canonical declaration
// because it is first. We actually want the class definition if it is
// available since that is what a programmer would consider the primary
// declaration to be.
const NamedDecl *getPreferredDecl(const NamedDecl *D) {
  // FIXME: Canonical declarations of some symbols might refer to built-in
  // decls with possibly-invalid source locations (e.g. global new operator).
  // In such cases we should pick up a redecl with valid source location
  // instead of failing.
  D = llvm::cast<NamedDecl>(D->getCanonicalDecl());

  // Prefer Objective-C class/protocol definitions over the forward declaration.
  if (const auto *ID = dyn_cast<ObjCInterfaceDecl>(D))
    if (const auto *DefinitionID = ID->getDefinition())
      return DefinitionID;
  if (const auto *PD = dyn_cast<ObjCProtocolDecl>(D))
    if (const auto *DefinitionID = PD->getDefinition())
      return DefinitionID;

  return D;
}

std::vector<LocatedSymbol> findImplementors(llvm::DenseSet<SymbolID> IDs,
                                            RelationKind Predicate,
                                            const SymbolIndex *Index,
                                            llvm::StringRef MainFilePath) {
  if (IDs.empty() || !Index)
    return {};
  static constexpr trace::Metric FindImplementorsMetric(
      "find_implementors", trace::Metric::Counter, "case");
  switch (Predicate) {
  case RelationKind::BaseOf:
    FindImplementorsMetric.record(1, "find-base");
    break;
  case RelationKind::OverriddenBy:
    FindImplementorsMetric.record(1, "find-override");
    break;
  }

  RelationsRequest Req;
  Req.Predicate = Predicate;
  Req.Subjects = std::move(IDs);
  std::vector<LocatedSymbol> Results;
  Index->relations(Req, [&](const SymbolID &Subject, const Symbol &Object) {
    auto DeclLoc =
        indexToLSPLocation(Object.CanonicalDeclaration, MainFilePath);
    if (!DeclLoc) {
      elog("Find overrides: {0}", DeclLoc.takeError());
      return;
    }
    Results.emplace_back();
    Results.back().Name = Object.Name.str();
    Results.back().PreferredDeclaration = *DeclLoc;
    auto DefLoc = indexToLSPLocation(Object.Definition, MainFilePath);
    if (!DefLoc) {
      elog("Failed to convert location: {0}", DefLoc.takeError());
      return;
    }
    Results.back().Definition = *DefLoc;
  });
  return Results;
}

// Given LocatedSymbol results derived from the AST, query the index to obtain
// definitions and preferred declarations.
void enhanceLocatedSymbolsFromIndex(llvm::MutableArrayRef<LocatedSymbol> Result,
                                    const SymbolIndex *Index,
                                    llvm::StringRef MainFilePath) {
  LookupRequest QueryRequest;
  llvm::DenseMap<SymbolID, unsigned> ResultIndex;
  for (unsigned I = 0; I < Result.size(); ++I) {
    if (auto ID = Result[I].ID) {
      ResultIndex.try_emplace(ID, I);
      QueryRequest.IDs.insert(ID);
    }
  }
  if (!Index || QueryRequest.IDs.empty())
    return;
  std::string Scratch;
  Index->lookup(QueryRequest, [&](const Symbol &Sym) {
    auto &R = Result[ResultIndex.lookup(Sym.ID)];

    if (R.Definition) { // from AST
      // Special case: if the AST yielded a definition, then it may not be
      // the right *declaration*. Prefer the one from the index.
      if (auto Loc = toLSPLocation(Sym.CanonicalDeclaration, MainFilePath))
        R.PreferredDeclaration = *Loc;

      // We might still prefer the definition from the index, e.g. for
      // generated symbols.
      if (auto Loc = toLSPLocation(
              getPreferredLocation(*R.Definition, Sym.Definition, Scratch),
              MainFilePath))
        R.Definition = *Loc;
    } else {
      R.Definition = toLSPLocation(Sym.Definition, MainFilePath);

      // Use merge logic to choose AST or index declaration.
      if (auto Loc = toLSPLocation(
              getPreferredLocation(R.PreferredDeclaration,
                                   Sym.CanonicalDeclaration, Scratch),
              MainFilePath))
        R.PreferredDeclaration = *Loc;
    }
  });
}

// Decls are more complicated.
// The AST contains at least a declaration, maybe a definition.
// These are up-to-date, and so generally preferred over index results.
// We perform a single batch index lookup to find additional definitions.
std::vector<LocatedSymbol>
locateASTReferent(SourceLocation CurLoc, const syntax::Token *TouchedIdentifier,
                  ParsedAST &AST, llvm::StringRef MainFilePath,
                  const SymbolIndex *Index, ASTNodeKind &NodeKind) {
  const SourceManager &SM = AST.getSourceManager();
  // Results follow the order of Symbols.Decls.
  std::vector<LocatedSymbol> Result;

  static constexpr trace::Metric LocateASTReferentMetric(
      "locate_ast_referent", trace::Metric::Counter, "case");
  auto AddResultDecl = [&](const NamedDecl *D) {
    D = getPreferredDecl(D);
    auto Loc =
        makeLocation(AST.getASTContext(), nameLocation(*D, SM), MainFilePath);
    if (!Loc)
      return;

    Result.emplace_back();
    Result.back().Name = printName(AST.getASTContext(), *D);
    Result.back().PreferredDeclaration = *Loc;
    Result.back().ID = getSymbolID(D);
    if (const NamedDecl *Def = getDefinition(D))
      Result.back().Definition = makeLocation(
          AST.getASTContext(), nameLocation(*Def, SM), MainFilePath);
  };

  // Emit all symbol locations (declaration or definition) from AST.
  DeclRelationSet Relations =
      DeclRelation::TemplatePattern | DeclRelation::Alias;
  auto Candidates =
      getDeclAtPositionWithRelations(AST, CurLoc, Relations, &NodeKind);
  llvm::DenseSet<SymbolID> VirtualMethods;
  for (const auto &E : Candidates) {
    const NamedDecl *D = E.first;
    if (const auto *CMD = llvm::dyn_cast<CXXMethodDecl>(D)) {
      // Special case: virtual void ^method() = 0: jump to all overrides.
      // FIXME: extend it to ^virtual, unfortunately, virtual location is not
      // saved in the AST.
      if (CMD->isPureVirtual()) {
        if (TouchedIdentifier && SM.getSpellingLoc(CMD->getLocation()) ==
                                     TouchedIdentifier->location()) {
          VirtualMethods.insert(getSymbolID(CMD));
          LocateASTReferentMetric.record(1, "method-to-override");
        }
      }
      // Special case: void foo() ^override: jump to the overridden method.
      if (NodeKind.isSame(ASTNodeKind::getFromNodeKind<OverrideAttr>()) ||
          NodeKind.isSame(ASTNodeKind::getFromNodeKind<FinalAttr>())) {
        // We may be overridding multiple methods - offer them all.
        for (const NamedDecl *ND : CMD->overridden_methods())
          AddResultDecl(ND);
        continue;
      }
    }

    // Special case: the cursor is on an alias, prefer other results.
    // This targets "using ns::^Foo", where the target is more interesting.
    // This does not trigger on renaming aliases:
    //   `using Foo = ^Bar` already targets Bar via a TypeLoc
    //   `using ^Foo = Bar` has no other results, as Underlying is filtered.
    if (E.second & DeclRelation::Alias && Candidates.size() > 1 &&
        // beginLoc/endLoc are a token range, so rewind the identifier we're in.
        SM.isPointWithin(TouchedIdentifier ? TouchedIdentifier->location()
                                           : CurLoc,
                         D->getBeginLoc(), D->getEndLoc()))
      continue;

    // Special case: the point of declaration of a template specialization,
    // it's more useful to navigate to the template declaration.
    if (auto *CTSD = dyn_cast<ClassTemplateSpecializationDecl>(D)) {
      if (TouchedIdentifier &&
          D->getLocation() == TouchedIdentifier->location()) {
        LocateASTReferentMetric.record(1, "template-specialization-to-primary");
        AddResultDecl(CTSD->getSpecializedTemplate());
        continue;
      }
    }

    // Special case: if the class name is selected, also map Objective-C
    // categories and category implementations back to their class interface.
    //
    // Since `TouchedIdentifier` might refer to the `ObjCCategoryImplDecl`
    // instead of the `ObjCCategoryDecl` we intentionally check the contents
    // of the locs when checking for class name equivalence.
    if (const auto *CD = dyn_cast<ObjCCategoryDecl>(D))
      if (const auto *ID = CD->getClassInterface())
        if (TouchedIdentifier &&
            (CD->getLocation() == TouchedIdentifier->location() ||
             ID->getName() == TouchedIdentifier->text(SM))) {
          LocateASTReferentMetric.record(1, "objc-category-to-class");
          AddResultDecl(ID);
        }

    LocateASTReferentMetric.record(1, "regular");
    // Otherwise the target declaration is the right one.
    AddResultDecl(D);
  }
  enhanceLocatedSymbolsFromIndex(Result, Index, MainFilePath);

  auto Overrides = findImplementors(VirtualMethods, RelationKind::OverriddenBy,
                                    Index, MainFilePath);
  Result.insert(Result.end(), Overrides.begin(), Overrides.end());
  return Result;
}

std::vector<LocatedSymbol> locateSymbolForType(const ParsedAST &AST,
                                               const QualType &Type,
                                               const SymbolIndex *Index) {
  const auto &SM = AST.getSourceManager();
  auto MainFilePath = AST.tuPath();

  // FIXME: this sends unique_ptr<Foo> to unique_ptr<T>.
  // Likely it would be better to send it to Foo (heuristically) or to both.
  auto Decls = targetDecl(DynTypedNode::create(Type.getNonReferenceType()),
                          DeclRelation::TemplatePattern | DeclRelation::Alias,
                          AST.getHeuristicResolver());
  if (Decls.empty())
    return {};

  std::vector<LocatedSymbol> Results;
  const auto &ASTContext = AST.getASTContext();

  for (const NamedDecl *D : Decls) {
    D = getPreferredDecl(D);

    auto Loc = makeLocation(ASTContext, nameLocation(*D, SM), MainFilePath);
    if (!Loc)
      continue;

    Results.emplace_back();
    Results.back().Name = printName(ASTContext, *D);
    Results.back().PreferredDeclaration = *Loc;
    Results.back().ID = getSymbolID(D);
    if (const NamedDecl *Def = getDefinition(D))
      Results.back().Definition =
          makeLocation(ASTContext, nameLocation(*Def, SM), MainFilePath);
  }
  enhanceLocatedSymbolsFromIndex(Results, Index, MainFilePath);

  return Results;
}

bool tokenSpelledAt(SourceLocation SpellingLoc, const syntax::TokenBuffer &TB) {
  auto ExpandedTokens = TB.expandedTokens(
      TB.sourceManager().getMacroArgExpandedLocation(SpellingLoc));
  return !ExpandedTokens.empty();
}

llvm::StringRef sourcePrefix(SourceLocation Loc, const SourceManager &SM) {
  auto D = SM.getDecomposedLoc(Loc);
  bool Invalid = false;
  llvm::StringRef Buf = SM.getBufferData(D.first, &Invalid);
  if (Invalid || D.second > Buf.size())
    return "";
  return Buf.substr(0, D.second);
}

bool isDependentName(ASTNodeKind NodeKind) {
  return NodeKind.isSame(ASTNodeKind::getFromNodeKind<OverloadExpr>()) ||
         NodeKind.isSame(
             ASTNodeKind::getFromNodeKind<CXXDependentScopeMemberExpr>()) ||
         NodeKind.isSame(
             ASTNodeKind::getFromNodeKind<DependentScopeDeclRefExpr>());
}

} // namespace

std::vector<LocatedSymbol> locateSymbolTextually(const SpelledWord &Word,
                                                 ParsedAST &AST,
                                                 const SymbolIndex *Index,
                                                 llvm::StringRef MainFilePath,
                                                 ASTNodeKind NodeKind) {
  // Don't use heuristics if this is a real identifier, or not an
  // identifier.
  // Exception: dependent names, because those may have useful textual
  // matches that AST-based heuristics cannot find.
  if ((Word.ExpandedToken && !isDependentName(NodeKind)) ||
      !Word.LikelyIdentifier || !Index)
    return {};
  // We don't want to handle words in string literals. (It'd be nice to list
  // *allowed* token kinds explicitly, but comment Tokens aren't retained).
  if (Word.PartOfSpelledToken &&
      isStringLiteral(Word.PartOfSpelledToken->kind()))
    return {};

  const auto &SM = AST.getSourceManager();
  // Look up the selected word in the index.
  FuzzyFindRequest Req;
  Req.Query = Word.Text.str();
  Req.ProximityPaths = {MainFilePath.str()};
  // Find the namespaces to query by lexing the file.
  Req.Scopes =
      visibleNamespaces(sourcePrefix(Word.Location, SM), AST.getLangOpts());
  // FIXME: For extra strictness, consider AnyScope=false.
  Req.AnyScope = true;
  // We limit the results to 3 further below. This limit is to avoid fetching
  // too much data, while still likely having enough for 3 results to remain
  // after additional filtering.
  Req.Limit = 10;
  bool TooMany = false;
  using ScoredLocatedSymbol = std::pair<float, LocatedSymbol>;
  std::vector<ScoredLocatedSymbol> ScoredResults;
  Index->fuzzyFind(Req, [&](const Symbol &Sym) {
    // Only consider exact name matches, including case.
    // This is to avoid too many false positives.
    // We could relax this in the future (e.g. to allow for typos) if we make
    // the query more accurate by other means.
    if (Sym.Name != Word.Text)
      return;

    // Exclude constructor results. They have the same name as the class,
    // but we don't have enough context to prefer them over the class.
    if (Sym.SymInfo.Kind == index::SymbolKind::Constructor)
      return;

    auto MaybeDeclLoc =
        indexToLSPLocation(Sym.CanonicalDeclaration, MainFilePath);
    if (!MaybeDeclLoc) {
      log("locateSymbolNamedTextuallyAt: {0}", MaybeDeclLoc.takeError());
      return;
    }
    LocatedSymbol Located;
    Located.PreferredDeclaration = *MaybeDeclLoc;
    Located.Name = (Sym.Name + Sym.TemplateSpecializationArgs).str();
    Located.ID = Sym.ID;
    if (Sym.Definition) {
      auto MaybeDefLoc = indexToLSPLocation(Sym.Definition, MainFilePath);
      if (!MaybeDefLoc) {
        log("locateSymbolNamedTextuallyAt: {0}", MaybeDefLoc.takeError());
        return;
      }
      Located.PreferredDeclaration = *MaybeDefLoc;
      Located.Definition = *MaybeDefLoc;
    }

    if (ScoredResults.size() >= 5) {
      // If we have more than 5 results, don't return anything,
      // as confidence is too low.
      // FIXME: Alternatively, try a stricter query?
      TooMany = true;
      return;
    }

    SymbolQualitySignals Quality;
    Quality.merge(Sym);
    SymbolRelevanceSignals Relevance;
    Relevance.Name = Sym.Name;
    Relevance.Query = SymbolRelevanceSignals::Generic;
    Relevance.merge(Sym);
    auto Score = evaluateSymbolAndRelevance(Quality.evaluateHeuristics(),
                                            Relevance.evaluateHeuristics());
    dlog("locateSymbolNamedTextuallyAt: {0}{1} = {2}\n{3}{4}\n", Sym.Scope,
         Sym.Name, Score, Quality, Relevance);

    ScoredResults.push_back({Score, std::move(Located)});
  });

  if (TooMany) {
    vlog("Heuristic index lookup for {0} returned too many candidates, ignored",
         Word.Text);
    return {};
  }

  llvm::sort(ScoredResults,
             [](const ScoredLocatedSymbol &A, const ScoredLocatedSymbol &B) {
               return A.first > B.first;
             });
  std::vector<LocatedSymbol> Results;
  for (auto &Res : std::move(ScoredResults))
    Results.push_back(std::move(Res.second));
  if (Results.empty())
    vlog("No heuristic index definition for {0}", Word.Text);
  else
    log("Found definition heuristically in index for {0}", Word.Text);
  return Results;
}

const syntax::Token *findNearbyIdentifier(const SpelledWord &Word,
                                          const syntax::TokenBuffer &TB) {
  // Don't use heuristics if this is a real identifier.
  // Unlikely identifiers are OK if they were used as identifiers nearby.
  if (Word.ExpandedToken)
    return nullptr;
  // We don't want to handle words in string literals. (It'd be nice to list
  // *allowed* token kinds explicitly, but comment Tokens aren't retained).
  if (Word.PartOfSpelledToken &&
      isStringLiteral(Word.PartOfSpelledToken->kind()))
    return {};

  const SourceManager &SM = TB.sourceManager();
  // We prefer the closest possible token, line-wise. Backwards is penalized.
  // Ties are implicitly broken by traversal order (first-one-wins).
  auto File = SM.getFileID(Word.Location);
  unsigned WordLine = SM.getSpellingLineNumber(Word.Location);
  auto Cost = [&](SourceLocation Loc) -> unsigned {
    assert(SM.getFileID(Loc) == File && "spelled token in wrong file?");
    unsigned Line = SM.getSpellingLineNumber(Loc);
    return Line >= WordLine ? Line - WordLine : 2 * (WordLine - Line);
  };
  const syntax::Token *BestTok = nullptr;
  unsigned BestCost = -1;
  // Search bounds are based on word length:
  // - forward: 2^N lines
  // - backward: 2^(N-1) lines.
  unsigned MaxDistance =
      1U << std::min<unsigned>(Word.Text.size(),
                               std::numeric_limits<unsigned>::digits - 1);
  // Line number for SM.translateLineCol() should be one-based, also
  // SM.translateLineCol() can handle line number greater than
  // number of lines in the file.
  // - LineMin = max(1, WordLine + 1 - 2^(N-1))
  // - LineMax = WordLine + 1 + 2^N
  unsigned LineMin =
      WordLine + 1 <= MaxDistance / 2 ? 1 : WordLine + 1 - MaxDistance / 2;
  unsigned LineMax = WordLine + 1 + MaxDistance;
  SourceLocation LocMin = SM.translateLineCol(File, LineMin, 1);
  assert(LocMin.isValid());
  SourceLocation LocMax = SM.translateLineCol(File, LineMax, 1);
  assert(LocMax.isValid());

  // Updates BestTok and BestCost if Tok is a good candidate.
  // May return true if the cost is too high for this token.
  auto Consider = [&](const syntax::Token &Tok) {
    if (Tok.location() < LocMin || Tok.location() > LocMax)
      return true; // we are too far from the word, break the outer loop.
    if (!(Tok.kind() == tok::identifier && Tok.text(SM) == Word.Text))
      return false;
    // No point guessing the same location we started with.
    if (Tok.location() == Word.Location)
      return false;
    // We've done cheap checks, compute cost so we can break the caller's loop.
    unsigned TokCost = Cost(Tok.location());
    if (TokCost >= BestCost)
      return true; // causes the outer loop to break.
    // Allow locations that might be part of the AST, and macros (even if empty)
    // but not things like disabled preprocessor sections.
    if (!(tokenSpelledAt(Tok.location(), TB) || TB.expansionStartingAt(&Tok)))
      return false;
    // We already verified this token is an improvement.
    BestCost = TokCost;
    BestTok = &Tok;
    return false;
  };
  auto SpelledTokens = TB.spelledTokens(File);
  // Find where the word occurred in the token stream, to search forward & back.
  auto *I = llvm::partition_point(SpelledTokens, [&](const syntax::Token &T) {
    assert(SM.getFileID(T.location()) == SM.getFileID(Word.Location));
    return T.location() < Word.Location; // Comparison OK: same file.
  });
  // Search for matches after the cursor.
  for (const syntax::Token &Tok : llvm::ArrayRef(I, SpelledTokens.end()))
    if (Consider(Tok))
      break; // costs of later tokens are greater...
  // Search for matches before the cursor.
  for (const syntax::Token &Tok :
       llvm::reverse(llvm::ArrayRef(SpelledTokens.begin(), I)))
    if (Consider(Tok))
      break;

  if (BestTok)
    vlog(
        "Word {0} under cursor {1} isn't a token (after PP), trying nearby {2}",
        Word.Text, Word.Location.printToString(SM),
        BestTok->location().printToString(SM));

  return BestTok;
}

std::vector<LocatedSymbol> locateSymbolAt(ParsedAST &AST, Position Pos,
                                          const SymbolIndex *Index) {
  const auto &SM = AST.getSourceManager();
  auto MainFilePath = AST.tuPath();

  if (auto File = locateFileReferent(Pos, AST, MainFilePath))
    return {std::move(*File)};

  auto CurLoc = sourceLocationInMainFile(SM, Pos);
  if (!CurLoc) {
    elog("locateSymbolAt failed to convert position to source location: {0}",
         CurLoc.takeError());
    return {};
  }

  const syntax::Token *TouchedIdentifier = nullptr;
  auto TokensTouchingCursor =
      syntax::spelledTokensTouching(*CurLoc, AST.getTokens());
  for (const syntax::Token &Tok : TokensTouchingCursor) {
    if (Tok.kind() == tok::identifier) {
      if (auto Macro = locateMacroReferent(Tok, AST, MainFilePath))
        // Don't look at the AST or index if we have a macro result.
        // (We'd just return declarations referenced from the macro's
        // expansion.)
        return {*std::move(Macro)};

      TouchedIdentifier = &Tok;
      break;
    }

    if (Tok.kind() == tok::kw_auto || Tok.kind() == tok::kw_decltype) {
      // go-to-definition on auto should find the definition of the deduced
      // type, if possible
      if (auto Deduced = getDeducedType(AST.getASTContext(), Tok.location())) {
        auto LocSym = locateSymbolForType(AST, *Deduced, Index);
        if (!LocSym.empty())
          return LocSym;
      }
    }
  }

  ASTNodeKind NodeKind;
  auto ASTResults = locateASTReferent(*CurLoc, TouchedIdentifier, AST,
                                      MainFilePath, Index, NodeKind);
  if (!ASTResults.empty())
    return ASTResults;

  // If the cursor can't be resolved directly, try fallback strategies.
  auto Word =
      SpelledWord::touching(*CurLoc, AST.getTokens(), AST.getLangOpts());
  if (Word) {
    // Is the same word nearby a real identifier that might refer to something?
    if (const syntax::Token *NearbyIdent =
            findNearbyIdentifier(*Word, AST.getTokens())) {
      if (auto Macro = locateMacroReferent(*NearbyIdent, AST, MainFilePath)) {
        log("Found macro definition heuristically using nearby identifier {0}",
            Word->Text);
        return {*std::move(Macro)};
      }
      ASTResults = locateASTReferent(NearbyIdent->location(), NearbyIdent, AST,
                                     MainFilePath, Index, NodeKind);
      if (!ASTResults.empty()) {
        log("Found definition heuristically using nearby identifier {0}",
            NearbyIdent->text(SM));
        return ASTResults;
      }
      vlog("No definition found using nearby identifier {0} at {1}", Word->Text,
           Word->Location.printToString(SM));
    }
    // No nearby word, or it didn't refer to anything either. Try the index.
    auto TextualResults =
        locateSymbolTextually(*Word, AST, Index, MainFilePath, NodeKind);
    if (!TextualResults.empty())
      return TextualResults;
  }

  return {};
}

std::vector<DocumentLink> getDocumentLinks(ParsedAST &AST) {
  const auto &SM = AST.getSourceManager();

  std::vector<DocumentLink> Result;
  for (auto &Inc : AST.getIncludeStructure().MainFileIncludes) {
    if (Inc.Resolved.empty())
      continue;
    auto HashLoc = SM.getComposedLoc(SM.getMainFileID(), Inc.HashOffset);
    const auto *HashTok = AST.getTokens().spelledTokenContaining(HashLoc);
    assert(HashTok && "got inclusion at wrong offset");
    const auto *IncludeTok = std::next(HashTok);
    const auto *FileTok = std::next(IncludeTok);
    // FileTok->range is not sufficient here, as raw lexing wouldn't yield
    // correct tokens for angled filenames. Hence we explicitly use
    // Inc.Written's length.
    auto FileRange =
        syntax::FileRange(SM, FileTok->location(), Inc.Written.length())
            .toCharRange(SM);

    Result.push_back(
        DocumentLink({halfOpenToRange(SM, FileRange),
                      URIForFile::canonicalize(Inc.Resolved, AST.tuPath())}));
  }

  return Result;
}

namespace {

/// Collects references to symbols within the main file.
class ReferenceFinder : public index::IndexDataConsumer {
public:
  struct Reference {
    syntax::Token SpelledTok;
    index::SymbolRoleSet Role;
    const Decl *Container;

    Range range(const SourceManager &SM) const {
      return halfOpenToRange(SM, SpelledTok.range(SM).toCharRange(SM));
    }
  };

  ReferenceFinder(const ParsedAST &AST,
                  const llvm::ArrayRef<const NamedDecl *> Targets,
                  bool PerToken)
      : PerToken(PerToken), AST(AST) {
    for (const NamedDecl *ND : Targets)
      TargetDecls.insert(ND->getCanonicalDecl());
  }

  std::vector<Reference> take() && {
    llvm::sort(References, [](const Reference &L, const Reference &R) {
      auto LTok = L.SpelledTok.location();
      auto RTok = R.SpelledTok.location();
      return std::tie(LTok, L.Role) < std::tie(RTok, R.Role);
    });
    // We sometimes see duplicates when parts of the AST get traversed twice.
    References.erase(std::unique(References.begin(), References.end(),
                                 [](const Reference &L, const Reference &R) {
                                   auto LTok = L.SpelledTok.location();
                                   auto RTok = R.SpelledTok.location();
                                   return std::tie(LTok, L.Role) ==
                                          std::tie(RTok, R.Role);
                                 }),
                     References.end());
    return std::move(References);
  }

  bool
  handleDeclOccurrence(const Decl *D, index::SymbolRoleSet Roles,
                       llvm::ArrayRef<index::SymbolRelation> Relations,
                       SourceLocation Loc,
                       index::IndexDataConsumer::ASTNodeInfo ASTNode) override {
    if (!TargetDecls.contains(D->getCanonicalDecl()))
      return true;
    const SourceManager &SM = AST.getSourceManager();
    if (!isInsideMainFile(Loc, SM))
      return true;
    const auto &TB = AST.getTokens();

    llvm::SmallVector<SourceLocation, 1> Locs;
    if (PerToken) {
      // Check whether this is one of the few constructs where the reference
      // can be split over several tokens.
      if (auto *OME = llvm::dyn_cast_or_null<ObjCMessageExpr>(ASTNode.OrigE)) {
        OME->getSelectorLocs(Locs);
      } else if (auto *OMD =
                     llvm::dyn_cast_or_null<ObjCMethodDecl>(ASTNode.OrigD)) {
        OMD->getSelectorLocs(Locs);
      }
      // Sanity check: we expect the *first* token to match the reported loc.
      // Otherwise, maybe it was e.g. some other kind of reference to a Decl.
      if (!Locs.empty() && Locs.front() != Loc)
        Locs.clear(); // First token doesn't match, assume our guess was wrong.
    }
    if (Locs.empty())
      Locs.push_back(Loc);

    SymbolCollector::Options CollectorOpts;
    CollectorOpts.CollectMainFileSymbols = true;
    for (SourceLocation L : Locs) {
      L = SM.getFileLoc(L);
      if (const auto *Tok = TB.spelledTokenContaining(L))
        References.push_back(
            {*Tok, Roles,
             SymbolCollector::getRefContainer(ASTNode.Parent, CollectorOpts)});
    }
    return true;
  }

private:
  bool PerToken; // If true, report 3 references for split ObjC selector names.
  std::vector<Reference> References;
  const ParsedAST &AST;
  llvm::DenseSet<const Decl *> TargetDecls;
};

std::vector<ReferenceFinder::Reference>
findRefs(const llvm::ArrayRef<const NamedDecl *> TargetDecls, ParsedAST &AST,
         bool PerToken) {
  ReferenceFinder RefFinder(AST, TargetDecls, PerToken);
  index::IndexingOptions IndexOpts;
  IndexOpts.SystemSymbolFilter =
      index::IndexingOptions::SystemSymbolFilterKind::All;
  IndexOpts.IndexFunctionLocals = true;
  IndexOpts.IndexParametersInDeclarations = true;
  IndexOpts.IndexTemplateParameters = true;
  indexTopLevelDecls(AST.getASTContext(), AST.getPreprocessor(),
                     AST.getLocalTopLevelDecls(), RefFinder, IndexOpts);
  return std::move(RefFinder).take();
}

const Stmt *getFunctionBody(DynTypedNode N) {
  if (const auto *FD = N.get<FunctionDecl>())
    return FD->getBody();
  if (const auto *FD = N.get<BlockDecl>())
    return FD->getBody();
  if (const auto *FD = N.get<LambdaExpr>())
    return FD->getBody();
  if (const auto *FD = N.get<ObjCMethodDecl>())
    return FD->getBody();
  return nullptr;
}

const Stmt *getLoopBody(DynTypedNode N) {
  if (const auto *LS = N.get<ForStmt>())
    return LS->getBody();
  if (const auto *LS = N.get<CXXForRangeStmt>())
    return LS->getBody();
  if (const auto *LS = N.get<WhileStmt>())
    return LS->getBody();
  if (const auto *LS = N.get<DoStmt>())
    return LS->getBody();
  return nullptr;
}

// AST traversal to highlight control flow statements under some root.
// Once we hit further control flow we prune the tree (or at least restrict
// what we highlight) so we capture e.g. breaks from the outer loop only.
class FindControlFlow : public RecursiveASTVisitor<FindControlFlow> {
  // Types of control-flow statements we might highlight.
  enum Target {
    Break = 1,
    Continue = 2,
    Return = 4,
    Case = 8,
    Throw = 16,
    Goto = 32,
    All = Break | Continue | Return | Case | Throw | Goto,
  };
  int Ignore = 0;     // bitmask of Target - what are we *not* highlighting?
  SourceRange Bounds; // Half-open, restricts reported targets.
  std::vector<SourceLocation> &Result;
  const SourceManager &SM;

  // Masks out targets for a traversal into D.
  // Traverses the subtree using Delegate() if any targets remain.
  template <typename Func>
  bool filterAndTraverse(DynTypedNode D, const Func &Delegate) {
    auto RestoreIgnore = llvm::make_scope_exit(
        [OldIgnore(Ignore), this] { Ignore = OldIgnore; });
    if (getFunctionBody(D))
      Ignore = All;
    else if (getLoopBody(D))
      Ignore |= Continue | Break;
    else if (D.get<SwitchStmt>())
      Ignore |= Break | Case;
    // Prune tree if we're not looking for anything.
    return (Ignore == All) ? true : Delegate();
  }

  void found(Target T, SourceLocation Loc) {
    if (T & Ignore)
      return;
    if (SM.isBeforeInTranslationUnit(Loc, Bounds.getBegin()) ||
        SM.isBeforeInTranslationUnit(Bounds.getEnd(), Loc))
      return;
    Result.push_back(Loc);
  }

public:
  FindControlFlow(SourceRange Bounds, std::vector<SourceLocation> &Result,
                  const SourceManager &SM)
      : Bounds(Bounds), Result(Result), SM(SM) {}

  // When traversing function or loops, limit targets to those that still
  // refer to the original root.
  bool TraverseDecl(Decl *D) {
    return !D || filterAndTraverse(DynTypedNode::create(*D), [&] {
      return RecursiveASTVisitor::TraverseDecl(D);
    });
  }
  bool TraverseStmt(Stmt *S) {
    return !S || filterAndTraverse(DynTypedNode::create(*S), [&] {
      return RecursiveASTVisitor::TraverseStmt(S);
    });
  }

  // Add leaves that we found and want.
  bool VisitReturnStmt(ReturnStmt *R) {
    found(Return, R->getReturnLoc());
    return true;
  }
  bool VisitBreakStmt(BreakStmt *B) {
    found(Break, B->getBreakLoc());
    return true;
  }
  bool VisitContinueStmt(ContinueStmt *C) {
    found(Continue, C->getContinueLoc());
    return true;
  }
  bool VisitSwitchCase(SwitchCase *C) {
    found(Case, C->getKeywordLoc());
    return true;
  }
  bool VisitCXXThrowExpr(CXXThrowExpr *T) {
    found(Throw, T->getThrowLoc());
    return true;
  }
  bool VisitGotoStmt(GotoStmt *G) {
    // Goto is interesting if its target is outside the root.
    if (const auto *LD = G->getLabel()) {
      if (SM.isBeforeInTranslationUnit(LD->getLocation(), Bounds.getBegin()) ||
          SM.isBeforeInTranslationUnit(Bounds.getEnd(), LD->getLocation()))
        found(Goto, G->getGotoLoc());
    }
    return true;
  }
};

// Given a location within a switch statement, return the half-open range that
// covers the case it's contained in.
// We treat `case X: case Y: ...` as one case, and assume no other fallthrough.
SourceRange findCaseBounds(const SwitchStmt &Switch, SourceLocation Loc,
                           const SourceManager &SM) {
  // Cases are not stored in order, sort them first.
  // (In fact they seem to be stored in reverse order, don't rely on this)
  std::vector<const SwitchCase *> Cases;
  for (const SwitchCase *Case = Switch.getSwitchCaseList(); Case;
       Case = Case->getNextSwitchCase())
    Cases.push_back(Case);
  llvm::sort(Cases, [&](const SwitchCase *L, const SwitchCase *R) {
    return SM.isBeforeInTranslationUnit(L->getKeywordLoc(), R->getKeywordLoc());
  });

  // Find the first case after the target location, the end of our range.
  auto CaseAfter = llvm::partition_point(Cases, [&](const SwitchCase *C) {
    return !SM.isBeforeInTranslationUnit(Loc, C->getKeywordLoc());
  });
  SourceLocation End = CaseAfter == Cases.end() ? Switch.getEndLoc()
                                                : (*CaseAfter)->getKeywordLoc();

  // Our target can be before the first case - cases are optional!
  if (CaseAfter == Cases.begin())
    return SourceRange(Switch.getBeginLoc(), End);
  // The start of our range is usually the previous case, but...
  auto CaseBefore = std::prev(CaseAfter);
  // ... rewind CaseBefore to the first in a `case A: case B: ...` sequence.
  while (CaseBefore != Cases.begin() &&
         (*std::prev(CaseBefore))->getSubStmt() == *CaseBefore)
    --CaseBefore;
  return SourceRange((*CaseBefore)->getKeywordLoc(), End);
}

// Returns the locations of control flow statements related to N. e.g.:
//   for    => branches: break/continue/return/throw
//   break  => controlling loop (forwhile/do), and its related control flow
//   return => all returns/throws from the same function
// When an inner block is selected, we include branches bound to outer blocks
// as these are exits from the inner block. e.g. return in a for loop.
// FIXME: We don't analyze catch blocks, throw is treated the same as return.
std::vector<SourceLocation> relatedControlFlow(const SelectionTree::Node &N) {
  const SourceManager &SM =
      N.getDeclContext().getParentASTContext().getSourceManager();
  std::vector<SourceLocation> Result;

  // First, check if we're at a node that can resolve to a root.
  enum class Cur { None, Break, Continue, Return, Case, Throw } Cursor;
  if (N.ASTNode.get<BreakStmt>()) {
    Cursor = Cur::Break;
  } else if (N.ASTNode.get<ContinueStmt>()) {
    Cursor = Cur::Continue;
  } else if (N.ASTNode.get<ReturnStmt>()) {
    Cursor = Cur::Return;
  } else if (N.ASTNode.get<CXXThrowExpr>()) {
    Cursor = Cur::Throw;
  } else if (N.ASTNode.get<SwitchCase>()) {
    Cursor = Cur::Case;
  } else if (const GotoStmt *GS = N.ASTNode.get<GotoStmt>()) {
    // We don't know what root to associate with, but highlight the goto/label.
    Result.push_back(GS->getGotoLoc());
    if (const auto *LD = GS->getLabel())
      Result.push_back(LD->getLocation());
    Cursor = Cur::None;
  } else {
    Cursor = Cur::None;
  }

  const Stmt *Root = nullptr; // Loop or function body to traverse.
  SourceRange Bounds;
  // Look up the tree for a root (or just at this node if we didn't find a leaf)
  for (const auto *P = &N; P; P = P->Parent) {
    // return associates with enclosing function
    if (const Stmt *FunctionBody = getFunctionBody(P->ASTNode)) {
      if (Cursor == Cur::Return || Cursor == Cur::Throw) {
        Root = FunctionBody;
      }
      break; // other leaves don't cross functions.
    }
    // break/continue associate with enclosing loop.
    if (const Stmt *LoopBody = getLoopBody(P->ASTNode)) {
      if (Cursor == Cur::None || Cursor == Cur::Break ||
          Cursor == Cur::Continue) {
        Root = LoopBody;
        // Highlight the loop keyword itself.
        // FIXME: for do-while, this only covers the `do`..
        Result.push_back(P->ASTNode.getSourceRange().getBegin());
        break;
      }
    }
    // For switches, users think of case statements as control flow blocks.
    // We highlight only occurrences surrounded by the same case.
    // We don't detect fallthrough (other than 'case X, case Y').
    if (const auto *SS = P->ASTNode.get<SwitchStmt>()) {
      if (Cursor == Cur::Break || Cursor == Cur::Case) {
        Result.push_back(SS->getSwitchLoc()); // Highlight the switch.
        Root = SS->getBody();
        // Limit to enclosing case, if there is one.
        Bounds = findCaseBounds(*SS, N.ASTNode.getSourceRange().getBegin(), SM);
        break;
      }
    }
    // If we didn't start at some interesting node, we're done.
    if (Cursor == Cur::None)
      break;
  }
  if (Root) {
    if (!Bounds.isValid())
      Bounds = Root->getSourceRange();
    FindControlFlow(Bounds, Result, SM).TraverseStmt(const_cast<Stmt *>(Root));
  }
  return Result;
}

DocumentHighlight toHighlight(const ReferenceFinder::Reference &Ref,
                              const SourceManager &SM) {
  DocumentHighlight DH;
  DH.range = Ref.range(SM);
  if (Ref.Role & index::SymbolRoleSet(index::SymbolRole::Write))
    DH.kind = DocumentHighlightKind::Write;
  else if (Ref.Role & index::SymbolRoleSet(index::SymbolRole::Read))
    DH.kind = DocumentHighlightKind::Read;
  else
    DH.kind = DocumentHighlightKind::Text;
  return DH;
}

std::optional<DocumentHighlight> toHighlight(SourceLocation Loc,
                                             const syntax::TokenBuffer &TB) {
  Loc = TB.sourceManager().getFileLoc(Loc);
  if (const auto *Tok = TB.spelledTokenContaining(Loc)) {
    DocumentHighlight Result;
    Result.range = halfOpenToRange(
        TB.sourceManager(),
        CharSourceRange::getCharRange(Tok->location(), Tok->endLocation()));
    return Result;
  }
  return std::nullopt;
}

} // namespace

std::vector<DocumentHighlight> findDocumentHighlights(ParsedAST &AST,
                                                      Position Pos) {
  const SourceManager &SM = AST.getSourceManager();
  // FIXME: show references to macro within file?
  auto CurLoc = sourceLocationInMainFile(SM, Pos);
  if (!CurLoc) {
    llvm::consumeError(CurLoc.takeError());
    return {};
  }
  std::vector<DocumentHighlight> Result;
  auto TryTree = [&](SelectionTree ST) {
    if (const SelectionTree::Node *N = ST.commonAncestor()) {
      DeclRelationSet Relations =
          DeclRelation::TemplatePattern | DeclRelation::Alias;
      auto TargetDecls =
          targetDecl(N->ASTNode, Relations, AST.getHeuristicResolver());
      if (!TargetDecls.empty()) {
        // FIXME: we may get multiple DocumentHighlights with the same location
        // and different kinds, deduplicate them.
        for (const auto &Ref : findRefs(TargetDecls, AST, /*PerToken=*/true))
          Result.push_back(toHighlight(Ref, SM));
        return true;
      }
      auto ControlFlow = relatedControlFlow(*N);
      if (!ControlFlow.empty()) {
        for (SourceLocation Loc : ControlFlow)
          if (auto Highlight = toHighlight(Loc, AST.getTokens()))
            Result.push_back(std::move(*Highlight));
        return true;
      }
    }
    return false;
  };

  unsigned Offset =
      AST.getSourceManager().getDecomposedSpellingLoc(*CurLoc).second;
  SelectionTree::createEach(AST.getASTContext(), AST.getTokens(), Offset,
                            Offset, TryTree);
  return Result;
}

std::vector<LocatedSymbol> findImplementations(ParsedAST &AST, Position Pos,
                                               const SymbolIndex *Index) {
  // We rely on index to find the implementations in subclasses.
  // FIXME: Index can be stale, so we may loose some latest results from the
  // main file.
  if (!Index)
    return {};
  const SourceManager &SM = AST.getSourceManager();
  auto CurLoc = sourceLocationInMainFile(SM, Pos);
  if (!CurLoc) {
    elog("Failed to convert position to source location: {0}",
         CurLoc.takeError());
    return {};
  }
  DeclRelationSet Relations =
      DeclRelation::TemplatePattern | DeclRelation::Alias;
  llvm::DenseSet<SymbolID> IDs;
  RelationKind QueryKind = RelationKind::OverriddenBy;
  for (const NamedDecl *ND : getDeclAtPosition(AST, *CurLoc, Relations)) {
    if (const auto *CXXMD = llvm::dyn_cast<CXXMethodDecl>(ND)) {
      if (CXXMD->isVirtual()) {
        IDs.insert(getSymbolID(ND));
        QueryKind = RelationKind::OverriddenBy;
      }
    } else if (const auto *RD = dyn_cast<CXXRecordDecl>(ND)) {
      IDs.insert(getSymbolID(RD));
      QueryKind = RelationKind::BaseOf;
    }
  }
  return findImplementors(std::move(IDs), QueryKind, Index, AST.tuPath());
}

namespace {
// Recursively finds all the overridden methods of `CMD` in complete type
// hierarchy.
void getOverriddenMethods(const CXXMethodDecl *CMD,
                          llvm::DenseSet<SymbolID> &OverriddenMethods) {
  if (!CMD)
    return;
  for (const CXXMethodDecl *Base : CMD->overridden_methods()) {
    if (auto ID = getSymbolID(Base))
      OverriddenMethods.insert(ID);
    getOverriddenMethods(Base, OverriddenMethods);
  }
}

std::optional<std::string>
stringifyContainerForMainFileRef(const Decl *Container) {
  // FIXME We might also want to display the signature here
  // When doing so, remember to also add the Signature to index results!
  if (auto *ND = llvm::dyn_cast_if_present<NamedDecl>(Container))
    return printQualifiedName(*ND);
  return {};
}

std::optional<ReferencesResult>
maybeFindIncludeReferences(ParsedAST &AST, Position Pos,
                           URIForFile URIMainFile) {
  const auto &Includes = AST.getIncludeStructure().MainFileIncludes;
  auto IncludeOnLine = llvm::find_if(Includes, [&Pos](const Inclusion &Inc) {
    return Inc.HashLine == Pos.line;
  });
  if (IncludeOnLine == Includes.end())
    return std::nullopt;

  const SourceManager &SM = AST.getSourceManager();
  ReferencesResult Results;
  auto Converted = convertIncludes(AST);
  include_cleaner::walkUsed(
      AST.getLocalTopLevelDecls(), collectMacroReferences(AST),
      &AST.getPragmaIncludes(), AST.getPreprocessor(),
      [&](const include_cleaner::SymbolReference &Ref,
          llvm::ArrayRef<include_cleaner::Header> Providers) {
        if (Ref.RT != include_cleaner::RefType::Explicit ||
            !isPreferredProvider(*IncludeOnLine, Converted, Providers))
          return;

        auto Loc = SM.getFileLoc(Ref.RefLocation);
        // File locations can be outside of the main file if macro is
        // expanded through an #include.
        while (SM.getFileID(Loc) != SM.getMainFileID())
          Loc = SM.getIncludeLoc(SM.getFileID(Loc));

        ReferencesResult::Reference Result;
        const auto *Token = AST.getTokens().spelledTokenContaining(Loc);
        assert(Token && "references expected token here");
        Result.Loc.range = Range{sourceLocToPosition(SM, Token->location()),
                                 sourceLocToPosition(SM, Token->endLocation())};
        Result.Loc.uri = URIMainFile;
        Results.References.push_back(std::move(Result));
      });
  if (Results.References.empty())
    return std::nullopt;

  // Add the #include line to the references list.
  ReferencesResult::Reference Result;
  Result.Loc.range = rangeTillEOL(SM.getBufferData(SM.getMainFileID()),
                                  IncludeOnLine->HashOffset);
  Result.Loc.uri = URIMainFile;
  Results.References.push_back(std::move(Result));
  return Results;
}
} // namespace

ReferencesResult findReferences(ParsedAST &AST, Position Pos, uint32_t Limit,
                                const SymbolIndex *Index, bool AddContext) {
  ReferencesResult Results;
  const SourceManager &SM = AST.getSourceManager();
  auto MainFilePath = AST.tuPath();
  auto URIMainFile = URIForFile::canonicalize(MainFilePath, MainFilePath);
  auto CurLoc = sourceLocationInMainFile(SM, Pos);
  if (!CurLoc) {
    llvm::consumeError(CurLoc.takeError());
    return {};
  }

  const auto IncludeReferences =
      maybeFindIncludeReferences(AST, Pos, URIMainFile);
  if (IncludeReferences)
    return *IncludeReferences;

  llvm::DenseSet<SymbolID> IDsToQuery, OverriddenMethods;

  const auto *IdentifierAtCursor =
      syntax::spelledIdentifierTouching(*CurLoc, AST.getTokens());
  std::optional<DefinedMacro> Macro;
  if (IdentifierAtCursor)
    Macro = locateMacroAt(*IdentifierAtCursor, AST.getPreprocessor());
  if (Macro) {
    // Handle references to macro.
    if (auto MacroSID = getSymbolID(Macro->Name, Macro->Info, SM)) {
      // Collect macro references from main file.
      const auto &IDToRefs = AST.getMacros().MacroRefs;
      auto Refs = IDToRefs.find(MacroSID);
      if (Refs != IDToRefs.end()) {
        for (const auto &Ref : Refs->second) {
          ReferencesResult::Reference Result;
          Result.Loc.range = Ref.toRange(SM);
          Result.Loc.uri = URIMainFile;
          if (Ref.IsDefinition) {
            Result.Attributes |= ReferencesResult::Declaration;
            Result.Attributes |= ReferencesResult::Definition;
          }
          Results.References.push_back(std::move(Result));
        }
      }
      IDsToQuery.insert(MacroSID);
    }
  } else {
    // Handle references to Decls.

    DeclRelationSet Relations =
        DeclRelation::TemplatePattern | DeclRelation::Alias;
    std::vector<const NamedDecl *> Decls =
        getDeclAtPosition(AST, *CurLoc, Relations);
    llvm::SmallVector<const NamedDecl *> TargetsInMainFile;
    for (const NamedDecl *D : Decls) {
      auto ID = getSymbolID(D);
      if (!ID)
        continue;
      TargetsInMainFile.push_back(D);
      // Not all symbols can be referenced from outside (e.g. function-locals).
      // TODO: we could skip TU-scoped symbols here (e.g. static functions) if
      // we know this file isn't a header. The details might be tricky.
      if (D->getParentFunctionOrMethod())
        continue;
      IDsToQuery.insert(ID);
    }

    RelationsRequest OverriddenBy;
    if (Index) {
      OverriddenBy.Predicate = RelationKind::OverriddenBy;
      for (const NamedDecl *ND : Decls) {
        // Special case: For virtual methods, report decl/def of overrides and
        // references to all overridden methods in complete type hierarchy.
        if (const auto *CMD = llvm::dyn_cast<CXXMethodDecl>(ND)) {
          if (CMD->isVirtual()) {
            if (auto ID = getSymbolID(CMD))
              OverriddenBy.Subjects.insert(ID);
            getOverriddenMethods(CMD, OverriddenMethods);
          }
        }
      }
    }

    // We traverse the AST to find references in the main file.
    auto MainFileRefs = findRefs(TargetsInMainFile, AST, /*PerToken=*/false);
    // We may get multiple refs with the same location and different Roles, as
    // cross-reference is only interested in locations, we deduplicate them
    // by the location to avoid emitting duplicated locations.
    MainFileRefs.erase(std::unique(MainFileRefs.begin(), MainFileRefs.end(),
                                   [](const ReferenceFinder::Reference &L,
                                      const ReferenceFinder::Reference &R) {
                                     return L.SpelledTok.location() ==
                                            R.SpelledTok.location();
                                   }),
                       MainFileRefs.end());
    for (const auto &Ref : MainFileRefs) {
      ReferencesResult::Reference Result;
      Result.Loc.range = Ref.range(SM);
      Result.Loc.uri = URIMainFile;
      if (AddContext)
        Result.Loc.containerName =
            stringifyContainerForMainFileRef(Ref.Container);
      if (Ref.Role & static_cast<unsigned>(index::SymbolRole::Declaration))
        Result.Attributes |= ReferencesResult::Declaration;
      // clang-index doesn't report definitions as declarations, but they are.
      if (Ref.Role & static_cast<unsigned>(index::SymbolRole::Definition))
        Result.Attributes |=
            ReferencesResult::Definition | ReferencesResult::Declaration;
      Results.References.push_back(std::move(Result));
    }
    // Add decl/def of overridding methods.
    if (Index && !OverriddenBy.Subjects.empty()) {
      LookupRequest ContainerLookup;
      // Different overrides will always be contained in different classes, so
      // we have a one-to-one mapping between SymbolID and index here, thus we
      // don't need to use std::vector as the map's value type.
      llvm::DenseMap<SymbolID, size_t> RefIndexForContainer;
      Index->relations(OverriddenBy, [&](const SymbolID &Subject,
                                         const Symbol &Object) {
        if (Limit && Results.References.size() >= Limit) {
          Results.HasMore = true;
          return;
        }
        const auto LSPLocDecl =
            toLSPLocation(Object.CanonicalDeclaration, MainFilePath);
        const auto LSPLocDef = toLSPLocation(Object.Definition, MainFilePath);
        if (LSPLocDecl && LSPLocDecl != LSPLocDef) {
          ReferencesResult::Reference Result;
          Result.Loc = {std::move(*LSPLocDecl), std::nullopt};
          Result.Attributes =
              ReferencesResult::Declaration | ReferencesResult::Override;
          RefIndexForContainer.insert({Object.ID, Results.References.size()});
          ContainerLookup.IDs.insert(Object.ID);
          Results.References.push_back(std::move(Result));
        }
        if (LSPLocDef) {
          ReferencesResult::Reference Result;
          Result.Loc = {std::move(*LSPLocDef), std::nullopt};
          Result.Attributes = ReferencesResult::Declaration |
                              ReferencesResult::Definition |
                              ReferencesResult::Override;
          RefIndexForContainer.insert({Object.ID, Results.References.size()});
          ContainerLookup.IDs.insert(Object.ID);
          Results.References.push_back(std::move(Result));
        }
      });

      if (!ContainerLookup.IDs.empty() && AddContext)
        Index->lookup(ContainerLookup, [&](const Symbol &Container) {
          auto Ref = RefIndexForContainer.find(Container.ID);
          assert(Ref != RefIndexForContainer.end());
          Results.References[Ref->getSecond()].Loc.containerName =
              Container.Scope.str() + Container.Name.str();
        });
    }
  }
  // Now query the index for references from other files.
  auto QueryIndex = [&](llvm::DenseSet<SymbolID> IDs, bool AllowAttributes,
                        bool AllowMainFileSymbols) {
    if (IDs.empty() || !Index || Results.HasMore)
      return;
    RefsRequest Req;
    Req.IDs = std::move(IDs);
    if (Limit) {
      if (Limit < Results.References.size()) {
        // We've already filled our quota, still check the index to correctly
        // return the `HasMore` info.
        Req.Limit = 0;
      } else {
        // Query index only for the remaining size.
        Req.Limit = Limit - Results.References.size();
      }
    }
    LookupRequest ContainerLookup;
    llvm::DenseMap<SymbolID, std::vector<size_t>> RefIndicesForContainer;
    Results.HasMore |= Index->refs(Req, [&](const Ref &R) {
      auto LSPLoc = toLSPLocation(R.Location, MainFilePath);
      // Avoid indexed results for the main file - the AST is authoritative.
      if (!LSPLoc ||
          (!AllowMainFileSymbols && LSPLoc->uri.file() == MainFilePath))
        return;
      ReferencesResult::Reference Result;
      Result.Loc = {std::move(*LSPLoc), std::nullopt};
      if (AllowAttributes) {
        if ((R.Kind & RefKind::Declaration) == RefKind::Declaration)
          Result.Attributes |= ReferencesResult::Declaration;
        // FIXME: our index should definitely store def | decl separately!
        if ((R.Kind & RefKind::Definition) == RefKind::Definition)
          Result.Attributes |=
              ReferencesResult::Declaration | ReferencesResult::Definition;
      }
      if (AddContext) {
        SymbolID Container = R.Container;
        ContainerLookup.IDs.insert(Container);
        RefIndicesForContainer[Container].push_back(Results.References.size());
      }
      Results.References.push_back(std::move(Result));
    });

    if (!ContainerLookup.IDs.empty() && AddContext)
      Index->lookup(ContainerLookup, [&](const Symbol &Container) {
        auto Ref = RefIndicesForContainer.find(Container.ID);
        assert(Ref != RefIndicesForContainer.end());
        auto ContainerName = Container.Scope.str() + Container.Name.str();
        for (auto I : Ref->getSecond()) {
          Results.References[I].Loc.containerName = ContainerName;
        }
      });
  };
  QueryIndex(std::move(IDsToQuery), /*AllowAttributes=*/true,
             /*AllowMainFileSymbols=*/false);
  // For a virtual method: Occurrences of BaseMethod should be treated as refs
  // and not as decl/def. Allow symbols from main file since AST does not report
  // these.
  QueryIndex(std::move(OverriddenMethods), /*AllowAttributes=*/false,
             /*AllowMainFileSymbols=*/true);
  return Results;
}

std::vector<SymbolDetails> getSymbolInfo(ParsedAST &AST, Position Pos) {
  const SourceManager &SM = AST.getSourceManager();
  auto CurLoc = sourceLocationInMainFile(SM, Pos);
  if (!CurLoc) {
    llvm::consumeError(CurLoc.takeError());
    return {};
  }
  auto MainFilePath = AST.tuPath();
  std::vector<SymbolDetails> Results;

  // We also want the targets of using-decls, so we include
  // DeclRelation::Underlying.
  DeclRelationSet Relations = DeclRelation::TemplatePattern |
                              DeclRelation::Alias | DeclRelation::Underlying;
  for (const NamedDecl *D : getDeclAtPosition(AST, *CurLoc, Relations)) {
    D = getPreferredDecl(D);

    SymbolDetails NewSymbol;
    std::string QName = printQualifiedName(*D);
    auto SplitQName = splitQualifiedName(QName);
    NewSymbol.containerName = std::string(SplitQName.first);
    NewSymbol.name = std::string(SplitQName.second);

    if (NewSymbol.containerName.empty()) {
      if (const auto *ParentND =
              dyn_cast_or_null<NamedDecl>(D->getDeclContext()))
        NewSymbol.containerName = printQualifiedName(*ParentND);
    }
    llvm::SmallString<32> USR;
    if (!index::generateUSRForDecl(D, USR)) {
      NewSymbol.USR = std::string(USR);
      NewSymbol.ID = SymbolID(NewSymbol.USR);
    }
    if (const NamedDecl *Def = getDefinition(D))
      NewSymbol.definitionRange = makeLocation(
          AST.getASTContext(), nameLocation(*Def, SM), MainFilePath);
    NewSymbol.declarationRange =
        makeLocation(AST.getASTContext(), nameLocation(*D, SM), MainFilePath);

    Results.push_back(std::move(NewSymbol));
  }

  const auto *IdentifierAtCursor =
      syntax::spelledIdentifierTouching(*CurLoc, AST.getTokens());
  if (!IdentifierAtCursor)
    return Results;

  if (auto M = locateMacroAt(*IdentifierAtCursor, AST.getPreprocessor())) {
    SymbolDetails NewMacro;
    NewMacro.name = std::string(M->Name);
    llvm::SmallString<32> USR;
    if (!index::generateUSRForMacro(NewMacro.name, M->Info->getDefinitionLoc(),
                                    SM, USR)) {
      NewMacro.USR = std::string(USR);
      NewMacro.ID = SymbolID(NewMacro.USR);
    }
    Results.push_back(std::move(NewMacro));
  }

  return Results;
}

llvm::raw_ostream &operator<<(llvm::raw_ostream &OS, const LocatedSymbol &S) {
  OS << S.Name << ": " << S.PreferredDeclaration;
  if (S.Definition)
    OS << " def=" << *S.Definition;
  return OS;
}

llvm::raw_ostream &operator<<(llvm::raw_ostream &OS,
                              const ReferencesResult::Reference &R) {
  OS << R.Loc;
  if (R.Attributes & ReferencesResult::Declaration)
    OS << " [decl]";
  if (R.Attributes & ReferencesResult::Definition)
    OS << " [def]";
  if (R.Attributes & ReferencesResult::Override)
    OS << " [override]";
  return OS;
}

template <typename HierarchyItem>
static std::optional<HierarchyItem>
declToHierarchyItem(const NamedDecl &ND, llvm::StringRef TUPath) {
  ASTContext &Ctx = ND.getASTContext();
  auto &SM = Ctx.getSourceManager();
  SourceLocation NameLoc = nameLocation(ND, Ctx.getSourceManager());
  SourceLocation BeginLoc = SM.getFileLoc(ND.getBeginLoc());
  SourceLocation EndLoc = SM.getFileLoc(ND.getEndLoc());
  const auto DeclRange =
      toHalfOpenFileRange(SM, Ctx.getLangOpts(), {BeginLoc, EndLoc});
  if (!DeclRange)
    return std::nullopt;
  const auto FE = SM.getFileEntryRefForID(SM.getFileID(NameLoc));
  if (!FE)
    return std::nullopt;
  auto FilePath = getCanonicalPath(*FE, SM.getFileManager());
  if (!FilePath)
    return std::nullopt; // Not useful without a uri.

  Position NameBegin = sourceLocToPosition(SM, NameLoc);
  Position NameEnd = sourceLocToPosition(
      SM, Lexer::getLocForEndOfToken(NameLoc, 0, SM, Ctx.getLangOpts()));

  index::SymbolInfo SymInfo = index::getSymbolInfo(&ND);
  // FIXME: This is not classifying constructors, destructors and operators
  // correctly.
  SymbolKind SK = indexSymbolKindToSymbolKind(SymInfo.Kind);

  HierarchyItem HI;
  HI.name = printName(Ctx, ND);
  // FIXME: Populate HI.detail the way we do in symbolToHierarchyItem?
  HI.kind = SK;
  HI.range = Range{sourceLocToPosition(SM, DeclRange->getBegin()),
                   sourceLocToPosition(SM, DeclRange->getEnd())};
  HI.selectionRange = Range{NameBegin, NameEnd};
  if (!HI.range.contains(HI.selectionRange)) {
    // 'selectionRange' must be contained in 'range', so in cases where clang
    // reports unrelated ranges we need to reconcile somehow.
    HI.range = HI.selectionRange;
  }

  HI.uri = URIForFile::canonicalize(*FilePath, TUPath);

  return HI;
}

static std::optional<TypeHierarchyItem>
declToTypeHierarchyItem(const NamedDecl &ND, llvm::StringRef TUPath) {
  auto Result = declToHierarchyItem<TypeHierarchyItem>(ND, TUPath);
  if (Result) {
    Result->deprecated = ND.isDeprecated();
    // Compute the SymbolID and store it in the 'data' field.
    // This allows typeHierarchy/resolve to be used to
    // resolve children of items returned in a previous request
    // for parents.
    Result->data.symbolID = getSymbolID(&ND);
  }
  return Result;
}

static std::optional<CallHierarchyItem>
declToCallHierarchyItem(const NamedDecl &ND, llvm::StringRef TUPath) {
  auto Result = declToHierarchyItem<CallHierarchyItem>(ND, TUPath);
  if (!Result)
    return Result;
  if (ND.isDeprecated())
    Result->tags.push_back(SymbolTag::Deprecated);
  if (auto ID = getSymbolID(&ND))
    Result->data = ID.str();
  return Result;
}

template <typename HierarchyItem>
static std::optional<HierarchyItem> symbolToHierarchyItem(const Symbol &S,
                                                          PathRef TUPath) {
  auto Loc = symbolToLocation(S, TUPath);
  if (!Loc) {
    elog("Failed to convert symbol to hierarchy item: {0}", Loc.takeError());
    return std::nullopt;
  }
  HierarchyItem HI;
  HI.name = std::string(S.Name);
  HI.detail = (S.Scope + S.Name).str();
  HI.kind = indexSymbolKindToSymbolKind(S.SymInfo.Kind);
  HI.selectionRange = Loc->range;
  // FIXME: Populate 'range' correctly
  // (https://github.com/clangd/clangd/issues/59).
  HI.range = HI.selectionRange;
  HI.uri = Loc->uri;

  return HI;
}

static std::optional<TypeHierarchyItem>
symbolToTypeHierarchyItem(const Symbol &S, PathRef TUPath) {
  auto Result = symbolToHierarchyItem<TypeHierarchyItem>(S, TUPath);
  if (Result) {
    Result->deprecated = (S.Flags & Symbol::Deprecated);
    Result->data.symbolID = S.ID;
  }
  return Result;
}

static std::optional<CallHierarchyItem>
symbolToCallHierarchyItem(const Symbol &S, PathRef TUPath) {
  auto Result = symbolToHierarchyItem<CallHierarchyItem>(S, TUPath);
  if (!Result)
    return Result;
  Result->data = S.ID.str();
  if (S.Flags & Symbol::Deprecated)
    Result->tags.push_back(SymbolTag::Deprecated);
  return Result;
}

static void fillSubTypes(const SymbolID &ID,
                         std::vector<TypeHierarchyItem> &SubTypes,
                         const SymbolIndex *Index, int Levels, PathRef TUPath) {
  RelationsRequest Req;
  Req.Subjects.insert(ID);
  Req.Predicate = RelationKind::BaseOf;
  Index->relations(Req, [&](const SymbolID &Subject, const Symbol &Object) {
    if (std::optional<TypeHierarchyItem> ChildSym =
            symbolToTypeHierarchyItem(Object, TUPath)) {
      if (Levels > 1) {
        ChildSym->children.emplace();
        fillSubTypes(Object.ID, *ChildSym->children, Index, Levels - 1, TUPath);
      }
      SubTypes.emplace_back(std::move(*ChildSym));
    }
  });
}

using RecursionProtectionSet = llvm::SmallSet<const CXXRecordDecl *, 4>;

// Extracts parents from AST and populates the type hierarchy item.
static void fillSuperTypes(const CXXRecordDecl &CXXRD, llvm::StringRef TUPath,
                           TypeHierarchyItem &Item,
                           RecursionProtectionSet &RPSet) {
  Item.parents.emplace();
  Item.data.parents.emplace();
  // typeParents() will replace dependent template specializations
  // with their class template, so to avoid infinite recursion for
  // certain types of hierarchies, keep the templates encountered
  // along the parent chain in a set, and stop the recursion if one
  // starts to repeat.
  auto *Pattern = CXXRD.getDescribedTemplate() ? &CXXRD : nullptr;
  if (Pattern) {
    if (!RPSet.insert(Pattern).second) {
      return;
    }
  }

  for (const CXXRecordDecl *ParentDecl : typeParents(&CXXRD)) {
    if (std::optional<TypeHierarchyItem> ParentSym =
            declToTypeHierarchyItem(*ParentDecl, TUPath)) {
      fillSuperTypes(*ParentDecl, TUPath, *ParentSym, RPSet);
      Item.data.parents->emplace_back(ParentSym->data);
      Item.parents->emplace_back(std::move(*ParentSym));
    }
  }

  if (Pattern) {
    RPSet.erase(Pattern);
  }
}

std::vector<const CXXRecordDecl *> findRecordTypeAt(ParsedAST &AST,
                                                    Position Pos) {
  auto RecordFromNode = [&AST](const SelectionTree::Node *N) {
    std::vector<const CXXRecordDecl *> Records;
    if (!N)
      return Records;

    // Note: explicitReferenceTargets() will search for both template
    // instantiations and template patterns, and prefer the former if available
    // (generally, one will be available for non-dependent specializations of a
    // class template).
    auto Decls = explicitReferenceTargets(N->ASTNode, DeclRelation::Underlying,
                                          AST.getHeuristicResolver());
    for (const NamedDecl *D : Decls) {

      if (const VarDecl *VD = dyn_cast<VarDecl>(D)) {
        // If this is a variable, use the type of the variable.
        if (const auto *RD = VD->getType().getTypePtr()->getAsCXXRecordDecl())
          Records.push_back(RD);
        continue;
      }

      if (const CXXMethodDecl *Method = dyn_cast<CXXMethodDecl>(D)) {
        // If this is a method, use the type of the class.
        Records.push_back(Method->getParent());
        continue;
      }

      // We don't handle FieldDecl because it's not clear what behaviour
      // the user would expect: the enclosing class type (as with a
      // method), or the field's type (as with a variable).

      if (auto *RD = dyn_cast<CXXRecordDecl>(D))
        Records.push_back(RD);
    }
    return Records;
  };

  const SourceManager &SM = AST.getSourceManager();
  std::vector<const CXXRecordDecl *> Result;
  auto Offset = positionToOffset(SM.getBufferData(SM.getMainFileID()), Pos);
  if (!Offset) {
    llvm::consumeError(Offset.takeError());
    return Result;
  }
  SelectionTree::createEach(AST.getASTContext(), AST.getTokens(), *Offset,
                            *Offset, [&](SelectionTree ST) {
                              Result = RecordFromNode(ST.commonAncestor());
                              return !Result.empty();
                            });
  return Result;
}

// Return the type most associated with an AST node.
// This isn't precisely defined: we want "go to type" to do something useful.
static QualType typeForNode(const SelectionTree::Node *N) {
  // If we're looking at a namespace qualifier, walk up to what it's qualifying.
  // (If we're pointing at a *class* inside a NNS, N will be a TypeLoc).
  while (N && N->ASTNode.get<NestedNameSpecifierLoc>())
    N = N->Parent;
  if (!N)
    return QualType();

  // If we're pointing at a type => return it.
  if (const TypeLoc *TL = N->ASTNode.get<TypeLoc>()) {
    if (llvm::isa<DeducedType>(TL->getTypePtr()))
      if (auto Deduced = getDeducedType(
              N->getDeclContext().getParentASTContext(), TL->getBeginLoc()))
        return *Deduced;
    // Exception: an alias => underlying type.
    if (llvm::isa<TypedefType>(TL->getTypePtr()))
      return TL->getTypePtr()->getLocallyUnqualifiedSingleStepDesugaredType();
    return TL->getType();
  }

  // Constructor initializers => the type of thing being initialized.
  if (const auto *CCI = N->ASTNode.get<CXXCtorInitializer>()) {
    if (const FieldDecl *FD = CCI->getAnyMember())
      return FD->getType();
    if (const Type *Base = CCI->getBaseClass())
      return QualType(Base, 0);
  }

  // Base specifier => the base type.
  if (const auto *CBS = N->ASTNode.get<CXXBaseSpecifier>())
    return CBS->getType();

  if (const Decl *D = N->ASTNode.get<Decl>()) {
    struct Visitor : ConstDeclVisitor<Visitor, QualType> {
      QualType VisitValueDecl(const ValueDecl *D) { return D->getType(); }
      // Declaration of a type => that type.
      QualType VisitTypeDecl(const TypeDecl *D) {
        return QualType(D->getTypeForDecl(), 0);
      }
      // Exception: alias declaration => the underlying type, not the alias.
      QualType VisitTypedefNameDecl(const TypedefNameDecl *D) {
        return D->getUnderlyingType();
      }
      // Look inside templates.
      QualType VisitTemplateDecl(const TemplateDecl *D) {
        return Visit(D->getTemplatedDecl());
      }
    } V;
    return V.Visit(D);
  }

  if (const Stmt *S = N->ASTNode.get<Stmt>()) {
    struct Visitor : ConstStmtVisitor<Visitor, QualType> {
      // Null-safe version of visit simplifies recursive calls below.
      QualType type(const Stmt *S) { return S ? Visit(S) : QualType(); }

      // In general, expressions => type of expression.
      QualType VisitExpr(const Expr *S) {
        return S->IgnoreImplicitAsWritten()->getType();
      }
      QualType VisitMemberExpr(const MemberExpr *S) {
        // The `foo` in `s.foo()` pretends not to have a real type!
        if (S->getType()->isSpecificBuiltinType(BuiltinType::BoundMember))
          return Expr::findBoundMemberType(S);
        return VisitExpr(S);
      }
      // Exceptions for void expressions that operate on a type in some way.
      QualType VisitCXXDeleteExpr(const CXXDeleteExpr *S) {
        return S->getDestroyedType();
      }
      QualType VisitCXXPseudoDestructorExpr(const CXXPseudoDestructorExpr *S) {
        return S->getDestroyedType();
      }
      QualType VisitCXXThrowExpr(const CXXThrowExpr *S) {
        return S->getSubExpr()->getType();
      }
      QualType VisitCoyieldExpr(const CoyieldExpr *S) {
        return type(S->getOperand());
      }
      // Treat a designated initializer like a reference to the field.
      QualType VisitDesignatedInitExpr(const DesignatedInitExpr *S) {
        // In .foo.bar we want to jump to bar's type, so find *last* field.
        for (auto &D : llvm::reverse(S->designators()))
          if (D.isFieldDesignator())
            if (const auto *FD = D.getFieldDecl())
              return FD->getType();
        return QualType();
      }

      // Control flow statements that operate on data: use the data type.
      QualType VisitSwitchStmt(const SwitchStmt *S) {
        return type(S->getCond());
      }
      QualType VisitWhileStmt(const WhileStmt *S) { return type(S->getCond()); }
      QualType VisitDoStmt(const DoStmt *S) { return type(S->getCond()); }
      QualType VisitIfStmt(const IfStmt *S) { return type(S->getCond()); }
      QualType VisitCaseStmt(const CaseStmt *S) { return type(S->getLHS()); }
      QualType VisitCXXForRangeStmt(const CXXForRangeStmt *S) {
        return S->getLoopVariable()->getType();
      }
      QualType VisitReturnStmt(const ReturnStmt *S) {
        return type(S->getRetValue());
      }
      QualType VisitCoreturnStmt(const CoreturnStmt *S) {
        return type(S->getOperand());
      }
      QualType VisitCXXCatchStmt(const CXXCatchStmt *S) {
        return S->getCaughtType();
      }
      QualType VisitObjCAtThrowStmt(const ObjCAtThrowStmt *S) {
        return type(S->getThrowExpr());
      }
      QualType VisitObjCAtCatchStmt(const ObjCAtCatchStmt *S) {
        return S->getCatchParamDecl() ? S->getCatchParamDecl()->getType()
                                      : QualType();
      }
    } V;
    return V.Visit(S);
  }

  return QualType();
}

// Given a type targeted by the cursor, return one or more types that are more interesting
// to target.
static void unwrapFindType(
    QualType T, const HeuristicResolver* H, llvm::SmallVector<QualType>& Out) {
  if (T.isNull())
    return;

  // If there's a specific type alias, point at that rather than unwrapping.
  if (const auto* TDT = T->getAs<TypedefType>())
    return Out.push_back(QualType(TDT, 0));

  // Pointers etc => pointee type.
  if (const auto *PT = T->getAs<PointerType>())
    return unwrapFindType(PT->getPointeeType(), H, Out);
  if (const auto *RT = T->getAs<ReferenceType>())
    return unwrapFindType(RT->getPointeeType(), H, Out);
  if (const auto *AT = T->getAsArrayTypeUnsafe())
    return unwrapFindType(AT->getElementType(), H, Out);

  // Function type => return type.
  if (auto *FT = T->getAs<FunctionType>())
    return unwrapFindType(FT->getReturnType(), H, Out);
  if (auto *CRD = T->getAsCXXRecordDecl()) {
    if (CRD->isLambda())
      return unwrapFindType(CRD->getLambdaCallOperator()->getReturnType(), H,
                            Out);
    // FIXME: more cases we'd prefer the return type of the call operator?
    //        std::function etc?
  }

  // For smart pointer types, add the underlying type
  if (H)
    if (const auto* PointeeType = H->getPointeeType(T.getNonReferenceType().getTypePtr())) {
        unwrapFindType(QualType(PointeeType, 0), H, Out);
        return Out.push_back(T);
    }

  return Out.push_back(T);
}

// Convenience overload, to allow calling this without the out-parameter
static llvm::SmallVector<QualType> unwrapFindType(
    QualType T, const HeuristicResolver* H) {
  llvm::SmallVector<QualType> Result;
  unwrapFindType(T, H, Result);
  return Result;
}

std::vector<LocatedSymbol> findType(ParsedAST &AST, Position Pos,
                                    const SymbolIndex *Index) {
  const SourceManager &SM = AST.getSourceManager();
  auto Offset = positionToOffset(SM.getBufferData(SM.getMainFileID()), Pos);
  std::vector<LocatedSymbol> Result;
  if (!Offset) {
    elog("failed to convert position {0} for findTypes: {1}", Pos,
         Offset.takeError());
    return Result;
  }
  // The general scheme is: position -> AST node -> type -> declaration.
  auto SymbolsFromNode =
      [&](const SelectionTree::Node *N) -> std::vector<LocatedSymbol> {
    std::vector<LocatedSymbol> LocatedSymbols;

    // NOTE: unwrapFindType might return duplicates for something like
    // unique_ptr<unique_ptr<T>>. Let's *not* remove them, because it gives you some
    // information about the type you may have not known before
    // (since unique_ptr<unique_ptr<T>> != unique_ptr<T>).
    for (const QualType& Type : unwrapFindType(typeForNode(N), AST.getHeuristicResolver()))
      llvm::copy(locateSymbolForType(AST, Type, Index),
                 std::back_inserter(LocatedSymbols));

    return LocatedSymbols;
  };
  SelectionTree::createEach(AST.getASTContext(), AST.getTokens(), *Offset,
                            *Offset, [&](SelectionTree ST) {
                              Result = SymbolsFromNode(ST.commonAncestor());
                              return !Result.empty();
                            });
  return Result;
}

std::vector<const CXXRecordDecl *> typeParents(const CXXRecordDecl *CXXRD) {
  std::vector<const CXXRecordDecl *> Result;

  // If this is an invalid instantiation, instantiation of the bases
  // may not have succeeded, so fall back to the template pattern.
  if (auto *CTSD = dyn_cast<ClassTemplateSpecializationDecl>(CXXRD)) {
    if (CTSD->isInvalidDecl())
      CXXRD = CTSD->getSpecializedTemplate()->getTemplatedDecl();
  }

  // Can't query bases without a definition.
  if (!CXXRD->hasDefinition())
    return Result;

  for (auto Base : CXXRD->bases()) {
    const CXXRecordDecl *ParentDecl = nullptr;

    const Type *Type = Base.getType().getTypePtr();
    if (const RecordType *RT = Type->getAs<RecordType>()) {
      ParentDecl = RT->getAsCXXRecordDecl();
    }

    if (!ParentDecl) {
      // Handle a dependent base such as "Base<T>" by using the primary
      // template.
      if (const TemplateSpecializationType *TS =
              Type->getAs<TemplateSpecializationType>()) {
        TemplateName TN = TS->getTemplateName();
        if (TemplateDecl *TD = TN.getAsTemplateDecl()) {
          ParentDecl = dyn_cast<CXXRecordDecl>(TD->getTemplatedDecl());
        }
      }
    }

    if (ParentDecl)
      Result.push_back(ParentDecl);
  }

  return Result;
}

std::vector<TypeHierarchyItem>
getTypeHierarchy(ParsedAST &AST, Position Pos, int ResolveLevels,
                 TypeHierarchyDirection Direction, const SymbolIndex *Index,
                 PathRef TUPath) {
  std::vector<TypeHierarchyItem> Results;
  for (const auto *CXXRD : findRecordTypeAt(AST, Pos)) {

    bool WantChildren = Direction == TypeHierarchyDirection::Children ||
                        Direction == TypeHierarchyDirection::Both;

    // If we're looking for children, we're doing the lookup in the index.
    // The index does not store relationships between implicit
    // specializations, so if we have one, use the template pattern instead.
    // Note that this needs to be done before the declToTypeHierarchyItem(),
    // otherwise the type hierarchy item would misleadingly contain the
    // specialization parameters, while the children would involve classes
    // that derive from other specializations of the template.
    if (WantChildren) {
      if (auto *CTSD = dyn_cast<ClassTemplateSpecializationDecl>(CXXRD))
        CXXRD = CTSD->getTemplateInstantiationPattern();
    }

    std::optional<TypeHierarchyItem> Result =
        declToTypeHierarchyItem(*CXXRD, AST.tuPath());
    if (!Result)
      continue;

    RecursionProtectionSet RPSet;
    fillSuperTypes(*CXXRD, AST.tuPath(), *Result, RPSet);

    if (WantChildren && ResolveLevels > 0) {
      Result->children.emplace();

      if (Index) {
        if (auto ID = getSymbolID(CXXRD))
          fillSubTypes(ID, *Result->children, Index, ResolveLevels, TUPath);
      }
    }
    Results.emplace_back(std::move(*Result));
  }

  return Results;
}

std::optional<std::vector<TypeHierarchyItem>>
superTypes(const TypeHierarchyItem &Item, const SymbolIndex *Index) {
  std::vector<TypeHierarchyItem> Results;
  if (!Item.data.parents)
    return std::nullopt;
  if (Item.data.parents->empty())
    return Results;
  LookupRequest Req;
  llvm::DenseMap<SymbolID, const TypeHierarchyItem::ResolveParams *> IDToData;
  for (const auto &Parent : *Item.data.parents) {
    Req.IDs.insert(Parent.symbolID);
    IDToData[Parent.symbolID] = &Parent;
  }
  Index->lookup(Req, [&Item, &Results, &IDToData](const Symbol &S) {
    if (auto THI = symbolToTypeHierarchyItem(S, Item.uri.file())) {
      THI->data = *IDToData.lookup(S.ID);
      Results.emplace_back(std::move(*THI));
    }
  });
  return Results;
}

std::vector<TypeHierarchyItem> subTypes(const TypeHierarchyItem &Item,
                                        const SymbolIndex *Index) {
  std::vector<TypeHierarchyItem> Results;
  fillSubTypes(Item.data.symbolID, Results, Index, 1, Item.uri.file());
  for (auto &ChildSym : Results)
    ChildSym.data.parents = {Item.data};
  return Results;
}

void resolveTypeHierarchy(TypeHierarchyItem &Item, int ResolveLevels,
                          TypeHierarchyDirection Direction,
                          const SymbolIndex *Index) {
  // We only support typeHierarchy/resolve for children, because for parents
  // we ignore ResolveLevels and return all levels of parents eagerly.
  if (!Index || Direction == TypeHierarchyDirection::Parents ||
      ResolveLevels == 0)
    return;

  Item.children.emplace();
  fillSubTypes(Item.data.symbolID, *Item.children, Index, ResolveLevels,
               Item.uri.file());
}

std::vector<CallHierarchyItem>
prepareCallHierarchy(ParsedAST &AST, Position Pos, PathRef TUPath) {
  std::vector<CallHierarchyItem> Result;
  const auto &SM = AST.getSourceManager();
  auto Loc = sourceLocationInMainFile(SM, Pos);
  if (!Loc) {
    elog("prepareCallHierarchy failed to convert position to source location: "
         "{0}",
         Loc.takeError());
    return Result;
  }
  for (const NamedDecl *Decl : getDeclAtPosition(AST, *Loc, {})) {
    if (!(isa<DeclContext>(Decl) &&
          cast<DeclContext>(Decl)->isFunctionOrMethod()) &&
        Decl->getKind() != Decl::Kind::FunctionTemplate &&
        !(Decl->getKind() == Decl::Kind::Var &&
          !cast<VarDecl>(Decl)->isLocalVarDecl()) &&
        Decl->getKind() != Decl::Kind::Field)
      continue;
    if (auto CHI = declToCallHierarchyItem(*Decl, AST.tuPath()))
      Result.emplace_back(std::move(*CHI));
  }
  return Result;
}

std::vector<CallHierarchyIncomingCall>
incomingCalls(const CallHierarchyItem &Item, const SymbolIndex *Index) {
  std::vector<CallHierarchyIncomingCall> Results;
  if (!Index || Item.data.empty())
    return Results;
  auto ID = SymbolID::fromStr(Item.data);
  if (!ID) {
    elog("incomingCalls failed to find symbol: {0}", ID.takeError());
    return Results;
  }
  // In this function, we find incoming calls based on the index only.
  // In principle, the AST could have more up-to-date information about
  // occurrences within the current file. However, going from a SymbolID
  // to an AST node isn't cheap, particularly when the declaration isn't
  // in the main file.
  // FIXME: Consider also using AST information when feasible.
  RefsRequest Request;
  Request.IDs.insert(*ID);
  Request.WantContainer = true;
  // We could restrict more specifically to calls by introducing a new RefKind,
  // but non-call references (such as address-of-function) can still be
  // interesting as they can indicate indirect calls.
  Request.Filter = RefKind::Reference;
  // Initially store the ranges in a map keyed by SymbolID of the caller.
  // This allows us to group different calls with the same caller
  // into the same CallHierarchyIncomingCall.
  llvm::DenseMap<SymbolID, std::vector<Location>> CallsIn;
  // We can populate the ranges based on a refs request only. As we do so, we
  // also accumulate the container IDs into a lookup request.
  LookupRequest ContainerLookup;
  Index->refs(Request, [&](const Ref &R) {
    auto Loc = indexToLSPLocation(R.Location, Item.uri.file());
    if (!Loc) {
      elog("incomingCalls failed to convert location: {0}", Loc.takeError());
      return;
    }
<<<<<<< HEAD
    CallsIn[R.Container].push_back(Loc->range);
=======
    CallsIn[R.Container].push_back(*Loc);
>>>>>>> ce7c17d5

    ContainerLookup.IDs.insert(R.Container);
  });
  // Perform the lookup request and combine its results with CallsIn to
  // get complete CallHierarchyIncomingCall objects.
  Index->lookup(ContainerLookup, [&](const Symbol &Caller) {
    auto It = CallsIn.find(Caller.ID);
    assert(It != CallsIn.end());
    if (auto CHI = symbolToCallHierarchyItem(Caller, Item.uri.file())) {
      std::vector<Range> FromRanges;
      for (const Location &L : It->second) {
        if (L.uri != CHI->uri) {
          // Call location not in same file as caller.
          // This can happen in some edge cases. There's not much we can do,
          // since the protocol only allows returning ranges interpreted as
          // being in the caller's file.
          continue;
        }
        FromRanges.push_back(L.range);
      }
      Results.push_back(
          CallHierarchyIncomingCall{std::move(*CHI), std::move(FromRanges)});
    }
  });
  // Sort results by name of container.
  llvm::sort(Results, [](const CallHierarchyIncomingCall &A,
                         const CallHierarchyIncomingCall &B) {
    return A.from.name < B.from.name;
  });
  return Results;
}

std::vector<CallHierarchyOutgoingCall>
outgoingCalls(const CallHierarchyItem &Item, const SymbolIndex *Index) {
  std::vector<CallHierarchyOutgoingCall> Results;
  if (!Index || Item.data.empty())
    return Results;
  auto ID = SymbolID::fromStr(Item.data);
  if (!ID) {
    elog("outgoingCalls failed to find symbol: {0}", ID.takeError());
    return Results;
  }
  // In this function, we find outgoing calls based on the index only.
  ContainedRefsRequest Request;
  Request.ID = *ID;
  // Initially store the ranges in a map keyed by SymbolID of the callee.
  // This allows us to group different calls to the same function
  // into the same CallHierarchyOutgoingCall.
  llvm::DenseMap<SymbolID, std::vector<Range>> CallsOut;
  // We can populate the ranges based on a refs request only. As we do so, we
  // also accumulate the callee IDs into a lookup request.
  LookupRequest CallsOutLookup;
  Index->containedRefs(Request, [&](const auto &R) {
    auto Loc = indexToLSPLocation(R.Location, Item.uri.file());
    if (!Loc) {
      elog("outgoingCalls failed to convert location: {0}", Loc.takeError());
      return;
    }
    auto It = CallsOut.try_emplace(R.Symbol, std::vector<Range>{}).first;
    It->second.push_back(Loc->range);

    CallsOutLookup.IDs.insert(R.Symbol);
  });
  // Perform the lookup request and combine its results with CallsOut to
  // get complete CallHierarchyOutgoingCall objects.
  Index->lookup(CallsOutLookup, [&](const Symbol &Callee) {
    // The containedRefs request should only return symbols which are
    // function-like, i.e. symbols for which references to them can be "calls".
    using SK = index::SymbolKind;
    auto Kind = Callee.SymInfo.Kind;
    assert(Kind == SK::Function || Kind == SK::InstanceMethod ||
           Kind == SK::ClassMethod || Kind == SK::StaticMethod ||
           Kind == SK::Constructor || Kind == SK::Destructor ||
           Kind == SK::ConversionFunction);
    (void)Kind;
    (void)SK::Function;

    auto It = CallsOut.find(Callee.ID);
    assert(It != CallsOut.end());
    if (auto CHI = symbolToCallHierarchyItem(Callee, Item.uri.file()))
      Results.push_back(
          CallHierarchyOutgoingCall{std::move(*CHI), std::move(It->second)});
  });
  // Sort results by name of the callee.
  llvm::sort(Results, [](const CallHierarchyOutgoingCall &A,
                         const CallHierarchyOutgoingCall &B) {
    return A.to.name < B.to.name;
  });
  return Results;
}

llvm::DenseSet<const Decl *> getNonLocalDeclRefs(ParsedAST &AST,
                                                 const FunctionDecl *FD) {
  if (!FD->hasBody())
    return {};
  llvm::DenseSet<const Decl *> DeclRefs;
  findExplicitReferences(
      FD,
      [&](ReferenceLoc Ref) {
        for (const Decl *D : Ref.Targets) {
          if (!index::isFunctionLocalSymbol(D) && !D->isTemplateParameter() &&
              !Ref.IsDecl)
            DeclRefs.insert(D);
        }
      },
      AST.getHeuristicResolver());
  return DeclRefs;
}

} // namespace clangd
} // namespace clang<|MERGE_RESOLUTION|>--- conflicted
+++ resolved
@@ -2274,11 +2274,7 @@
       elog("incomingCalls failed to convert location: {0}", Loc.takeError());
       return;
     }
-<<<<<<< HEAD
-    CallsIn[R.Container].push_back(Loc->range);
-=======
     CallsIn[R.Container].push_back(*Loc);
->>>>>>> ce7c17d5
 
     ContainerLookup.IDs.insert(R.Container);
   });
