--- conflicted
+++ resolved
@@ -195,35 +195,14 @@
     const Policy DefaultPolicy(Record.HasTailPolicy, Record.HasMaskPolicy);
 
     llvm::SmallVector<PrototypeDescriptor> ProtoSeq =
-<<<<<<< HEAD
-        RVVIntrinsic::computeBuiltinTypes(
-            BasicProtoSeq, /*IsMasked=*/false,
-            /*HasMaskedOffOperand=*/false, Record.HasVL, Record.NF,
-            Record.IsPrototypeDefaultTU, UnMaskedPolicyScheme, Policy());
-=======
         RVVIntrinsic::computeBuiltinTypes(BasicProtoSeq, /*IsMasked=*/false,
                                           /*HasMaskedOffOperand=*/false,
                                           Record.HasVL, Record.NF,
                                           UnMaskedPolicyScheme, DefaultPolicy);
->>>>>>> e1acf65b
 
     llvm::SmallVector<PrototypeDescriptor> ProtoMaskSeq =
         RVVIntrinsic::computeBuiltinTypes(
             BasicProtoSeq, /*IsMasked=*/true, Record.HasMaskedOffOperand,
-<<<<<<< HEAD
-            Record.HasVL, Record.NF, Record.IsPrototypeDefaultTU,
-            MaskedPolicyScheme, Policy());
-
-    bool UnMaskedHasPolicy = UnMaskedPolicyScheme != PolicyScheme::SchemeNone;
-    bool MaskedHasPolicy = MaskedPolicyScheme != PolicyScheme::SchemeNone;
-    // If unmasked builtin supports policy, they should be TU or TA.
-    llvm::SmallVector<Policy> SupportedUnMaskedPolicies;
-    SupportedUnMaskedPolicies.emplace_back(Policy(
-        Policy::PolicyType::Undisturbed, Policy::PolicyType::Omit)); // TU
-    SupportedUnMaskedPolicies.emplace_back(
-        Policy(Policy::PolicyType::Agnostic, Policy::PolicyType::Omit)); // TA
-    llvm::SmallVector<Policy> SupportedMaskedPolicies =
-=======
             Record.HasVL, Record.NF, MaskedPolicyScheme, DefaultPolicy);
 
     bool UnMaskedHasPolicy = UnMaskedPolicyScheme != PolicyScheme::SchemeNone;
@@ -232,7 +211,6 @@
         RVVIntrinsic::getSupportedUnMaskedPolicies(Record.HasTailPolicy,
                                                    Record.HasMaskPolicy);
     SmallVector<Policy> SupportedMaskedPolicies =
->>>>>>> e1acf65b
         RVVIntrinsic::getSupportedMaskedPolicies(Record.HasTailPolicy,
                                                  Record.HasMaskPolicy);
 
@@ -284,12 +262,7 @@
 
         // Create non-masked intrinsic.
         InitRVVIntrinsic(Record, SuffixStr, OverloadedSuffixStr, false, *Types,
-<<<<<<< HEAD
-                         UnMaskedHasPolicy, Policy(),
-                         Record.IsPrototypeDefaultTU);
-=======
                          UnMaskedHasPolicy, DefaultPolicy);
->>>>>>> e1acf65b
 
         // Create non-masked policy intrinsic.
         if (Record.UnMaskedPolicyScheme != PolicyScheme::SchemeNone) {
@@ -312,12 +285,7 @@
         std::optional<RVVTypes> MaskTypes =
             TypeCache.computeTypes(BaseType, Log2LMUL, Record.NF, ProtoMaskSeq);
         InitRVVIntrinsic(Record, SuffixStr, OverloadedSuffixStr, true,
-<<<<<<< HEAD
-                         *MaskTypes, MaskedHasPolicy, Policy(),
-                         Record.IsPrototypeDefaultTU);
-=======
                          *MaskTypes, MaskedHasPolicy, DefaultPolicy);
->>>>>>> e1acf65b
         if (Record.MaskedPolicyScheme == PolicyScheme::SchemeNone)
           continue;
         // Create masked policy intrinsic.
