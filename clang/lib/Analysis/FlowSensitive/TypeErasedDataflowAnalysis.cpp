//===- TypeErasedDataflowAnalysis.cpp -------------------------------------===//
//
// Part of the LLVM Project, under the Apache License v2.0 with LLVM Exceptions.
// See https://llvm.org/LICENSE.txt for license information.
// SPDX-License-Identifier: Apache-2.0 WITH LLVM-exception
//
//===----------------------------------------------------------------------===//
//
//  This file defines type-erased base types and functions for building dataflow
//  analyses that run over Control-Flow Graphs (CFGs).
//
//===----------------------------------------------------------------------===//

#include <algorithm>
#include <memory>
#include <optional>
#include <system_error>
#include <utility>
#include <vector>

#include "clang/AST/DeclCXX.h"
#include "clang/AST/OperationKinds.h"
#include "clang/AST/StmtVisitor.h"
#include "clang/Analysis/Analyses/PostOrderCFGView.h"
#include "clang/Analysis/CFG.h"
#include "clang/Analysis/FlowSensitive/DataflowEnvironment.h"
#include "clang/Analysis/FlowSensitive/DataflowLattice.h"
#include "clang/Analysis/FlowSensitive/DataflowWorklist.h"
#include "clang/Analysis/FlowSensitive/Transfer.h"
#include "clang/Analysis/FlowSensitive/TypeErasedDataflowAnalysis.h"
#include "clang/Analysis/FlowSensitive/Value.h"
#include "llvm/ADT/ArrayRef.h"
#include "llvm/ADT/DenseSet.h"
#include "llvm/ADT/STLExtras.h"
#include "llvm/Support/Debug.h"
#include "llvm/Support/Error.h"

#define DEBUG_TYPE "clang-dataflow"

namespace clang {
namespace dataflow {

class StmtToEnvMapImpl : public StmtToEnvMap {
public:
  StmtToEnvMapImpl(
      const ControlFlowContext &CFCtx,
      llvm::ArrayRef<std::optional<TypeErasedDataflowAnalysisState>>
          BlockToState)
      : CFCtx(CFCtx), BlockToState(BlockToState) {}

  const Environment *getEnvironment(const Stmt &S) const override {
    auto BlockIt = CFCtx.getStmtToBlock().find(&ignoreCFGOmittedNodes(S));
    assert(BlockIt != CFCtx.getStmtToBlock().end());
    const auto &State = BlockToState[BlockIt->getSecond()->getBlockID()];
    assert(State);
    return &State->Env;
  }

private:
  const ControlFlowContext &CFCtx;
  llvm::ArrayRef<std::optional<TypeErasedDataflowAnalysisState>> BlockToState;
};

/// Returns the index of `Block` in the successors of `Pred`.
static int blockIndexInPredecessor(const CFGBlock &Pred,
                                   const CFGBlock &Block) {
  auto BlockPos = llvm::find_if(
      Pred.succs(), [&Block](const CFGBlock::AdjacentBlock &Succ) {
        return Succ && Succ->getBlockID() == Block.getBlockID();
      });
  return BlockPos - Pred.succ_begin();
}

static bool isLoopHead(const CFGBlock &B) {
  if (const auto *T = B.getTerminatorStmt())
    switch (T->getStmtClass()) {
      case Stmt::WhileStmtClass:
      case Stmt::DoStmtClass:
      case Stmt::ForStmtClass:
        return true;
      default:
        return false;
    }

  return false;
}

// The return type of the visit functions in TerminatorVisitor. The first
// element represents the terminator expression (that is the conditional
// expression in case of a path split in the CFG). The second element
// represents whether the condition was true or false.
using TerminatorVisitorRetTy = std::pair<const Expr *, bool>;

/// Extends the flow condition of an environment based on a terminator
/// statement.
class TerminatorVisitor
    : public ConstStmtVisitor<TerminatorVisitor, TerminatorVisitorRetTy> {
public:
  TerminatorVisitor(const StmtToEnvMap &StmtToEnv, Environment &Env,
                    int BlockSuccIdx)
      : StmtToEnv(StmtToEnv), Env(Env), BlockSuccIdx(BlockSuccIdx) {}

  TerminatorVisitorRetTy VisitIfStmt(const IfStmt *S) {
    auto *Cond = S->getCond();
    assert(Cond != nullptr);
    return extendFlowCondition(*Cond);
  }

  TerminatorVisitorRetTy VisitWhileStmt(const WhileStmt *S) {
    auto *Cond = S->getCond();
    assert(Cond != nullptr);
    return extendFlowCondition(*Cond);
  }

  TerminatorVisitorRetTy VisitDoStmt(const DoStmt *S) {
    auto *Cond = S->getCond();
    assert(Cond != nullptr);
    return extendFlowCondition(*Cond);
  }

  TerminatorVisitorRetTy VisitForStmt(const ForStmt *S) {
    auto *Cond = S->getCond();
    if (Cond != nullptr)
      return extendFlowCondition(*Cond);
    return {nullptr, false};
  }

  TerminatorVisitorRetTy VisitBinaryOperator(const BinaryOperator *S) {
    assert(S->getOpcode() == BO_LAnd || S->getOpcode() == BO_LOr);
    auto *LHS = S->getLHS();
    assert(LHS != nullptr);
    return extendFlowCondition(*LHS);
  }

  TerminatorVisitorRetTy
  VisitConditionalOperator(const ConditionalOperator *S) {
    auto *Cond = S->getCond();
    assert(Cond != nullptr);
    return extendFlowCondition(*Cond);
  }

private:
  TerminatorVisitorRetTy extendFlowCondition(const Expr &Cond) {
    // The terminator sub-expression might not be evaluated.
    if (Env.getStorageLocation(Cond, SkipPast::None) == nullptr)
      transfer(StmtToEnv, Cond, Env);

    // FIXME: The flow condition must be an r-value, so `SkipPast::None` should
    // suffice.
    auto *Val =
        cast_or_null<BoolValue>(Env.getValue(Cond, SkipPast::Reference));
    // Value merging depends on flow conditions from different environments
    // being mutually exclusive -- that is, they cannot both be true in their
    // entirety (even if they may share some clauses). So, we need *some* value
    // for the condition expression, even if just an atom.
    if (Val == nullptr) {
      // FIXME: Consider introducing a helper for this get-or-create pattern.
      auto *Loc = Env.getStorageLocation(Cond, SkipPast::None);
      if (Loc == nullptr) {
        Loc = &Env.createStorageLocation(Cond);
        Env.setStorageLocation(Cond, *Loc);
      }
      Val = &Env.makeAtomicBoolValue();
      Env.setValue(*Loc, *Val);
    }

    bool ConditionValue = true;
    // The condition must be inverted for the successor that encompasses the
    // "else" branch, if such exists.
    if (BlockSuccIdx == 1) {
      Val = &Env.makeNot(*Val);
      ConditionValue = false;
    }

    Env.addToFlowCondition(*Val);
    return {&Cond, ConditionValue};
  }

  const StmtToEnvMap &StmtToEnv;
  Environment &Env;
  int BlockSuccIdx;
};

/// Holds data structures required for running dataflow analysis.
struct AnalysisContext {
  AnalysisContext(const ControlFlowContext &CFCtx,
                  TypeErasedDataflowAnalysis &Analysis,
                  const Environment &InitEnv,
                  llvm::ArrayRef<std::optional<TypeErasedDataflowAnalysisState>>
                      BlockStates)
      : CFCtx(CFCtx), Analysis(Analysis), InitEnv(InitEnv),
        BlockStates(BlockStates) {}

  /// Contains the CFG being analyzed.
  const ControlFlowContext &CFCtx;
  /// The analysis to be run.
  TypeErasedDataflowAnalysis &Analysis;
  /// Initial state to start the analysis.
  const Environment &InitEnv;
  /// Stores the state of a CFG block if it has been evaluated by the analysis.
  /// The indices correspond to the block IDs.
  llvm::ArrayRef<std::optional<TypeErasedDataflowAnalysisState>> BlockStates;
};

/// Computes the input state for a given basic block by joining the output
/// states of its predecessors.
///
/// Requirements:
///
///   All predecessors of `Block` except those with loop back edges must have
///   already been transferred. States in `AC.BlockStates` that are set to
///   `std::nullopt` represent basic blocks that are not evaluated yet.
static TypeErasedDataflowAnalysisState
computeBlockInputState(const CFGBlock &Block, AnalysisContext &AC) {
  llvm::DenseSet<const CFGBlock *> Preds;
  Preds.insert(Block.pred_begin(), Block.pred_end());
  if (Block.getTerminator().isTemporaryDtorsBranch()) {
    // This handles a special case where the code that produced the CFG includes
    // a conditional operator with a branch that constructs a temporary and
    // calls a destructor annotated as noreturn. The CFG models this as follows:
    //
    // B1 (contains the condition of the conditional operator) - succs: B2, B3
    // B2 (contains code that does not call a noreturn destructor) - succs: B4
    // B3 (contains code that calls a noreturn destructor) - succs: B4
    // B4 (has temporary destructor terminator) - succs: B5, B6
    // B5 (noreturn block that is associated with the noreturn destructor call)
    // B6 (contains code that follows the conditional operator statement)
    //
    // The first successor (B5 above) of a basic block with a temporary
    // destructor terminator (B4 above) is the block that evaluates the
    // destructor. If that block has a noreturn element then the predecessor
    // block that constructed the temporary object (B3 above) is effectively a
    // noreturn block and its state should not be used as input for the state
    // of the block that has a temporary destructor terminator (B4 above). This
    // holds regardless of which branch of the ternary operator calls the
    // noreturn destructor. However, it doesn't cases where a nested ternary
    // operator includes a branch that contains a noreturn destructor call.
    //
    // See `NoreturnDestructorTest` for concrete examples.
    if (Block.succ_begin()->getReachableBlock()->hasNoReturnElement()) {
      auto &StmtToBlock = AC.CFCtx.getStmtToBlock();
      auto StmtBlock = StmtToBlock.find(Block.getTerminatorStmt());
      assert(StmtBlock != StmtToBlock.end());
      Preds.erase(StmtBlock->getSecond());
    }
  }

  std::optional<TypeErasedDataflowAnalysisState> MaybeState;

  auto &Analysis = AC.Analysis;
  for (const CFGBlock *Pred : Preds) {
    // Skip if the `Block` is unreachable or control flow cannot get past it.
    if (!Pred || Pred->hasNoReturnElement())
      continue;

    // Skip if `Pred` was not evaluated yet. This could happen if `Pred` has a
    // loop back edge to `Block`.
    const std::optional<TypeErasedDataflowAnalysisState> &MaybePredState =
        AC.BlockStates[Pred->getBlockID()];
    if (!MaybePredState)
      continue;

    TypeErasedDataflowAnalysisState PredState = *MaybePredState;
<<<<<<< HEAD
    if (BuiltinTransferOpts) {
=======
    if (Analysis.builtinOptions()) {
>>>>>>> e1acf65b
      if (const Stmt *PredTerminatorStmt = Pred->getTerminatorStmt()) {
        const StmtToEnvMapImpl StmtToEnv(AC.CFCtx, AC.BlockStates);
        auto [Cond, CondValue] =
            TerminatorVisitor(StmtToEnv, PredState.Env,
                              blockIndexInPredecessor(*Pred, Block))
                .Visit(PredTerminatorStmt);
        if (Cond != nullptr)
          // FIXME: Call transferBranchTypeErased even if BuiltinTransferOpts
          // are not set.
          Analysis.transferBranchTypeErased(CondValue, Cond, PredState.Lattice,
                                            PredState.Env);
      }
    }

    if (MaybeState) {
      Analysis.joinTypeErased(MaybeState->Lattice, PredState.Lattice);
      MaybeState->Env.join(PredState.Env, Analysis);
    } else {
      MaybeState = std::move(PredState);
    }
  }
  if (!MaybeState) {
    // FIXME: Consider passing `Block` to `Analysis.typeErasedInitialElement()`
    // to enable building analyses like computation of dominators that
    // initialize the state of each basic block differently.
    MaybeState.emplace(Analysis.typeErasedInitialElement(), AC.InitEnv);
  }
  return *MaybeState;
}

/// Built-in transfer function for `CFGStmt`.
void builtinTransferStatement(const CFGStmt &Elt,
                              TypeErasedDataflowAnalysisState &InputState,
                              AnalysisContext &AC) {
  const Stmt *S = Elt.getStmt();
  assert(S != nullptr);
  transfer(StmtToEnvMapImpl(AC.CFCtx, AC.BlockStates), *S, InputState.Env);
}

/// Built-in transfer function for `CFGInitializer`.
void builtinTransferInitializer(const CFGInitializer &Elt,
                                TypeErasedDataflowAnalysisState &InputState) {
  const CXXCtorInitializer *Init = Elt.getInitializer();
  assert(Init != nullptr);

  auto &Env = InputState.Env;
  const auto &ThisLoc =
      *cast<AggregateStorageLocation>(Env.getThisPointeeStorageLocation());

  const FieldDecl *Member = Init->getMember();
  if (Member == nullptr)
    // Not a field initializer.
    return;

  auto *InitStmt = Init->getInit();
  assert(InitStmt != nullptr);

  auto *InitStmtLoc = Env.getStorageLocation(*InitStmt, SkipPast::Reference);
  if (InitStmtLoc == nullptr)
    return;

  auto *InitStmtVal = Env.getValue(*InitStmtLoc);
  if (InitStmtVal == nullptr)
    return;

  if (Member->getType()->isReferenceType()) {
    auto &MemberLoc = ThisLoc.getChild(*Member);
    Env.setValue(MemberLoc, Env.takeOwnership(std::make_unique<ReferenceValue>(
                                *InitStmtLoc)));
  } else {
    auto &MemberLoc = ThisLoc.getChild(*Member);
    Env.setValue(MemberLoc, *InitStmtVal);
  }
}

void builtinTransfer(const CFGElement &Elt,
                     TypeErasedDataflowAnalysisState &State,
                     AnalysisContext &AC) {
  switch (Elt.getKind()) {
  case CFGElement::Statement:
    builtinTransferStatement(Elt.castAs<CFGStmt>(), State, AC);
    break;
  case CFGElement::Initializer:
    builtinTransferInitializer(Elt.castAs<CFGInitializer>(), State);
    break;
  default:
    // FIXME: Evaluate other kinds of `CFGElement`.
    break;
  }
}

/// Transfers `State` by evaluating each element in the `Block` based on the
/// `AC.Analysis` specified.
///
/// Built-in transfer functions (if the option for `ApplyBuiltinTransfer` is set
/// by the analysis) will be applied to the element before evaluation by the
/// user-specified analysis.
/// `PostVisitCFG` (if provided) will be applied to the element after evaluation
/// by the user-specified analysis.
TypeErasedDataflowAnalysisState
transferCFGBlock(const CFGBlock &Block, AnalysisContext &AC,
                 std::function<void(const CFGElement &,
                                    const TypeErasedDataflowAnalysisState &)>
                     PostVisitCFG = nullptr) {
  auto State = computeBlockInputState(Block, AC);
  for (const auto &Element : Block) {
    // Built-in analysis
    if (AC.Analysis.builtinOptions()) {
      builtinTransfer(Element, State, AC);
    }

    // User-provided analysis
    AC.Analysis.transferTypeErased(&Element, State.Lattice, State.Env);

    // Post processing
    if (PostVisitCFG) {
      PostVisitCFG(Element, State);
    }
  }
  return State;
}

TypeErasedDataflowAnalysisState transferBlock(
    const ControlFlowContext &CFCtx,
    llvm::ArrayRef<std::optional<TypeErasedDataflowAnalysisState>> BlockStates,
    const CFGBlock &Block, const Environment &InitEnv,
    TypeErasedDataflowAnalysis &Analysis,
    std::function<void(const CFGElement &,
                       const TypeErasedDataflowAnalysisState &)>
        PostVisitCFG) {
  AnalysisContext AC(CFCtx, Analysis, InitEnv, BlockStates);
  return transferCFGBlock(Block, AC, PostVisitCFG);
}

llvm::Expected<std::vector<std::optional<TypeErasedDataflowAnalysisState>>>
runTypeErasedDataflowAnalysis(
    const ControlFlowContext &CFCtx, TypeErasedDataflowAnalysis &Analysis,
    const Environment &InitEnv,
    std::function<void(const CFGElement &,
                       const TypeErasedDataflowAnalysisState &)>
        PostVisitCFG) {
  PostOrderCFGView POV(&CFCtx.getCFG());
  ForwardDataflowWorklist Worklist(CFCtx.getCFG(), &POV);

  std::vector<std::optional<TypeErasedDataflowAnalysisState>> BlockStates(
      CFCtx.getCFG().size(), std::nullopt);

  // The entry basic block doesn't contain statements so it can be skipped.
  const CFGBlock &Entry = CFCtx.getCFG().getEntry();
  BlockStates[Entry.getBlockID()] = {Analysis.typeErasedInitialElement(),
                                     InitEnv};
  Worklist.enqueueSuccessors(&Entry);

  AnalysisContext AC(CFCtx, Analysis, InitEnv, BlockStates);

  // Bugs in lattices and transfer functions can prevent the analysis from
  // converging. To limit the damage (infinite loops) that these bugs can cause,
  // limit the number of iterations.
  // FIXME: Consider making the maximum number of iterations configurable.
  // FIXME: Consider restricting the number of backedges followed, rather than
  // iterations.
  // FIXME: Set up statistics (see llvm/ADT/Statistic.h) to count average number
  // of iterations, number of functions that time out, etc.
  static constexpr uint32_t MaxAverageVisitsPerBlock = 4;
  static constexpr uint32_t AbsoluteMaxIterations = 1 << 16;
  const uint32_t RelativeMaxIterations =
      MaxAverageVisitsPerBlock * BlockStates.size();
  const uint32_t MaxIterations =
      std::min(RelativeMaxIterations, AbsoluteMaxIterations);
  uint32_t Iterations = 0;
  while (const CFGBlock *Block = Worklist.dequeue()) {
    LLVM_DEBUG(llvm::dbgs()
               << "Processing Block " << Block->getBlockID() << "\n");
    if (++Iterations > MaxIterations) {
      return llvm::createStringError(std::errc::timed_out,
                                     "maximum number of iterations reached");
    }

    const std::optional<TypeErasedDataflowAnalysisState> &OldBlockState =
        BlockStates[Block->getBlockID()];
    TypeErasedDataflowAnalysisState NewBlockState =
        transferCFGBlock(*Block, AC);
    LLVM_DEBUG({
      llvm::errs() << "New Env:\n";
      NewBlockState.Env.dump();
    });

    if (OldBlockState) {
      LLVM_DEBUG({
        llvm::errs() << "Old Env:\n";
        OldBlockState->Env.dump();
      });
      if (isLoopHead(*Block)) {
        LatticeJoinEffect Effect1 = Analysis.widenTypeErased(
            NewBlockState.Lattice, OldBlockState->Lattice);
        LatticeJoinEffect Effect2 =
            NewBlockState.Env.widen(OldBlockState->Env, Analysis);
        if (Effect1 == LatticeJoinEffect::Unchanged &&
            Effect2 == LatticeJoinEffect::Unchanged)
          // The state of `Block` didn't change from widening so there's no need
          // to revisit its successors.
          continue;
      } else if (Analysis.isEqualTypeErased(OldBlockState->Lattice,
                                            NewBlockState.Lattice) &&
                 OldBlockState->Env.equivalentTo(NewBlockState.Env, Analysis)) {
        // The state of `Block` didn't change after transfer so there's no need
        // to revisit its successors.
        continue;
      }
    }

    BlockStates[Block->getBlockID()] = std::move(NewBlockState);

    // Do not add unreachable successor blocks to `Worklist`.
    if (Block->hasNoReturnElement())
      continue;

    Worklist.enqueueSuccessors(Block);
  }
  // FIXME: Consider evaluating unreachable basic blocks (those that have a
  // state set to `std::nullopt` at this point) to also analyze dead code.

  if (PostVisitCFG) {
    for (const CFGBlock *Block : CFCtx.getCFG()) {
      // Skip blocks that were not evaluated.
      if (!BlockStates[Block->getBlockID()])
        continue;
      transferCFGBlock(*Block, AC, PostVisitCFG);
    }
  }

  return BlockStates;
}

} // namespace dataflow
} // namespace clang<|MERGE_RESOLUTION|>--- conflicted
+++ resolved
@@ -261,11 +261,7 @@
       continue;
 
     TypeErasedDataflowAnalysisState PredState = *MaybePredState;
-<<<<<<< HEAD
-    if (BuiltinTransferOpts) {
-=======
     if (Analysis.builtinOptions()) {
->>>>>>> e1acf65b
       if (const Stmt *PredTerminatorStmt = Pred->getTerminatorStmt()) {
         const StmtToEnvMapImpl StmtToEnv(AC.CFCtx, AC.BlockStates);
         auto [Cond, CondValue] =
