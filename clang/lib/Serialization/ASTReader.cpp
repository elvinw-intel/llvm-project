--- conflicted
+++ resolved
@@ -12327,8 +12327,6 @@
     return OpenACCTileClause::Create(getContext(), BeginLoc, LParenLoc,
                                      SizeExprs, EndLoc);
   }
-<<<<<<< HEAD
-=======
   case OpenACCClauseKind::Gang: {
     SourceLocation LParenLoc = readSourceLocation();
     unsigned NumExprs = readInt();
@@ -12341,7 +12339,6 @@
     return OpenACCGangClause::Create(getContext(), BeginLoc, LParenLoc,
                                      GangKinds, Exprs, EndLoc);
   }
->>>>>>> dd326b12
 
   case OpenACCClauseKind::Finalize:
   case OpenACCClauseKind::IfPresent:
@@ -12358,10 +12355,6 @@
   case OpenACCClauseKind::Bind:
   case OpenACCClauseKind::DeviceNum:
   case OpenACCClauseKind::DefaultAsync:
-<<<<<<< HEAD
-  case OpenACCClauseKind::Gang:
-=======
->>>>>>> dd326b12
   case OpenACCClauseKind::Invalid:
     llvm_unreachable("Clause serialization not yet implemented");
   }
