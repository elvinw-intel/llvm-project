--- conflicted
+++ resolved
@@ -1321,18 +1321,11 @@
     Conf.CGFileType = getCodeGenFileType(Action);
     break;
   }
-<<<<<<< HEAD
-  if (Error E = thinBackend(
-          Conf, -1, AddStream, *M, *CombinedIndex, ImportList,
-          ModuleToDefinedGVSummaries[M->getModuleIdentifier()],
-          /* ModuleMap */ nullptr, Conf.CodeGenOnly, CGOpts.CmdArgs)) {
-=======
   if (Error E =
           thinBackend(Conf, -1, AddStream, *M, *CombinedIndex, ImportList,
                       ModuleToDefinedGVSummaries[M->getModuleIdentifier()],
                       /*ModuleMap=*/nullptr, Conf.CodeGenOnly,
                       /*IRAddStream=*/nullptr, CGOpts.CmdArgs)) {
->>>>>>> dd326b12
     handleAllErrors(std::move(E), [&](ErrorInfoBase &EIB) {
       errs() << "Error running ThinLTO backend: " << EIB.message() << '\n';
     });
