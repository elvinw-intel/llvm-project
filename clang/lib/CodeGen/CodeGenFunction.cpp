//===--- CodeGenFunction.cpp - Emit LLVM Code from ASTs for a Function ----===//
//
// Part of the LLVM Project, under the Apache License v2.0 with LLVM Exceptions.
// See https://llvm.org/LICENSE.txt for license information.
// SPDX-License-Identifier: Apache-2.0 WITH LLVM-exception
//
//===----------------------------------------------------------------------===//
//
// This coordinates the per-function state used while generating code.
//
//===----------------------------------------------------------------------===//

#include "CodeGenFunction.h"
#include "CGBlocks.h"
#include "CGCUDARuntime.h"
#include "CGCXXABI.h"
#include "CGCleanup.h"
#include "CGDebugInfo.h"
#include "CGHLSLRuntime.h"
#include "CGOpenMPRuntime.h"
#include "CodeGenModule.h"
#include "CodeGenPGO.h"
#include "TargetInfo.h"
#include "clang/AST/ASTContext.h"
#include "clang/AST/ASTLambda.h"
#include "clang/AST/Attr.h"
#include "clang/AST/Decl.h"
#include "clang/AST/DeclCXX.h"
#include "clang/AST/Expr.h"
#include "clang/AST/StmtCXX.h"
#include "clang/AST/StmtObjC.h"
#include "clang/Basic/Builtins.h"
#include "clang/Basic/CodeGenOptions.h"
#include "clang/Basic/TargetBuiltins.h"
#include "clang/Basic/TargetInfo.h"
#include "clang/CodeGen/CGFunctionInfo.h"
#include "clang/Frontend/FrontendDiagnostic.h"
#include "llvm/ADT/ArrayRef.h"
#include "llvm/Frontend/OpenMP/OMPIRBuilder.h"
#include "llvm/IR/DataLayout.h"
#include "llvm/IR/Dominators.h"
#include "llvm/IR/FPEnv.h"
#include "llvm/IR/IntrinsicInst.h"
#include "llvm/IR/Intrinsics.h"
#include "llvm/IR/MDBuilder.h"
#include "llvm/Support/CRC.h"
#include "llvm/Support/xxhash.h"
#include "llvm/Transforms/Scalar/LowerExpectIntrinsic.h"
#include "llvm/Transforms/Utils/PromoteMemToReg.h"
#include <optional>

using namespace clang;
using namespace CodeGen;

/// shouldEmitLifetimeMarkers - Decide whether we need emit the life-time
/// markers.
static bool shouldEmitLifetimeMarkers(const CodeGenOptions &CGOpts,
                                      const LangOptions &LangOpts) {
  if (CGOpts.DisableLifetimeMarkers)
    return false;

  // Sanitizers may use markers.
  if (CGOpts.SanitizeAddressUseAfterScope ||
      LangOpts.Sanitize.has(SanitizerKind::HWAddress) ||
      LangOpts.Sanitize.has(SanitizerKind::Memory))
    return true;

  // For now, only in optimized builds.
  return CGOpts.OptimizationLevel != 0;
}

CodeGenFunction::CodeGenFunction(CodeGenModule &cgm, bool suppressNewContext)
    : CodeGenTypeCache(cgm), CGM(cgm), Target(cgm.getTarget()),
      Builder(cgm, cgm.getModule().getContext(), llvm::ConstantFolder(),
              CGBuilderInserterTy(this)),
      SanOpts(CGM.getLangOpts().Sanitize), CurFPFeatures(CGM.getLangOpts()),
      DebugInfo(CGM.getModuleDebugInfo()), PGO(cgm),
      ShouldEmitLifetimeMarkers(
          shouldEmitLifetimeMarkers(CGM.getCodeGenOpts(), CGM.getLangOpts())) {
  if (!suppressNewContext)
    CGM.getCXXABI().getMangleContext().startNewFunction();
  EHStack.setCGF(this);

  SetFastMathFlags(CurFPFeatures);
}

CodeGenFunction::~CodeGenFunction() {
  assert(LifetimeExtendedCleanupStack.empty() && "failed to emit a cleanup");
  assert(DeferredDeactivationCleanupStack.empty() &&
         "missed to deactivate a cleanup");

  if (getLangOpts().OpenMP && CurFn)
    CGM.getOpenMPRuntime().functionFinished(*this);

  // If we have an OpenMPIRBuilder we want to finalize functions (incl.
  // outlining etc) at some point. Doing it once the function codegen is done
  // seems to be a reasonable spot. We do it here, as opposed to the deletion
  // time of the CodeGenModule, because we have to ensure the IR has not yet
  // been "emitted" to the outside, thus, modifications are still sensible.
  if (CGM.getLangOpts().OpenMPIRBuilder && CurFn)
    CGM.getOpenMPRuntime().getOMPBuilder().finalize(CurFn);
}

// Map the LangOption for exception behavior into
// the corresponding enum in the IR.
llvm::fp::ExceptionBehavior
clang::ToConstrainedExceptMD(LangOptions::FPExceptionModeKind Kind) {

  switch (Kind) {
  case LangOptions::FPE_Ignore:  return llvm::fp::ebIgnore;
  case LangOptions::FPE_MayTrap: return llvm::fp::ebMayTrap;
  case LangOptions::FPE_Strict:  return llvm::fp::ebStrict;
  default:
    llvm_unreachable("Unsupported FP Exception Behavior");
  }
}

void CodeGenFunction::SetFastMathFlags(FPOptions FPFeatures) {
  llvm::FastMathFlags FMF;
  FMF.setAllowReassoc(FPFeatures.getAllowFPReassociate());
  FMF.setNoNaNs(FPFeatures.getNoHonorNaNs());
  FMF.setNoInfs(FPFeatures.getNoHonorInfs());
  FMF.setNoSignedZeros(FPFeatures.getNoSignedZero());
  FMF.setAllowReciprocal(FPFeatures.getAllowReciprocal());
  FMF.setApproxFunc(FPFeatures.getAllowApproxFunc());
  FMF.setAllowContract(FPFeatures.allowFPContractAcrossStatement());
  Builder.setFastMathFlags(FMF);
}

CodeGenFunction::CGFPOptionsRAII::CGFPOptionsRAII(CodeGenFunction &CGF,
                                                  const Expr *E)
    : CGF(CGF) {
  ConstructorHelper(E->getFPFeaturesInEffect(CGF.getLangOpts()));
}

CodeGenFunction::CGFPOptionsRAII::CGFPOptionsRAII(CodeGenFunction &CGF,
                                                  FPOptions FPFeatures)
    : CGF(CGF) {
  ConstructorHelper(FPFeatures);
}

void CodeGenFunction::CGFPOptionsRAII::ConstructorHelper(FPOptions FPFeatures) {
  OldFPFeatures = CGF.CurFPFeatures;
  CGF.CurFPFeatures = FPFeatures;

  OldExcept = CGF.Builder.getDefaultConstrainedExcept();
  OldRounding = CGF.Builder.getDefaultConstrainedRounding();

  if (OldFPFeatures == FPFeatures)
    return;

  FMFGuard.emplace(CGF.Builder);

  llvm::RoundingMode NewRoundingBehavior = FPFeatures.getRoundingMode();
  CGF.Builder.setDefaultConstrainedRounding(NewRoundingBehavior);
  auto NewExceptionBehavior =
      ToConstrainedExceptMD(static_cast<LangOptions::FPExceptionModeKind>(
          FPFeatures.getExceptionMode()));
  CGF.Builder.setDefaultConstrainedExcept(NewExceptionBehavior);

  CGF.SetFastMathFlags(FPFeatures);

  assert((CGF.CurFuncDecl == nullptr || CGF.Builder.getIsFPConstrained() ||
          isa<CXXConstructorDecl>(CGF.CurFuncDecl) ||
          isa<CXXDestructorDecl>(CGF.CurFuncDecl) ||
          (NewExceptionBehavior == llvm::fp::ebIgnore &&
           NewRoundingBehavior == llvm::RoundingMode::NearestTiesToEven)) &&
         "FPConstrained should be enabled on entire function");

  auto mergeFnAttrValue = [&](StringRef Name, bool Value) {
    auto OldValue =
        CGF.CurFn->getFnAttribute(Name).getValueAsBool();
    auto NewValue = OldValue & Value;
    if (OldValue != NewValue)
      CGF.CurFn->addFnAttr(Name, llvm::toStringRef(NewValue));
  };
  mergeFnAttrValue("no-infs-fp-math", FPFeatures.getNoHonorInfs());
  mergeFnAttrValue("no-nans-fp-math", FPFeatures.getNoHonorNaNs());
  mergeFnAttrValue("no-signed-zeros-fp-math", FPFeatures.getNoSignedZero());
  mergeFnAttrValue(
      "unsafe-fp-math",
      FPFeatures.getAllowFPReassociate() && FPFeatures.getAllowReciprocal() &&
          FPFeatures.getAllowApproxFunc() && FPFeatures.getNoSignedZero() &&
          FPFeatures.allowFPContractAcrossStatement());
}

CodeGenFunction::CGFPOptionsRAII::~CGFPOptionsRAII() {
  CGF.CurFPFeatures = OldFPFeatures;
  CGF.Builder.setDefaultConstrainedExcept(OldExcept);
  CGF.Builder.setDefaultConstrainedRounding(OldRounding);
}

static LValue
makeNaturalAlignAddrLValue(llvm::Value *V, QualType T, bool ForPointeeType,
                           bool MightBeSigned, CodeGenFunction &CGF,
                           KnownNonNull_t IsKnownNonNull = NotKnownNonNull) {
  LValueBaseInfo BaseInfo;
  TBAAAccessInfo TBAAInfo;
  CharUnits Alignment =
      CGF.CGM.getNaturalTypeAlignment(T, &BaseInfo, &TBAAInfo, ForPointeeType);
  Address Addr =
      MightBeSigned
          ? CGF.makeNaturalAddressForPointer(V, T, Alignment, false, nullptr,
                                             nullptr, IsKnownNonNull)
          : Address(V, CGF.ConvertTypeForMem(T), Alignment, IsKnownNonNull);
  return CGF.MakeAddrLValue(Addr, T, BaseInfo, TBAAInfo);
}

LValue
CodeGenFunction::MakeNaturalAlignAddrLValue(llvm::Value *V, QualType T,
                                            KnownNonNull_t IsKnownNonNull) {
  return ::makeNaturalAlignAddrLValue(V, T, /*ForPointeeType*/ false,
                                      /*MightBeSigned*/ true, *this,
                                      IsKnownNonNull);
}

LValue
CodeGenFunction::MakeNaturalAlignPointeeAddrLValue(llvm::Value *V, QualType T) {
  return ::makeNaturalAlignAddrLValue(V, T, /*ForPointeeType*/ true,
                                      /*MightBeSigned*/ true, *this);
}

LValue CodeGenFunction::MakeNaturalAlignRawAddrLValue(llvm::Value *V,
                                                      QualType T) {
  return ::makeNaturalAlignAddrLValue(V, T, /*ForPointeeType*/ false,
                                      /*MightBeSigned*/ false, *this);
}

LValue CodeGenFunction::MakeNaturalAlignPointeeRawAddrLValue(llvm::Value *V,
                                                             QualType T) {
  return ::makeNaturalAlignAddrLValue(V, T, /*ForPointeeType*/ true,
                                      /*MightBeSigned*/ false, *this);
}

llvm::Type *CodeGenFunction::ConvertTypeForMem(QualType T) {
  return CGM.getTypes().ConvertTypeForMem(T);
}

llvm::Type *CodeGenFunction::ConvertType(QualType T) {
  return CGM.getTypes().ConvertType(T);
}

llvm::Type *CodeGenFunction::convertTypeForLoadStore(QualType ASTTy,
                                                     llvm::Type *LLVMTy) {
  return CGM.getTypes().convertTypeForLoadStore(ASTTy, LLVMTy);
}

TypeEvaluationKind CodeGenFunction::getEvaluationKind(QualType type) {
  type = type.getCanonicalType();
  while (true) {
    switch (type->getTypeClass()) {
#define TYPE(name, parent)
#define ABSTRACT_TYPE(name, parent)
#define NON_CANONICAL_TYPE(name, parent) case Type::name:
#define DEPENDENT_TYPE(name, parent) case Type::name:
#define NON_CANONICAL_UNLESS_DEPENDENT_TYPE(name, parent) case Type::name:
#include "clang/AST/TypeNodes.inc"
      llvm_unreachable("non-canonical or dependent type in IR-generation");

    case Type::Auto:
    case Type::DeducedTemplateSpecialization:
      llvm_unreachable("undeduced type in IR-generation");

    // Various scalar types.
    case Type::Builtin:
    case Type::Pointer:
    case Type::BlockPointer:
    case Type::LValueReference:
    case Type::RValueReference:
    case Type::MemberPointer:
    case Type::Vector:
    case Type::ExtVector:
    case Type::ConstantMatrix:
    case Type::FunctionProto:
    case Type::FunctionNoProto:
    case Type::Enum:
    case Type::ObjCObjectPointer:
    case Type::Pipe:
    case Type::BitInt:
    case Type::HLSLAttributedResource:
      return TEK_Scalar;

    // Complexes.
    case Type::Complex:
      return TEK_Complex;

    // Arrays, records, and Objective-C objects.
    case Type::ConstantArray:
    case Type::IncompleteArray:
    case Type::VariableArray:
    case Type::Record:
    case Type::ObjCObject:
    case Type::ObjCInterface:
    case Type::ArrayParameter:
      return TEK_Aggregate;

    // We operate on atomic values according to their underlying type.
    case Type::Atomic:
      type = cast<AtomicType>(type)->getValueType();
      continue;
    }
    llvm_unreachable("unknown type kind!");
  }
}

llvm::DebugLoc CodeGenFunction::EmitReturnBlock() {
  // For cleanliness, we try to avoid emitting the return block for
  // simple cases.
  llvm::BasicBlock *CurBB = Builder.GetInsertBlock();

  if (CurBB) {
    assert(!CurBB->getTerminator() && "Unexpected terminated block.");

    // We have a valid insert point, reuse it if it is empty or there are no
    // explicit jumps to the return block.
    if (CurBB->empty() || ReturnBlock.getBlock()->use_empty()) {
      ReturnBlock.getBlock()->replaceAllUsesWith(CurBB);
      delete ReturnBlock.getBlock();
      ReturnBlock = JumpDest();
    } else
      EmitBlock(ReturnBlock.getBlock());
    return llvm::DebugLoc();
  }

  // Otherwise, if the return block is the target of a single direct
  // branch then we can just put the code in that block instead. This
  // cleans up functions which started with a unified return block.
  if (ReturnBlock.getBlock()->hasOneUse()) {
    llvm::BranchInst *BI =
      dyn_cast<llvm::BranchInst>(*ReturnBlock.getBlock()->user_begin());
    if (BI && BI->isUnconditional() &&
        BI->getSuccessor(0) == ReturnBlock.getBlock()) {
      // Record/return the DebugLoc of the simple 'return' expression to be used
      // later by the actual 'ret' instruction.
      llvm::DebugLoc Loc = BI->getDebugLoc();
      Builder.SetInsertPoint(BI->getParent());
      BI->eraseFromParent();
      delete ReturnBlock.getBlock();
      ReturnBlock = JumpDest();
      return Loc;
    }
  }

  // FIXME: We are at an unreachable point, there is no reason to emit the block
  // unless it has uses. However, we still need a place to put the debug
  // region.end for now.

  EmitBlock(ReturnBlock.getBlock());
  return llvm::DebugLoc();
}

static void EmitIfUsed(CodeGenFunction &CGF, llvm::BasicBlock *BB) {
  if (!BB) return;
  if (!BB->use_empty()) {
    CGF.CurFn->insert(CGF.CurFn->end(), BB);
    return;
  }
  delete BB;
}

void CodeGenFunction::FinishFunction(SourceLocation EndLoc) {
  assert(BreakContinueStack.empty() &&
         "mismatched push/pop in break/continue stack!");
  assert(LifetimeExtendedCleanupStack.empty() &&
         "mismatched push/pop of cleanups in EHStack!");
  assert(DeferredDeactivationCleanupStack.empty() &&
         "mismatched activate/deactivate of cleanups!");

  if (CGM.shouldEmitConvergenceTokens()) {
    ConvergenceTokenStack.pop_back();
    assert(ConvergenceTokenStack.empty() &&
           "mismatched push/pop in convergence stack!");
  }

  bool OnlySimpleReturnStmts = NumSimpleReturnExprs > 0
    && NumSimpleReturnExprs == NumReturnExprs
    && ReturnBlock.getBlock()->use_empty();
  // Usually the return expression is evaluated before the cleanup
  // code.  If the function contains only a simple return statement,
  // such as a constant, the location before the cleanup code becomes
  // the last useful breakpoint in the function, because the simple
  // return expression will be evaluated after the cleanup code. To be
  // safe, set the debug location for cleanup code to the location of
  // the return statement.  Otherwise the cleanup code should be at the
  // end of the function's lexical scope.
  //
  // If there are multiple branches to the return block, the branch
  // instructions will get the location of the return statements and
  // all will be fine.
  if (CGDebugInfo *DI = getDebugInfo()) {
    if (OnlySimpleReturnStmts)
      DI->EmitLocation(Builder, LastStopPoint);
    else
      DI->EmitLocation(Builder, EndLoc);
  }

  // Pop any cleanups that might have been associated with the
  // parameters.  Do this in whatever block we're currently in; it's
  // important to do this before we enter the return block or return
  // edges will be *really* confused.
  bool HasCleanups = EHStack.stable_begin() != PrologueCleanupDepth;
  bool HasOnlyLifetimeMarkers =
      HasCleanups && EHStack.containsOnlyLifetimeMarkers(PrologueCleanupDepth);
  bool EmitRetDbgLoc = !HasCleanups || HasOnlyLifetimeMarkers;

  std::optional<ApplyDebugLocation> OAL;
  if (HasCleanups) {
    // Make sure the line table doesn't jump back into the body for
    // the ret after it's been at EndLoc.
    if (CGDebugInfo *DI = getDebugInfo()) {
      if (OnlySimpleReturnStmts)
        DI->EmitLocation(Builder, EndLoc);
      else
        // We may not have a valid end location. Try to apply it anyway, and
        // fall back to an artificial location if needed.
        OAL = ApplyDebugLocation::CreateDefaultArtificial(*this, EndLoc);
    }

    PopCleanupBlocks(PrologueCleanupDepth);
  }

  // Emit function epilog (to return).
  llvm::DebugLoc Loc = EmitReturnBlock();

  if (ShouldInstrumentFunction()) {
    if (CGM.getCodeGenOpts().InstrumentFunctions)
      CurFn->addFnAttr("instrument-function-exit", "__cyg_profile_func_exit");
    if (CGM.getCodeGenOpts().InstrumentFunctionsAfterInlining)
      CurFn->addFnAttr("instrument-function-exit-inlined",
                       "__cyg_profile_func_exit");
  }

  // Emit debug descriptor for function end.
  if (CGDebugInfo *DI = getDebugInfo())
    DI->EmitFunctionEnd(Builder, CurFn);

  // Reset the debug location to that of the simple 'return' expression, if any
  // rather than that of the end of the function's scope '}'.
  ApplyDebugLocation AL(*this, Loc);
  EmitFunctionEpilog(*CurFnInfo, EmitRetDbgLoc, EndLoc);
  EmitEndEHSpec(CurCodeDecl);

  assert(EHStack.empty() &&
         "did not remove all scopes from cleanup stack!");

  // If someone did an indirect goto, emit the indirect goto block at the end of
  // the function.
  if (IndirectBranch) {
    EmitBlock(IndirectBranch->getParent());
    Builder.ClearInsertionPoint();
  }

  // If some of our locals escaped, insert a call to llvm.localescape in the
  // entry block.
  if (!EscapedLocals.empty()) {
    // Invert the map from local to index into a simple vector. There should be
    // no holes.
    SmallVector<llvm::Value *, 4> EscapeArgs;
    EscapeArgs.resize(EscapedLocals.size());
    for (auto &Pair : EscapedLocals)
      EscapeArgs[Pair.second] = Pair.first;
    llvm::Function *FrameEscapeFn = llvm::Intrinsic::getOrInsertDeclaration(
        &CGM.getModule(), llvm::Intrinsic::localescape);
    CGBuilderTy(*this, AllocaInsertPt).CreateCall(FrameEscapeFn, EscapeArgs);
  }

  // Remove the AllocaInsertPt instruction, which is just a convenience for us.
  llvm::Instruction *Ptr = AllocaInsertPt;
  AllocaInsertPt = nullptr;
  Ptr->eraseFromParent();

  // PostAllocaInsertPt, if created, was lazily created when it was required,
  // remove it now since it was just created for our own convenience.
  if (PostAllocaInsertPt) {
    llvm::Instruction *PostPtr = PostAllocaInsertPt;
    PostAllocaInsertPt = nullptr;
    PostPtr->eraseFromParent();
  }

  // If someone took the address of a label but never did an indirect goto, we
  // made a zero entry PHI node, which is illegal, zap it now.
  if (IndirectBranch) {
    llvm::PHINode *PN = cast<llvm::PHINode>(IndirectBranch->getAddress());
    if (PN->getNumIncomingValues() == 0) {
      PN->replaceAllUsesWith(llvm::PoisonValue::get(PN->getType()));
      PN->eraseFromParent();
    }
  }

  EmitIfUsed(*this, EHResumeBlock);
  EmitIfUsed(*this, TerminateLandingPad);
  EmitIfUsed(*this, TerminateHandler);
  EmitIfUsed(*this, UnreachableBlock);

  for (const auto &FuncletAndParent : TerminateFunclets)
    EmitIfUsed(*this, FuncletAndParent.second);

  if (CGM.getCodeGenOpts().EmitDeclMetadata)
    EmitDeclMetadata();

  for (const auto &R : DeferredReplacements) {
    if (llvm::Value *Old = R.first) {
      Old->replaceAllUsesWith(R.second);
      cast<llvm::Instruction>(Old)->eraseFromParent();
    }
  }
  DeferredReplacements.clear();

  // Eliminate CleanupDestSlot alloca by replacing it with SSA values and
  // PHIs if the current function is a coroutine. We don't do it for all
  // functions as it may result in slight increase in numbers of instructions
  // if compiled with no optimizations. We do it for coroutine as the lifetime
  // of CleanupDestSlot alloca make correct coroutine frame building very
  // difficult.
  if (NormalCleanupDest.isValid() && isCoroutine()) {
    llvm::DominatorTree DT(*CurFn);
    llvm::PromoteMemToReg(
        cast<llvm::AllocaInst>(NormalCleanupDest.getPointer()), DT);
    NormalCleanupDest = Address::invalid();
  }

  // Scan function arguments for vector width.
  for (llvm::Argument &A : CurFn->args())
    if (auto *VT = dyn_cast<llvm::VectorType>(A.getType()))
      LargestVectorWidth =
          std::max((uint64_t)LargestVectorWidth,
                   VT->getPrimitiveSizeInBits().getKnownMinValue());

  // Update vector width based on return type.
  if (auto *VT = dyn_cast<llvm::VectorType>(CurFn->getReturnType()))
    LargestVectorWidth =
        std::max((uint64_t)LargestVectorWidth,
                 VT->getPrimitiveSizeInBits().getKnownMinValue());

  if (CurFnInfo->getMaxVectorWidth() > LargestVectorWidth)
    LargestVectorWidth = CurFnInfo->getMaxVectorWidth();

  // Add the min-legal-vector-width attribute. This contains the max width from:
  // 1. min-vector-width attribute used in the source program.
  // 2. Any builtins used that have a vector width specified.
  // 3. Values passed in and out of inline assembly.
  // 4. Width of vector arguments and return types for this function.
  // 5. Width of vector arguments and return types for functions called by this
  //    function.
  if (getContext().getTargetInfo().getTriple().isX86())
    CurFn->addFnAttr("min-legal-vector-width",
                     llvm::utostr(LargestVectorWidth));

  // Add vscale_range attribute if appropriate.
  std::optional<std::pair<unsigned, unsigned>> VScaleRange =
      getContext().getTargetInfo().getVScaleRange(getLangOpts());
  if (VScaleRange) {
    CurFn->addFnAttr(llvm::Attribute::getWithVScaleRangeArgs(
        getLLVMContext(), VScaleRange->first, VScaleRange->second));
  }

  // If we generated an unreachable return block, delete it now.
  if (ReturnBlock.isValid() && ReturnBlock.getBlock()->use_empty()) {
    Builder.ClearInsertionPoint();
    ReturnBlock.getBlock()->eraseFromParent();
  }
  if (ReturnValue.isValid()) {
    auto *RetAlloca =
        dyn_cast<llvm::AllocaInst>(ReturnValue.emitRawPointer(*this));
    if (RetAlloca && RetAlloca->use_empty()) {
      RetAlloca->eraseFromParent();
      ReturnValue = Address::invalid();
    }
  }
}

/// ShouldInstrumentFunction - Return true if the current function should be
/// instrumented with __cyg_profile_func_* calls
bool CodeGenFunction::ShouldInstrumentFunction() {
  if (!CGM.getCodeGenOpts().InstrumentFunctions &&
      !CGM.getCodeGenOpts().InstrumentFunctionsAfterInlining &&
      !CGM.getCodeGenOpts().InstrumentFunctionEntryBare)
    return false;
  if (!CurFuncDecl || CurFuncDecl->hasAttr<NoInstrumentFunctionAttr>())
    return false;
  return true;
}

bool CodeGenFunction::ShouldSkipSanitizerInstrumentation() {
  if (!CurFuncDecl)
    return false;
  return CurFuncDecl->hasAttr<DisableSanitizerInstrumentationAttr>();
}

/// ShouldXRayInstrument - Return true if the current function should be
/// instrumented with XRay nop sleds.
bool CodeGenFunction::ShouldXRayInstrumentFunction() const {
  return CGM.getCodeGenOpts().XRayInstrumentFunctions;
}

/// AlwaysEmitXRayCustomEvents - Return true if we should emit IR for calls to
/// the __xray_customevent(...) builtin calls, when doing XRay instrumentation.
bool CodeGenFunction::AlwaysEmitXRayCustomEvents() const {
  return CGM.getCodeGenOpts().XRayInstrumentFunctions &&
         (CGM.getCodeGenOpts().XRayAlwaysEmitCustomEvents ||
          CGM.getCodeGenOpts().XRayInstrumentationBundle.Mask ==
              XRayInstrKind::Custom);
}

bool CodeGenFunction::AlwaysEmitXRayTypedEvents() const {
  return CGM.getCodeGenOpts().XRayInstrumentFunctions &&
         (CGM.getCodeGenOpts().XRayAlwaysEmitTypedEvents ||
          CGM.getCodeGenOpts().XRayInstrumentationBundle.Mask ==
              XRayInstrKind::Typed);
}

llvm::ConstantInt *
CodeGenFunction::getUBSanFunctionTypeHash(QualType Ty) const {
  // Remove any (C++17) exception specifications, to allow calling e.g. a
  // noexcept function through a non-noexcept pointer.
  if (!Ty->isFunctionNoProtoType())
    Ty = getContext().getFunctionTypeWithExceptionSpec(Ty, EST_None);
  std::string Mangled;
  llvm::raw_string_ostream Out(Mangled);
  CGM.getCXXABI().getMangleContext().mangleCanonicalTypeName(Ty, Out, false);
  return llvm::ConstantInt::get(
      CGM.Int32Ty, static_cast<uint32_t>(llvm::xxh3_64bits(Mangled)));
}

void CodeGenFunction::EmitKernelMetadata(const FunctionDecl *FD,
                                         llvm::Function *Fn) {
  if (!FD->hasAttr<OpenCLKernelAttr>() && !FD->hasAttr<CUDAGlobalAttr>())
    return;

  llvm::LLVMContext &Context = getLLVMContext();

  CGM.GenKernelArgMetadata(Fn, FD, this);

  if (!(getLangOpts().OpenCL ||
        (getLangOpts().CUDA &&
         getContext().getTargetInfo().getTriple().isSPIRV())))
    return;

  if (const VecTypeHintAttr *A = FD->getAttr<VecTypeHintAttr>()) {
    QualType HintQTy = A->getTypeHint();
    const ExtVectorType *HintEltQTy = HintQTy->getAs<ExtVectorType>();
    bool IsSignedInteger =
        HintQTy->isSignedIntegerType() ||
        (HintEltQTy && HintEltQTy->getElementType()->isSignedIntegerType());
    llvm::Metadata *AttrMDArgs[] = {
        llvm::ConstantAsMetadata::get(llvm::UndefValue::get(
            CGM.getTypes().ConvertType(A->getTypeHint()))),
        llvm::ConstantAsMetadata::get(llvm::ConstantInt::get(
            llvm::IntegerType::get(Context, 32),
            llvm::APInt(32, (uint64_t)(IsSignedInteger ? 1 : 0))))};
    Fn->setMetadata("vec_type_hint", llvm::MDNode::get(Context, AttrMDArgs));
  }

  if (const WorkGroupSizeHintAttr *A = FD->getAttr<WorkGroupSizeHintAttr>()) {
    llvm::Metadata *AttrMDArgs[] = {
        llvm::ConstantAsMetadata::get(Builder.getInt32(A->getXDim())),
        llvm::ConstantAsMetadata::get(Builder.getInt32(A->getYDim())),
        llvm::ConstantAsMetadata::get(Builder.getInt32(A->getZDim()))};
    Fn->setMetadata("work_group_size_hint", llvm::MDNode::get(Context, AttrMDArgs));
  }

  if (const ReqdWorkGroupSizeAttr *A = FD->getAttr<ReqdWorkGroupSizeAttr>()) {
    llvm::Metadata *AttrMDArgs[] = {
        llvm::ConstantAsMetadata::get(Builder.getInt32(A->getXDim())),
        llvm::ConstantAsMetadata::get(Builder.getInt32(A->getYDim())),
        llvm::ConstantAsMetadata::get(Builder.getInt32(A->getZDim()))};
    Fn->setMetadata("reqd_work_group_size", llvm::MDNode::get(Context, AttrMDArgs));
  }

  if (const OpenCLIntelReqdSubGroupSizeAttr *A =
          FD->getAttr<OpenCLIntelReqdSubGroupSizeAttr>()) {
    llvm::Metadata *AttrMDArgs[] = {
        llvm::ConstantAsMetadata::get(Builder.getInt32(A->getSubGroupSize()))};
    Fn->setMetadata("intel_reqd_sub_group_size",
                    llvm::MDNode::get(Context, AttrMDArgs));
  }
}

/// Determine whether the function F ends with a return stmt.
static bool endsWithReturn(const Decl* F) {
  const Stmt *Body = nullptr;
  if (auto *FD = dyn_cast_or_null<FunctionDecl>(F))
    Body = FD->getBody();
  else if (auto *OMD = dyn_cast_or_null<ObjCMethodDecl>(F))
    Body = OMD->getBody();

  if (auto *CS = dyn_cast_or_null<CompoundStmt>(Body)) {
    auto LastStmt = CS->body_rbegin();
    if (LastStmt != CS->body_rend())
      return isa<ReturnStmt>(*LastStmt);
  }
  return false;
}

void CodeGenFunction::markAsIgnoreThreadCheckingAtRuntime(llvm::Function *Fn) {
  if (SanOpts.has(SanitizerKind::Thread)) {
    Fn->addFnAttr("sanitize_thread_no_checking_at_run_time");
    Fn->removeFnAttr(llvm::Attribute::SanitizeThread);
  }
}

/// Check if the return value of this function requires sanitization.
bool CodeGenFunction::requiresReturnValueCheck() const {
  return requiresReturnValueNullabilityCheck() ||
         (SanOpts.has(SanitizerKind::ReturnsNonnullAttribute) && CurCodeDecl &&
          CurCodeDecl->getAttr<ReturnsNonNullAttr>());
}

static bool matchesStlAllocatorFn(const Decl *D, const ASTContext &Ctx) {
  auto *MD = dyn_cast_or_null<CXXMethodDecl>(D);
  if (!MD || !MD->getDeclName().getAsIdentifierInfo() ||
      !MD->getDeclName().getAsIdentifierInfo()->isStr("allocate") ||
      (MD->getNumParams() != 1 && MD->getNumParams() != 2))
    return false;

  if (MD->parameters()[0]->getType().getCanonicalType() != Ctx.getSizeType())
    return false;

  if (MD->getNumParams() == 2) {
    auto *PT = MD->parameters()[1]->getType()->getAs<PointerType>();
    if (!PT || !PT->isVoidPointerType() ||
        !PT->getPointeeType().isConstQualified())
      return false;
  }

  return true;
}

bool CodeGenFunction::isInAllocaArgument(CGCXXABI &ABI, QualType Ty) {
  const CXXRecordDecl *RD = Ty->getAsCXXRecordDecl();
  return RD && ABI.getRecordArgABI(RD) == CGCXXABI::RAA_DirectInMemory;
}

bool CodeGenFunction::hasInAllocaArg(const CXXMethodDecl *MD) {
  return getTarget().getTriple().getArch() == llvm::Triple::x86 &&
         getTarget().getCXXABI().isMicrosoft() &&
         llvm::any_of(MD->parameters(), [&](ParmVarDecl *P) {
           return isInAllocaArgument(CGM.getCXXABI(), P->getType());
         });
}

/// Return the UBSan prologue signature for \p FD if one is available.
static llvm::Constant *getPrologueSignature(CodeGenModule &CGM,
                                            const FunctionDecl *FD) {
  if (const auto *MD = dyn_cast<CXXMethodDecl>(FD))
    if (!MD->isStatic())
      return nullptr;
  return CGM.getTargetCodeGenInfo().getUBSanFunctionSignature(CGM);
}

void CodeGenFunction::StartFunction(GlobalDecl GD, QualType RetTy,
                                    llvm::Function *Fn,
                                    const CGFunctionInfo &FnInfo,
                                    const FunctionArgList &Args,
                                    SourceLocation Loc,
                                    SourceLocation StartLoc) {
  assert(!CurFn &&
         "Do not use a CodeGenFunction object for more than one function");

  const Decl *D = GD.getDecl();

  DidCallStackSave = false;
  CurCodeDecl = D;
  const FunctionDecl *FD = dyn_cast_or_null<FunctionDecl>(D);
  if (FD && FD->usesSEHTry())
    CurSEHParent = GD;
  CurFuncDecl = (D ? D->getNonClosureContext() : nullptr);
  FnRetTy = RetTy;
  CurFn = Fn;
  CurFnInfo = &FnInfo;
  assert(CurFn->isDeclaration() && "Function already has body?");

  // If this function is ignored for any of the enabled sanitizers,
  // disable the sanitizer for the function.
  do {
#define SANITIZER(NAME, ID)                                                    \
  if (SanOpts.empty())                                                         \
    break;                                                                     \
  if (SanOpts.has(SanitizerKind::ID))                                          \
    if (CGM.isInNoSanitizeList(SanitizerKind::ID, Fn, Loc))                    \
      SanOpts.set(SanitizerKind::ID, false);

#include "clang/Basic/Sanitizers.def"
#undef SANITIZER
  } while (false);

  if (D) {
    const bool SanitizeBounds = SanOpts.hasOneOf(SanitizerKind::Bounds);
    SanitizerMask no_sanitize_mask;
    bool NoSanitizeCoverage = false;

    for (auto *Attr : D->specific_attrs<NoSanitizeAttr>()) {
      no_sanitize_mask |= Attr->getMask();
      // SanitizeCoverage is not handled by SanOpts.
      if (Attr->hasCoverage())
        NoSanitizeCoverage = true;
    }

    // Apply the no_sanitize* attributes to SanOpts.
    SanOpts.Mask &= ~no_sanitize_mask;
    if (no_sanitize_mask & SanitizerKind::Address)
      SanOpts.set(SanitizerKind::KernelAddress, false);
    if (no_sanitize_mask & SanitizerKind::KernelAddress)
      SanOpts.set(SanitizerKind::Address, false);
    if (no_sanitize_mask & SanitizerKind::HWAddress)
      SanOpts.set(SanitizerKind::KernelHWAddress, false);
    if (no_sanitize_mask & SanitizerKind::KernelHWAddress)
      SanOpts.set(SanitizerKind::HWAddress, false);

    if (SanitizeBounds && !SanOpts.hasOneOf(SanitizerKind::Bounds))
      Fn->addFnAttr(llvm::Attribute::NoSanitizeBounds);

    if (NoSanitizeCoverage && CGM.getCodeGenOpts().hasSanitizeCoverage())
      Fn->addFnAttr(llvm::Attribute::NoSanitizeCoverage);

    // Some passes need the non-negated no_sanitize attribute. Pass them on.
    if (CGM.getCodeGenOpts().hasSanitizeBinaryMetadata()) {
      if (no_sanitize_mask & SanitizerKind::Thread)
        Fn->addFnAttr("no_sanitize_thread");
    }
  }

  if (ShouldSkipSanitizerInstrumentation()) {
    CurFn->addFnAttr(llvm::Attribute::DisableSanitizerInstrumentation);
  } else {
    // Apply sanitizer attributes to the function.
    if (SanOpts.hasOneOf(SanitizerKind::Address | SanitizerKind::KernelAddress))
      Fn->addFnAttr(llvm::Attribute::SanitizeAddress);
    if (SanOpts.hasOneOf(SanitizerKind::HWAddress |
                         SanitizerKind::KernelHWAddress))
      Fn->addFnAttr(llvm::Attribute::SanitizeHWAddress);
    if (SanOpts.has(SanitizerKind::MemtagStack))
      Fn->addFnAttr(llvm::Attribute::SanitizeMemTag);
    if (SanOpts.has(SanitizerKind::Thread))
      Fn->addFnAttr(llvm::Attribute::SanitizeThread);
    if (SanOpts.has(SanitizerKind::Type))
      Fn->addFnAttr(llvm::Attribute::SanitizeType);
    if (SanOpts.has(SanitizerKind::NumericalStability))
      Fn->addFnAttr(llvm::Attribute::SanitizeNumericalStability);
    if (SanOpts.hasOneOf(SanitizerKind::Memory | SanitizerKind::KernelMemory))
      Fn->addFnAttr(llvm::Attribute::SanitizeMemory);
  }
  if (SanOpts.has(SanitizerKind::SafeStack))
    Fn->addFnAttr(llvm::Attribute::SafeStack);
  if (SanOpts.has(SanitizerKind::ShadowCallStack))
    Fn->addFnAttr(llvm::Attribute::ShadowCallStack);

  if (SanOpts.has(SanitizerKind::Realtime))
    if (FD && FD->getASTContext().hasAnyFunctionEffects())
      for (const FunctionEffectWithCondition &Fe : FD->getFunctionEffects()) {
        if (Fe.Effect.kind() == FunctionEffect::Kind::NonBlocking)
          Fn->addFnAttr(llvm::Attribute::SanitizeRealtime);
        else if (Fe.Effect.kind() == FunctionEffect::Kind::Blocking)
          Fn->addFnAttr(llvm::Attribute::SanitizeRealtimeBlocking);
      }

  // Apply fuzzing attribute to the function.
  if (SanOpts.hasOneOf(SanitizerKind::Fuzzer | SanitizerKind::FuzzerNoLink))
    Fn->addFnAttr(llvm::Attribute::OptForFuzzing);

  // Ignore TSan memory acesses from within ObjC/ObjC++ dealloc, initialize,
  // .cxx_destruct, __destroy_helper_block_ and all of their calees at run time.
  if (SanOpts.has(SanitizerKind::Thread)) {
    if (const auto *OMD = dyn_cast_or_null<ObjCMethodDecl>(D)) {
      const IdentifierInfo *II = OMD->getSelector().getIdentifierInfoForSlot(0);
      if (OMD->getMethodFamily() == OMF_dealloc ||
          OMD->getMethodFamily() == OMF_initialize ||
          (OMD->getSelector().isUnarySelector() && II->isStr(".cxx_destruct"))) {
        markAsIgnoreThreadCheckingAtRuntime(Fn);
      }
    }
  }

  // Ignore unrelated casts in STL allocate() since the allocator must cast
  // from void* to T* before object initialization completes. Don't match on the
  // namespace because not all allocators are in std::
  if (D && SanOpts.has(SanitizerKind::CFIUnrelatedCast)) {
    if (matchesStlAllocatorFn(D, getContext()))
      SanOpts.Mask &= ~SanitizerKind::CFIUnrelatedCast;
  }

  // Ignore null checks in coroutine functions since the coroutines passes
  // are not aware of how to move the extra UBSan instructions across the split
  // coroutine boundaries.
  if (D && SanOpts.has(SanitizerKind::Null))
    if (FD && FD->getBody() &&
        FD->getBody()->getStmtClass() == Stmt::CoroutineBodyStmtClass)
      SanOpts.Mask &= ~SanitizerKind::Null;

  // Add pointer authentication attributes.
  const CodeGenOptions &CodeGenOpts = CGM.getCodeGenOpts();
  if (CodeGenOpts.PointerAuth.ReturnAddresses)
    Fn->addFnAttr("ptrauth-returns");
  if (CodeGenOpts.PointerAuth.FunctionPointers)
    Fn->addFnAttr("ptrauth-calls");
  if (CodeGenOpts.PointerAuth.AuthTraps)
    Fn->addFnAttr("ptrauth-auth-traps");
  if (CodeGenOpts.PointerAuth.IndirectGotos)
    Fn->addFnAttr("ptrauth-indirect-gotos");
  if (CodeGenOpts.PointerAuth.AArch64JumpTableHardening)
    Fn->addFnAttr("aarch64-jump-table-hardening");

  // Apply xray attributes to the function (as a string, for now)
  bool AlwaysXRayAttr = false;
  if (const auto *XRayAttr = D ? D->getAttr<XRayInstrumentAttr>() : nullptr) {
    if (CGM.getCodeGenOpts().XRayInstrumentationBundle.has(
            XRayInstrKind::FunctionEntry) ||
        CGM.getCodeGenOpts().XRayInstrumentationBundle.has(
            XRayInstrKind::FunctionExit)) {
      if (XRayAttr->alwaysXRayInstrument() && ShouldXRayInstrumentFunction()) {
        Fn->addFnAttr("function-instrument", "xray-always");
        AlwaysXRayAttr = true;
      }
      if (XRayAttr->neverXRayInstrument())
        Fn->addFnAttr("function-instrument", "xray-never");
      if (const auto *LogArgs = D->getAttr<XRayLogArgsAttr>())
        if (ShouldXRayInstrumentFunction())
          Fn->addFnAttr("xray-log-args",
                        llvm::utostr(LogArgs->getArgumentCount()));
    }
  } else {
    if (ShouldXRayInstrumentFunction() && !CGM.imbueXRayAttrs(Fn, Loc))
      Fn->addFnAttr(
          "xray-instruction-threshold",
          llvm::itostr(CGM.getCodeGenOpts().XRayInstructionThreshold));
  }

  if (ShouldXRayInstrumentFunction()) {
    if (CGM.getCodeGenOpts().XRayIgnoreLoops)
      Fn->addFnAttr("xray-ignore-loops");

    if (!CGM.getCodeGenOpts().XRayInstrumentationBundle.has(
            XRayInstrKind::FunctionExit))
      Fn->addFnAttr("xray-skip-exit");

    if (!CGM.getCodeGenOpts().XRayInstrumentationBundle.has(
            XRayInstrKind::FunctionEntry))
      Fn->addFnAttr("xray-skip-entry");

    auto FuncGroups = CGM.getCodeGenOpts().XRayTotalFunctionGroups;
    if (FuncGroups > 1) {
      auto FuncName = llvm::ArrayRef<uint8_t>(CurFn->getName().bytes_begin(),
                                              CurFn->getName().bytes_end());
      auto Group = crc32(FuncName) % FuncGroups;
      if (Group != CGM.getCodeGenOpts().XRaySelectedFunctionGroup &&
          !AlwaysXRayAttr)
        Fn->addFnAttr("function-instrument", "xray-never");
    }
  }

  if (CGM.getCodeGenOpts().getProfileInstr() != CodeGenOptions::ProfileNone) {
    switch (CGM.isFunctionBlockedFromProfileInstr(Fn, Loc)) {
    case ProfileList::Skip:
      Fn->addFnAttr(llvm::Attribute::SkipProfile);
      break;
    case ProfileList::Forbid:
      Fn->addFnAttr(llvm::Attribute::NoProfile);
      break;
    case ProfileList::Allow:
      break;
    }
  }

  unsigned Count, Offset;
  if (const auto *Attr =
          D ? D->getAttr<PatchableFunctionEntryAttr>() : nullptr) {
    Count = Attr->getCount();
    Offset = Attr->getOffset();
  } else {
    Count = CGM.getCodeGenOpts().PatchableFunctionEntryCount;
    Offset = CGM.getCodeGenOpts().PatchableFunctionEntryOffset;
  }
  if (Count && Offset <= Count) {
    Fn->addFnAttr("patchable-function-entry", std::to_string(Count - Offset));
    if (Offset)
      Fn->addFnAttr("patchable-function-prefix", std::to_string(Offset));
  }
  // Instruct that functions for COFF/CodeView targets should start with a
  // patchable instruction, but only on x86/x64. Don't forward this to ARM/ARM64
  // backends as they don't need it -- instructions on these architectures are
  // always atomically patchable at runtime.
  if (CGM.getCodeGenOpts().HotPatch &&
      getContext().getTargetInfo().getTriple().isX86() &&
      getContext().getTargetInfo().getTriple().getEnvironment() !=
          llvm::Triple::CODE16)
    Fn->addFnAttr("patchable-function", "prologue-short-redirect");

  // Add no-jump-tables value.
  if (CGM.getCodeGenOpts().NoUseJumpTables)
    Fn->addFnAttr("no-jump-tables", "true");

  // Add no-inline-line-tables value.
  if (CGM.getCodeGenOpts().NoInlineLineTables)
    Fn->addFnAttr("no-inline-line-tables");

  // Add profile-sample-accurate value.
  if (CGM.getCodeGenOpts().ProfileSampleAccurate)
    Fn->addFnAttr("profile-sample-accurate");

  if (!CGM.getCodeGenOpts().SampleProfileFile.empty())
    Fn->addFnAttr("use-sample-profile");

  if (D && D->hasAttr<CFICanonicalJumpTableAttr>())
    Fn->addFnAttr("cfi-canonical-jump-table");

  if (D && D->hasAttr<NoProfileFunctionAttr>())
    Fn->addFnAttr(llvm::Attribute::NoProfile);

  if (D && D->hasAttr<HybridPatchableAttr>())
    Fn->addFnAttr(llvm::Attribute::HybridPatchable);

  if (D) {
    // Function attributes take precedence over command line flags.
    if (auto *A = D->getAttr<FunctionReturnThunksAttr>()) {
      switch (A->getThunkType()) {
      case FunctionReturnThunksAttr::Kind::Keep:
        break;
      case FunctionReturnThunksAttr::Kind::Extern:
        Fn->addFnAttr(llvm::Attribute::FnRetThunkExtern);
        break;
      }
    } else if (CGM.getCodeGenOpts().FunctionReturnThunks)
      Fn->addFnAttr(llvm::Attribute::FnRetThunkExtern);
  }

  if (FD && (getLangOpts().OpenCL ||
             (getLangOpts().CUDA &&
              getContext().getTargetInfo().getTriple().isSPIRV()) ||
             ((getLangOpts().HIP || getLangOpts().OffloadViaLLVM) &&
              getLangOpts().CUDAIsDevice))) {
    // Add metadata for a kernel function.
    EmitKernelMetadata(FD, Fn);
  }

  if (FD && FD->hasAttr<ClspvLibclcBuiltinAttr>()) {
    Fn->setMetadata("clspv_libclc_builtin",
                    llvm::MDNode::get(getLLVMContext(), {}));
  }

  // If we are checking function types, emit a function type signature as
  // prologue data.
  if (FD && SanOpts.has(SanitizerKind::Function)) {
    if (llvm::Constant *PrologueSig = getPrologueSignature(CGM, FD)) {
      llvm::LLVMContext &Ctx = Fn->getContext();
      llvm::MDBuilder MDB(Ctx);
      Fn->setMetadata(
          llvm::LLVMContext::MD_func_sanitize,
          MDB.createRTTIPointerPrologue(
              PrologueSig, getUBSanFunctionTypeHash(FD->getType())));
    }
  }

  // If we're checking nullability, we need to know whether we can check the
  // return value. Initialize the flag to 'true' and refine it in EmitParmDecl.
  if (SanOpts.has(SanitizerKind::NullabilityReturn)) {
    auto Nullability = FnRetTy->getNullability();
    if (Nullability && *Nullability == NullabilityKind::NonNull &&
        !FnRetTy->isRecordType()) {
      if (!(SanOpts.has(SanitizerKind::ReturnsNonnullAttribute) &&
            CurCodeDecl && CurCodeDecl->getAttr<ReturnsNonNullAttr>()))
        RetValNullabilityPrecondition =
            llvm::ConstantInt::getTrue(getLLVMContext());
    }
  }

  // If we're in C++ mode and the function name is "main", it is guaranteed
  // to be norecurse by the standard (3.6.1.3 "The function main shall not be
  // used within a program").
  //
  // OpenCL C 2.0 v2.2-11 s6.9.i:
  //     Recursion is not supported.
  //
  // HLSL
  //     Recursion is not supported.
  //
  // SYCL v1.2.1 s3.10:
  //     kernels cannot include RTTI information, exception classes,
  //     recursive code, virtual functions or make use of C++ libraries that
  //     are not compiled for the device.
  if (FD &&
      ((getLangOpts().CPlusPlus && FD->isMain()) || getLangOpts().OpenCL ||
       getLangOpts().HLSL || getLangOpts().SYCLIsDevice ||
       (getLangOpts().CUDA && FD->hasAttr<CUDAGlobalAttr>())))
    Fn->addFnAttr(llvm::Attribute::NoRecurse);

  llvm::RoundingMode RM = getLangOpts().getDefaultRoundingMode();
  llvm::fp::ExceptionBehavior FPExceptionBehavior =
      ToConstrainedExceptMD(getLangOpts().getDefaultExceptionMode());
  Builder.setDefaultConstrainedRounding(RM);
  Builder.setDefaultConstrainedExcept(FPExceptionBehavior);
  if ((FD && (FD->UsesFPIntrin() || FD->hasAttr<StrictFPAttr>())) ||
      (!FD && (FPExceptionBehavior != llvm::fp::ebIgnore ||
               RM != llvm::RoundingMode::NearestTiesToEven))) {
    Builder.setIsFPConstrained(true);
    Fn->addFnAttr(llvm::Attribute::StrictFP);
  }

  // If a custom alignment is used, force realigning to this alignment on
  // any main function which certainly will need it.
  if (FD && ((FD->isMain() || FD->isMSVCRTEntryPoint()) &&
             CGM.getCodeGenOpts().StackAlignment))
    Fn->addFnAttr("stackrealign");

  // "main" doesn't need to zero out call-used registers.
  if (FD && FD->isMain())
    Fn->removeFnAttr("zero-call-used-regs");

  llvm::BasicBlock *EntryBB = createBasicBlock("entry", CurFn);

  // Create a marker to make it easy to insert allocas into the entryblock
  // later.  Don't create this with the builder, because we don't want it
  // folded.
  llvm::Value *Poison = llvm::PoisonValue::get(Int32Ty);
  AllocaInsertPt = new llvm::BitCastInst(Poison, Int32Ty, "allocapt", EntryBB);

  ReturnBlock = getJumpDestInCurrentScope("return");

  Builder.SetInsertPoint(EntryBB);

  // If we're checking the return value, allocate space for a pointer to a
  // precise source location of the checked return statement.
  if (requiresReturnValueCheck()) {
    ReturnLocation = CreateDefaultAlignTempAlloca(Int8PtrTy, "return.sloc.ptr");
    Builder.CreateStore(llvm::ConstantPointerNull::get(Int8PtrTy),
                        ReturnLocation);
  }

  // Emit subprogram debug descriptor.
  if (CGDebugInfo *DI = getDebugInfo()) {
    // Reconstruct the type from the argument list so that implicit parameters,
    // such as 'this' and 'vtt', show up in the debug info. Preserve the calling
    // convention.
    DI->emitFunctionStart(GD, Loc, StartLoc,
                          DI->getFunctionType(FD, RetTy, Args), CurFn,
                          CurFuncIsThunk);
  }

  if (ShouldInstrumentFunction()) {
    if (CGM.getCodeGenOpts().InstrumentFunctions)
      CurFn->addFnAttr("instrument-function-entry", "__cyg_profile_func_enter");
    if (CGM.getCodeGenOpts().InstrumentFunctionsAfterInlining)
      CurFn->addFnAttr("instrument-function-entry-inlined",
                       "__cyg_profile_func_enter");
    if (CGM.getCodeGenOpts().InstrumentFunctionEntryBare)
      CurFn->addFnAttr("instrument-function-entry-inlined",
                       "__cyg_profile_func_enter_bare");
  }

  // Since emitting the mcount call here impacts optimizations such as function
  // inlining, we just add an attribute to insert a mcount call in backend.
  // The attribute "counting-function" is set to mcount function name which is
  // architecture dependent.
  if (CGM.getCodeGenOpts().InstrumentForProfiling) {
    // Calls to fentry/mcount should not be generated if function has
    // the no_instrument_function attribute.
    if (!CurFuncDecl || !CurFuncDecl->hasAttr<NoInstrumentFunctionAttr>()) {
      if (CGM.getCodeGenOpts().CallFEntry)
        Fn->addFnAttr("fentry-call", "true");
      else {
        Fn->addFnAttr("instrument-function-entry-inlined",
                      getTarget().getMCountName());
      }
      if (CGM.getCodeGenOpts().MNopMCount) {
        if (!CGM.getCodeGenOpts().CallFEntry)
          CGM.getDiags().Report(diag::err_opt_not_valid_without_opt)
            << "-mnop-mcount" << "-mfentry";
        Fn->addFnAttr("mnop-mcount");
      }

      if (CGM.getCodeGenOpts().RecordMCount) {
        if (!CGM.getCodeGenOpts().CallFEntry)
          CGM.getDiags().Report(diag::err_opt_not_valid_without_opt)
            << "-mrecord-mcount" << "-mfentry";
        Fn->addFnAttr("mrecord-mcount");
      }
    }
  }

  if (CGM.getCodeGenOpts().PackedStack) {
    if (getContext().getTargetInfo().getTriple().getArch() !=
        llvm::Triple::systemz)
      CGM.getDiags().Report(diag::err_opt_not_valid_on_target)
        << "-mpacked-stack";
    Fn->addFnAttr("packed-stack");
  }

  if (CGM.getCodeGenOpts().WarnStackSize != UINT_MAX &&
      !CGM.getDiags().isIgnored(diag::warn_fe_backend_frame_larger_than, Loc))
    Fn->addFnAttr("warn-stack-size",
                  std::to_string(CGM.getCodeGenOpts().WarnStackSize));

  if (RetTy->isVoidType()) {
    // Void type; nothing to return.
    ReturnValue = Address::invalid();

    // Count the implicit return.
    if (!endsWithReturn(D))
      ++NumReturnExprs;
  } else if (CurFnInfo->getReturnInfo().getKind() == ABIArgInfo::Indirect) {
    // Indirect return; emit returned value directly into sret slot.
    // This reduces code size, and affects correctness in C++.
    auto AI = CurFn->arg_begin();
    if (CurFnInfo->getReturnInfo().isSRetAfterThis())
      ++AI;
    ReturnValue = makeNaturalAddressForPointer(
        &*AI, RetTy, CurFnInfo->getReturnInfo().getIndirectAlign(), false,
        nullptr, nullptr, KnownNonNull);
    if (!CurFnInfo->getReturnInfo().getIndirectByVal()) {
      ReturnValuePointer =
          CreateDefaultAlignTempAlloca(ReturnValue.getType(), "result.ptr");
      Builder.CreateStore(ReturnValue.emitRawPointer(*this),
                          ReturnValuePointer);
    }
  } else if (CurFnInfo->getReturnInfo().getKind() == ABIArgInfo::InAlloca &&
             !hasScalarEvaluationKind(CurFnInfo->getReturnType())) {
    // Load the sret pointer from the argument struct and return into that.
    unsigned Idx = CurFnInfo->getReturnInfo().getInAllocaFieldIndex();
    llvm::Function::arg_iterator EI = CurFn->arg_end();
    --EI;
    llvm::Value *Addr = Builder.CreateStructGEP(
        CurFnInfo->getArgStruct(), &*EI, Idx);
    llvm::Type *Ty =
        cast<llvm::GetElementPtrInst>(Addr)->getResultElementType();
    ReturnValuePointer = Address(Addr, Ty, getPointerAlign());
    Addr = Builder.CreateAlignedLoad(Ty, Addr, getPointerAlign(), "agg.result");
    ReturnValue = Address(Addr, ConvertType(RetTy),
                          CGM.getNaturalTypeAlignment(RetTy), KnownNonNull);
  } else {
    ReturnValue = CreateIRTemp(RetTy, "retval");

    // Tell the epilog emitter to autorelease the result.  We do this
    // now so that various specialized functions can suppress it
    // during their IR-generation.
    if (getLangOpts().ObjCAutoRefCount &&
        !CurFnInfo->isReturnsRetained() &&
        RetTy->isObjCRetainableType())
      AutoreleaseResult = true;
  }

  EmitStartEHSpec(CurCodeDecl);

  PrologueCleanupDepth = EHStack.stable_begin();

  // Emit OpenMP specific initialization of the device functions.
  if (getLangOpts().OpenMP && CurCodeDecl)
    CGM.getOpenMPRuntime().emitFunctionProlog(*this, CurCodeDecl);

  if (FD && getLangOpts().HLSL) {
    // Handle emitting HLSL entry functions.
    if (FD->hasAttr<HLSLShaderAttr>()) {
      CGM.getHLSLRuntime().emitEntryFunction(FD, Fn);
    }
    CGM.getHLSLRuntime().setHLSLFunctionAttributes(FD, Fn);
  }

  EmitFunctionProlog(*CurFnInfo, CurFn, Args);

  if (const CXXMethodDecl *MD = dyn_cast_if_present<CXXMethodDecl>(D);
      MD && !MD->isStatic()) {
    bool IsInLambda =
        MD->getParent()->isLambda() && MD->getOverloadedOperator() == OO_Call;
    if (MD->isImplicitObjectMemberFunction())
      CGM.getCXXABI().EmitInstanceFunctionProlog(*this);
    if (IsInLambda) {
      // We're in a lambda; figure out the captures.
      MD->getParent()->getCaptureFields(LambdaCaptureFields,
                                        LambdaThisCaptureField);
      if (LambdaThisCaptureField) {
        // If the lambda captures the object referred to by '*this' - either by
        // value or by reference, make sure CXXThisValue points to the correct
        // object.

        // Get the lvalue for the field (which is a copy of the enclosing object
        // or contains the address of the enclosing object).
        LValue ThisFieldLValue = EmitLValueForLambdaField(LambdaThisCaptureField);
        if (!LambdaThisCaptureField->getType()->isPointerType()) {
          // If the enclosing object was captured by value, just use its
          // address. Sign this pointer.
          CXXThisValue = ThisFieldLValue.getPointer(*this);
        } else {
          // Load the lvalue pointed to by the field, since '*this' was captured
          // by reference.
          CXXThisValue =
              EmitLoadOfLValue(ThisFieldLValue, SourceLocation()).getScalarVal();
        }
      }
      for (auto *FD : MD->getParent()->fields()) {
        if (FD->hasCapturedVLAType()) {
          auto *ExprArg = EmitLoadOfLValue(EmitLValueForLambdaField(FD),
                                           SourceLocation()).getScalarVal();
          auto VAT = FD->getCapturedVLAType();
          VLASizeMap[VAT->getSizeExpr()] = ExprArg;
        }
      }
    } else if (MD->isImplicitObjectMemberFunction()) {
      // Not in a lambda; just use 'this' from the method.
      // FIXME: Should we generate a new load for each use of 'this'?  The
      // fast register allocator would be happier...
      CXXThisValue = CXXABIThisValue;
    }

    // Check the 'this' pointer once per function, if it's available.
    if (CXXABIThisValue) {
      SanitizerSet SkippedChecks;
      SkippedChecks.set(SanitizerKind::ObjectSize, true);
      QualType ThisTy = MD->getThisType();

      // If this is the call operator of a lambda with no captures, it
      // may have a static invoker function, which may call this operator with
      // a null 'this' pointer.
      if (isLambdaCallOperator(MD) && MD->getParent()->isCapturelessLambda())
        SkippedChecks.set(SanitizerKind::Null, true);

      EmitTypeCheck(
          isa<CXXConstructorDecl>(MD) ? TCK_ConstructorCall : TCK_MemberCall,
          Loc, CXXABIThisValue, ThisTy, CXXABIThisAlignment, SkippedChecks);
    }
  }

  // If any of the arguments have a variably modified type, make sure to
  // emit the type size, but only if the function is not naked. Naked functions
  // have no prolog to run this evaluation.
  if (!FD || !FD->hasAttr<NakedAttr>()) {
    for (const VarDecl *VD : Args) {
      // Dig out the type as written from ParmVarDecls; it's unclear whether
      // the standard (C99 6.9.1p10) requires this, but we're following the
      // precedent set by gcc.
      QualType Ty;
      if (const ParmVarDecl *PVD = dyn_cast<ParmVarDecl>(VD))
        Ty = PVD->getOriginalType();
      else
        Ty = VD->getType();

      if (Ty->isVariablyModifiedType())
        EmitVariablyModifiedType(Ty);
    }
  }
  // Emit a location at the end of the prologue.
  if (CGDebugInfo *DI = getDebugInfo())
    DI->EmitLocation(Builder, StartLoc);
  // TODO: Do we need to handle this in two places like we do with
  // target-features/target-cpu?
  if (CurFuncDecl)
    if (const auto *VecWidth = CurFuncDecl->getAttr<MinVectorWidthAttr>())
      LargestVectorWidth = VecWidth->getVectorWidth();

  if (CGM.shouldEmitConvergenceTokens())
    ConvergenceTokenStack.push_back(getOrEmitConvergenceEntryToken(CurFn));
}

void CodeGenFunction::EmitFunctionBody(const Stmt *Body) {
  incrementProfileCounter(Body);
  maybeCreateMCDCCondBitmap();
  if (const CompoundStmt *S = dyn_cast<CompoundStmt>(Body))
    EmitCompoundStmtWithoutScope(*S);
  else
    EmitStmt(Body);
}

/// When instrumenting to collect profile data, the counts for some blocks
/// such as switch cases need to not include the fall-through counts, so
/// emit a branch around the instrumentation code. When not instrumenting,
/// this just calls EmitBlock().
void CodeGenFunction::EmitBlockWithFallThrough(llvm::BasicBlock *BB,
                                               const Stmt *S) {
  llvm::BasicBlock *SkipCountBB = nullptr;
  if (HaveInsertPoint() && CGM.getCodeGenOpts().hasProfileClangInstr()) {
    // When instrumenting for profiling, the fallthrough to certain
    // statements needs to skip over the instrumentation code so that we
    // get an accurate count.
    SkipCountBB = createBasicBlock("skipcount");
    EmitBranch(SkipCountBB);
  }
  EmitBlock(BB);
  uint64_t CurrentCount = getCurrentProfileCount();
<<<<<<< HEAD
  incrementProfileCounter(false, S);
=======
  incrementProfileCounter(UseExecPath, S);
>>>>>>> 82b59134
  setCurrentProfileCount(getCurrentProfileCount() + CurrentCount);
  if (SkipCountBB)
    EmitBlock(SkipCountBB);
}

/// Tries to mark the given function nounwind based on the
/// non-existence of any throwing calls within it.  We believe this is
/// lightweight enough to do at -O0.
static void TryMarkNoThrow(llvm::Function *F) {
  // LLVM treats 'nounwind' on a function as part of the type, so we
  // can't do this on functions that can be overwritten.
  if (F->isInterposable()) return;

  for (llvm::BasicBlock &BB : *F)
    for (llvm::Instruction &I : BB)
      if (I.mayThrow())
        return;

  F->setDoesNotThrow();
}

QualType CodeGenFunction::BuildFunctionArgList(GlobalDecl GD,
                                               FunctionArgList &Args) {
  const FunctionDecl *FD = cast<FunctionDecl>(GD.getDecl());
  QualType ResTy = FD->getReturnType();

  const CXXMethodDecl *MD = dyn_cast<CXXMethodDecl>(FD);
  if (MD && MD->isImplicitObjectMemberFunction()) {
    if (CGM.getCXXABI().HasThisReturn(GD))
      ResTy = MD->getThisType();
    else if (CGM.getCXXABI().hasMostDerivedReturn(GD))
      ResTy = CGM.getContext().VoidPtrTy;
    CGM.getCXXABI().buildThisParam(*this, Args);
  }

  // The base version of an inheriting constructor whose constructed base is a
  // virtual base is not passed any arguments (because it doesn't actually call
  // the inherited constructor).
  bool PassedParams = true;
  if (const CXXConstructorDecl *CD = dyn_cast<CXXConstructorDecl>(FD))
    if (auto Inherited = CD->getInheritedConstructor())
      PassedParams =
          getTypes().inheritingCtorHasParams(Inherited, GD.getCtorType());

  if (PassedParams) {
    for (auto *Param : FD->parameters()) {
      Args.push_back(Param);
      if (!Param->hasAttr<PassObjectSizeAttr>())
        continue;

      auto *Implicit = ImplicitParamDecl::Create(
          getContext(), Param->getDeclContext(), Param->getLocation(),
          /*Id=*/nullptr, getContext().getSizeType(), ImplicitParamKind::Other);
      SizeArguments[Param] = Implicit;
      Args.push_back(Implicit);
    }
  }

  if (MD && (isa<CXXConstructorDecl>(MD) || isa<CXXDestructorDecl>(MD)))
    CGM.getCXXABI().addImplicitStructorParams(*this, ResTy, Args);

  return ResTy;
}

void CodeGenFunction::GenerateCode(GlobalDecl GD, llvm::Function *Fn,
                                   const CGFunctionInfo &FnInfo) {
  assert(Fn && "generating code for null Function");
  const FunctionDecl *FD = cast<FunctionDecl>(GD.getDecl());
  CurGD = GD;

  FunctionArgList Args;
  QualType ResTy = BuildFunctionArgList(GD, Args);

  CGM.getTargetCodeGenInfo().checkFunctionABI(CGM, FD);

  if (FD->isInlineBuiltinDeclaration()) {
    // When generating code for a builtin with an inline declaration, use a
    // mangled name to hold the actual body, while keeping an external
    // definition in case the function pointer is referenced somewhere.
    std::string FDInlineName = (Fn->getName() + ".inline").str();
    llvm::Module *M = Fn->getParent();
    llvm::Function *Clone = M->getFunction(FDInlineName);
    if (!Clone) {
      Clone = llvm::Function::Create(Fn->getFunctionType(),
                                     llvm::GlobalValue::InternalLinkage,
                                     Fn->getAddressSpace(), FDInlineName, M);
      Clone->addFnAttr(llvm::Attribute::AlwaysInline);
    }
    Fn->setLinkage(llvm::GlobalValue::ExternalLinkage);
    Fn = Clone;
  } else {
    // Detect the unusual situation where an inline version is shadowed by a
    // non-inline version. In that case we should pick the external one
    // everywhere. That's GCC behavior too. Unfortunately, I cannot find a way
    // to detect that situation before we reach codegen, so do some late
    // replacement.
    for (const FunctionDecl *PD = FD->getPreviousDecl(); PD;
         PD = PD->getPreviousDecl()) {
      if (LLVM_UNLIKELY(PD->isInlineBuiltinDeclaration())) {
        std::string FDInlineName = (Fn->getName() + ".inline").str();
        llvm::Module *M = Fn->getParent();
        if (llvm::Function *Clone = M->getFunction(FDInlineName)) {
          Clone->replaceAllUsesWith(Fn);
          Clone->eraseFromParent();
        }
        break;
      }
    }
  }

  // Check if we should generate debug info for this function.
  if (FD->hasAttr<NoDebugAttr>()) {
    // Clear non-distinct debug info that was possibly attached to the function
    // due to an earlier declaration without the nodebug attribute
    Fn->setSubprogram(nullptr);
    // Disable debug info indefinitely for this function
    DebugInfo = nullptr;
  }

  // The function might not have a body if we're generating thunks for a
  // function declaration.
  SourceRange BodyRange;
  if (Stmt *Body = FD->getBody())
    BodyRange = Body->getSourceRange();
  else
    BodyRange = FD->getLocation();
  CurEHLocation = BodyRange.getEnd();

  // Use the location of the start of the function to determine where
  // the function definition is located. By default use the location
  // of the declaration as the location for the subprogram. A function
  // may lack a declaration in the source code if it is created by code
  // gen. (examples: _GLOBAL__I_a, __cxx_global_array_dtor, thunk).
  SourceLocation Loc = FD->getLocation();

  // If this is a function specialization then use the pattern body
  // as the location for the function.
  if (const FunctionDecl *SpecDecl = FD->getTemplateInstantiationPattern())
    if (SpecDecl->hasBody(SpecDecl))
      Loc = SpecDecl->getLocation();

  Stmt *Body = FD->getBody();

  if (Body) {
    // Coroutines always emit lifetime markers.
    if (isa<CoroutineBodyStmt>(Body))
      ShouldEmitLifetimeMarkers = true;

    // Initialize helper which will detect jumps which can cause invalid
    // lifetime markers.
    if (ShouldEmitLifetimeMarkers)
      Bypasses.Init(Body);
  }

  // Emit the standard function prologue.
  StartFunction(GD, ResTy, Fn, FnInfo, Args, Loc, BodyRange.getBegin());

  // Save parameters for coroutine function.
  if (Body && isa_and_nonnull<CoroutineBodyStmt>(Body))
    llvm::append_range(FnArgs, FD->parameters());

  // Ensure that the function adheres to the forward progress guarantee, which
  // is required by certain optimizations.
  // In C++11 and up, the attribute will be removed if the body contains a
  // trivial empty loop.
  if (checkIfFunctionMustProgress())
    CurFn->addFnAttr(llvm::Attribute::MustProgress);

  // Generate the body of the function.
  PGO.assignRegionCounters(GD, CurFn);
  if (isa<CXXDestructorDecl>(FD))
    EmitDestructorBody(Args);
  else if (isa<CXXConstructorDecl>(FD))
    EmitConstructorBody(Args);
  else if (getLangOpts().CUDA &&
           !getLangOpts().CUDAIsDevice &&
           FD->hasAttr<CUDAGlobalAttr>())
    CGM.getCUDARuntime().emitDeviceStub(*this, Args);
  else if (isa<CXXMethodDecl>(FD) &&
           cast<CXXMethodDecl>(FD)->isLambdaStaticInvoker()) {
    // The lambda static invoker function is special, because it forwards or
    // clones the body of the function call operator (but is actually static).
    EmitLambdaStaticInvokeBody(cast<CXXMethodDecl>(FD));
  } else if (isa<CXXMethodDecl>(FD) &&
             isLambdaCallOperator(cast<CXXMethodDecl>(FD)) &&
             !FnInfo.isDelegateCall() &&
             cast<CXXMethodDecl>(FD)->getParent()->getLambdaStaticInvoker() &&
             hasInAllocaArg(cast<CXXMethodDecl>(FD))) {
    // If emitting a lambda with static invoker on X86 Windows, change
    // the call operator body.
    // Make sure that this is a call operator with an inalloca arg and check
    // for delegate call to make sure this is the original call op and not the
    // new forwarding function for the static invoker.
    EmitLambdaInAllocaCallOpBody(cast<CXXMethodDecl>(FD));
  } else if (FD->isDefaulted() && isa<CXXMethodDecl>(FD) &&
             (cast<CXXMethodDecl>(FD)->isCopyAssignmentOperator() ||
              cast<CXXMethodDecl>(FD)->isMoveAssignmentOperator())) {
    // Implicit copy-assignment gets the same special treatment as implicit
    // copy-constructors.
    emitImplicitAssignmentOperatorBody(Args);
  } else if (Body) {
    EmitFunctionBody(Body);
  } else
    llvm_unreachable("no definition for emitted function");

  // C++11 [stmt.return]p2:
  //   Flowing off the end of a function [...] results in undefined behavior in
  //   a value-returning function.
  // C11 6.9.1p12:
  //   If the '}' that terminates a function is reached, and the value of the
  //   function call is used by the caller, the behavior is undefined.
  if (getLangOpts().CPlusPlus && !FD->hasImplicitReturnZero() && !SawAsmBlock &&
      !FD->getReturnType()->isVoidType() && Builder.GetInsertBlock()) {
    bool ShouldEmitUnreachable =
        CGM.getCodeGenOpts().StrictReturn ||
        !CGM.MayDropFunctionReturn(FD->getASTContext(), FD->getReturnType());
    if (SanOpts.has(SanitizerKind::Return)) {
      SanitizerScope SanScope(this);
      llvm::Value *IsFalse = Builder.getFalse();
      EmitCheck(std::make_pair(IsFalse, SanitizerKind::Return),
                SanitizerHandler::MissingReturn,
                EmitCheckSourceLocation(FD->getLocation()), {});
    } else if (ShouldEmitUnreachable) {
      if (CGM.getCodeGenOpts().OptimizationLevel == 0)
        EmitTrapCall(llvm::Intrinsic::trap);
    }
    if (SanOpts.has(SanitizerKind::Return) || ShouldEmitUnreachable) {
      Builder.CreateUnreachable();
      Builder.ClearInsertionPoint();
    }
  }

  // Emit the standard function epilogue.
  FinishFunction(BodyRange.getEnd());

  PGO.verifyCounterMap();

  // If we haven't marked the function nothrow through other means, do
  // a quick pass now to see if we can.
  if (!CurFn->doesNotThrow())
    TryMarkNoThrow(CurFn);
}

/// ContainsLabel - Return true if the statement contains a label in it.  If
/// this statement is not executed normally, it not containing a label means
/// that we can just remove the code.
bool CodeGenFunction::ContainsLabel(const Stmt *S, bool IgnoreCaseStmts) {
  // Null statement, not a label!
  if (!S) return false;

  // If this is a label, we have to emit the code, consider something like:
  // if (0) {  ...  foo:  bar(); }  goto foo;
  //
  // TODO: If anyone cared, we could track __label__'s, since we know that you
  // can't jump to one from outside their declared region.
  if (isa<LabelStmt>(S))
    return true;

  // If this is a case/default statement, and we haven't seen a switch, we have
  // to emit the code.
  if (isa<SwitchCase>(S) && !IgnoreCaseStmts)
    return true;

  // If this is a switch statement, we want to ignore cases below it.
  if (isa<SwitchStmt>(S))
    IgnoreCaseStmts = true;

  // Scan subexpressions for verboten labels.
  for (const Stmt *SubStmt : S->children())
    if (ContainsLabel(SubStmt, IgnoreCaseStmts))
      return true;

  return false;
}

/// containsBreak - Return true if the statement contains a break out of it.
/// If the statement (recursively) contains a switch or loop with a break
/// inside of it, this is fine.
bool CodeGenFunction::containsBreak(const Stmt *S) {
  // Null statement, not a label!
  if (!S) return false;

  // If this is a switch or loop that defines its own break scope, then we can
  // include it and anything inside of it.
  if (isa<SwitchStmt>(S) || isa<WhileStmt>(S) || isa<DoStmt>(S) ||
      isa<ForStmt>(S))
    return false;

  if (isa<BreakStmt>(S))
    return true;

  // Scan subexpressions for verboten breaks.
  for (const Stmt *SubStmt : S->children())
    if (containsBreak(SubStmt))
      return true;

  return false;
}

bool CodeGenFunction::mightAddDeclToScope(const Stmt *S) {
  if (!S) return false;

  // Some statement kinds add a scope and thus never add a decl to the current
  // scope. Note, this list is longer than the list of statements that might
  // have an unscoped decl nested within them, but this way is conservatively
  // correct even if more statement kinds are added.
  if (isa<IfStmt>(S) || isa<SwitchStmt>(S) || isa<WhileStmt>(S) ||
      isa<DoStmt>(S) || isa<ForStmt>(S) || isa<CompoundStmt>(S) ||
      isa<CXXForRangeStmt>(S) || isa<CXXTryStmt>(S) ||
      isa<ObjCForCollectionStmt>(S) || isa<ObjCAtTryStmt>(S))
    return false;

  if (isa<DeclStmt>(S))
    return true;

  for (const Stmt *SubStmt : S->children())
    if (mightAddDeclToScope(SubStmt))
      return true;

  return false;
}

/// ConstantFoldsToSimpleInteger - If the specified expression does not fold
/// to a constant, or if it does but contains a label, return false.  If it
/// constant folds return true and set the boolean result in Result.
bool CodeGenFunction::ConstantFoldsToSimpleInteger(const Expr *Cond,
                                                   bool &ResultBool,
                                                   bool AllowLabels) {
  // If MC/DC is enabled, disable folding so that we can instrument all
  // conditions to yield complete test vectors. We still keep track of
  // folded conditions during region mapping and visualization.
  if (!AllowLabels && CGM.getCodeGenOpts().hasProfileClangInstr() &&
      CGM.getCodeGenOpts().MCDCCoverage)
    return false;

  llvm::APSInt ResultInt;
  if (!ConstantFoldsToSimpleInteger(Cond, ResultInt, AllowLabels))
    return false;

  ResultBool = ResultInt.getBoolValue();
  return true;
}

/// ConstantFoldsToSimpleInteger - If the specified expression does not fold
/// to a constant, or if it does but contains a label, return false.  If it
/// constant folds return true and set the folded value.
bool CodeGenFunction::ConstantFoldsToSimpleInteger(const Expr *Cond,
                                                   llvm::APSInt &ResultInt,
                                                   bool AllowLabels) {
  // FIXME: Rename and handle conversion of other evaluatable things
  // to bool.
  Expr::EvalResult Result;
  if (!Cond->EvaluateAsInt(Result, getContext()))
    return false;  // Not foldable, not integer or not fully evaluatable.

  llvm::APSInt Int = Result.Val.getInt();
  if (!AllowLabels && CodeGenFunction::ContainsLabel(Cond))
    return false;  // Contains a label.

  PGO.markStmtMaybeUsed(Cond);
  ResultInt = Int;
  return true;
}

/// Strip parentheses and simplistic logical-NOT operators.
const Expr *CodeGenFunction::stripCond(const Expr *C) {
  while (const UnaryOperator *Op = dyn_cast<UnaryOperator>(C->IgnoreParens())) {
    if (Op->getOpcode() != UO_LNot)
      break;
    C = Op->getSubExpr();
  }
  return C->IgnoreParens();
}

/// Determine whether the given condition is an instrumentable condition
/// (i.e. no "&&" or "||").
bool CodeGenFunction::isInstrumentedCondition(const Expr *C) {
  const BinaryOperator *BOp = dyn_cast<BinaryOperator>(stripCond(C));
  return (!BOp || !BOp->isLogicalOp());
}

/// EmitBranchToCounterBlock - Emit a conditional branch to a new block that
/// increments a profile counter based on the semantics of the given logical
/// operator opcode.  This is used to instrument branch condition coverage for
/// logical operators.
void CodeGenFunction::EmitBranchToCounterBlock(
    const Expr *Cond, BinaryOperator::Opcode LOp, llvm::BasicBlock *TrueBlock,
    llvm::BasicBlock *FalseBlock, uint64_t TrueCount /* = 0 */,
    Stmt::Likelihood LH /* =None */, const Expr *CntrIdx /* = nullptr */) {
  // If not instrumenting, just emit a branch.
  bool InstrumentRegions = CGM.getCodeGenOpts().hasProfileClangInstr();
  if (!InstrumentRegions || !isInstrumentedCondition(Cond))
    return EmitBranchOnBoolExpr(Cond, TrueBlock, FalseBlock, TrueCount, LH);

  const Stmt *CntrStmt = (CntrIdx ? CntrIdx : Cond);

  llvm::BasicBlock *ThenBlock = nullptr;
  llvm::BasicBlock *ElseBlock = nullptr;
  llvm::BasicBlock *NextBlock = nullptr;

  // Create the block we'll use to increment the appropriate counter.
  llvm::BasicBlock *CounterIncrBlock = createBasicBlock("lop.rhscnt");

  // Set block pointers according to Logical-AND (BO_LAnd) semantics. This
  // means we need to evaluate the condition and increment the counter on TRUE:
  //
  // if (Cond)
  //   goto CounterIncrBlock;
  // else
  //   goto FalseBlock;
  //
  // CounterIncrBlock:
  //   Counter++;
  //   goto TrueBlock;

  if (LOp == BO_LAnd) {
    ThenBlock = CounterIncrBlock;
    ElseBlock = FalseBlock;
    NextBlock = TrueBlock;
  }

  // Set block pointers according to Logical-OR (BO_LOr) semantics. This means
  // we need to evaluate the condition and increment the counter on FALSE:
  //
  // if (Cond)
  //   goto TrueBlock;
  // else
  //   goto CounterIncrBlock;
  //
  // CounterIncrBlock:
  //   Counter++;
  //   goto FalseBlock;

  else if (LOp == BO_LOr) {
    ThenBlock = TrueBlock;
    ElseBlock = CounterIncrBlock;
    NextBlock = FalseBlock;
  } else {
    llvm_unreachable("Expected Opcode must be that of a Logical Operator");
  }

  // Emit Branch based on condition.
  EmitBranchOnBoolExpr(Cond, ThenBlock, ElseBlock, TrueCount, LH);

  // Emit the block containing the counter increment(s).
  EmitBlock(CounterIncrBlock);

  // Increment corresponding counter; if index not provided, use Cond as index.
  incrementProfileCounter(CntrStmt);

  // Go to the next block.
  EmitBranch(NextBlock);
}

/// EmitBranchOnBoolExpr - Emit a branch on a boolean condition (e.g. for an if
/// statement) to the specified blocks.  Based on the condition, this might try
/// to simplify the codegen of the conditional based on the branch.
/// \param LH The value of the likelihood attribute on the True branch.
/// \param ConditionalOp Used by MC/DC code coverage to track the result of the
/// ConditionalOperator (ternary) through a recursive call for the operator's
/// LHS and RHS nodes.
void CodeGenFunction::EmitBranchOnBoolExpr(
    const Expr *Cond, llvm::BasicBlock *TrueBlock, llvm::BasicBlock *FalseBlock,
    uint64_t TrueCount, Stmt::Likelihood LH, const Expr *ConditionalOp) {
  Cond = Cond->IgnoreParens();

  if (const BinaryOperator *CondBOp = dyn_cast<BinaryOperator>(Cond)) {
    // Handle X && Y in a condition.
    if (CondBOp->getOpcode() == BO_LAnd) {
      MCDCLogOpStack.push_back(CondBOp);

      // If we have "1 && X", simplify the code.  "0 && X" would have constant
      // folded if the case was simple enough.
      bool ConstantBool = false;
      if (ConstantFoldsToSimpleInteger(CondBOp->getLHS(), ConstantBool) &&
          ConstantBool) {
        // br(1 && X) -> br(X).
        incrementProfileCounter(CondBOp);
        EmitBranchToCounterBlock(CondBOp->getRHS(), BO_LAnd, TrueBlock,
                                 FalseBlock, TrueCount, LH);
        MCDCLogOpStack.pop_back();
        return;
      }

      // If we have "X && 1", simplify the code to use an uncond branch.
      // "X && 0" would have been constant folded to 0.
      if (ConstantFoldsToSimpleInteger(CondBOp->getRHS(), ConstantBool) &&
          ConstantBool) {
        // br(X && 1) -> br(X).
        EmitBranchToCounterBlock(CondBOp->getLHS(), BO_LAnd, TrueBlock,
                                 FalseBlock, TrueCount, LH, CondBOp);
        MCDCLogOpStack.pop_back();
        return;
      }

      // Emit the LHS as a conditional.  If the LHS conditional is false, we
      // want to jump to the FalseBlock.
      llvm::BasicBlock *LHSTrue = createBasicBlock("land.lhs.true");
      // The counter tells us how often we evaluate RHS, and all of TrueCount
      // can be propagated to that branch.
      uint64_t RHSCount = getProfileCount(CondBOp->getRHS());

      ConditionalEvaluation eval(*this);
      {
        ApplyDebugLocation DL(*this, Cond);
        // Propagate the likelihood attribute like __builtin_expect
        // __builtin_expect(X && Y, 1) -> X and Y are likely
        // __builtin_expect(X && Y, 0) -> only Y is unlikely
        EmitBranchOnBoolExpr(CondBOp->getLHS(), LHSTrue, FalseBlock, RHSCount,
                             LH == Stmt::LH_Unlikely ? Stmt::LH_None : LH);
        EmitBlock(LHSTrue);
      }

      incrementProfileCounter(CondBOp);
      setCurrentProfileCount(getProfileCount(CondBOp->getRHS()));

      // Any temporaries created here are conditional.
      eval.begin(*this);
      EmitBranchToCounterBlock(CondBOp->getRHS(), BO_LAnd, TrueBlock,
                               FalseBlock, TrueCount, LH);
      eval.end(*this);
      MCDCLogOpStack.pop_back();
      return;
    }

    if (CondBOp->getOpcode() == BO_LOr) {
      MCDCLogOpStack.push_back(CondBOp);

      // If we have "0 || X", simplify the code.  "1 || X" would have constant
      // folded if the case was simple enough.
      bool ConstantBool = false;
      if (ConstantFoldsToSimpleInteger(CondBOp->getLHS(), ConstantBool) &&
          !ConstantBool) {
        // br(0 || X) -> br(X).
        incrementProfileCounter(CondBOp);
        EmitBranchToCounterBlock(CondBOp->getRHS(), BO_LOr, TrueBlock,
                                 FalseBlock, TrueCount, LH);
        MCDCLogOpStack.pop_back();
        return;
      }

      // If we have "X || 0", simplify the code to use an uncond branch.
      // "X || 1" would have been constant folded to 1.
      if (ConstantFoldsToSimpleInteger(CondBOp->getRHS(), ConstantBool) &&
          !ConstantBool) {
        // br(X || 0) -> br(X).
        EmitBranchToCounterBlock(CondBOp->getLHS(), BO_LOr, TrueBlock,
                                 FalseBlock, TrueCount, LH, CondBOp);
        MCDCLogOpStack.pop_back();
        return;
      }
      // Emit the LHS as a conditional.  If the LHS conditional is true, we
      // want to jump to the TrueBlock.
      llvm::BasicBlock *LHSFalse = createBasicBlock("lor.lhs.false");
      // We have the count for entry to the RHS and for the whole expression
      // being true, so we can divy up True count between the short circuit and
      // the RHS.
      uint64_t LHSCount =
          getCurrentProfileCount() - getProfileCount(CondBOp->getRHS());
      uint64_t RHSCount = TrueCount - LHSCount;

      ConditionalEvaluation eval(*this);
      {
        // Propagate the likelihood attribute like __builtin_expect
        // __builtin_expect(X || Y, 1) -> only Y is likely
        // __builtin_expect(X || Y, 0) -> both X and Y are unlikely
        ApplyDebugLocation DL(*this, Cond);
        EmitBranchOnBoolExpr(CondBOp->getLHS(), TrueBlock, LHSFalse, LHSCount,
                             LH == Stmt::LH_Likely ? Stmt::LH_None : LH);
        EmitBlock(LHSFalse);
      }

      incrementProfileCounter(CondBOp);
      setCurrentProfileCount(getProfileCount(CondBOp->getRHS()));

      // Any temporaries created here are conditional.
      eval.begin(*this);
      EmitBranchToCounterBlock(CondBOp->getRHS(), BO_LOr, TrueBlock, FalseBlock,
                               RHSCount, LH);

      eval.end(*this);
      MCDCLogOpStack.pop_back();
      return;
    }
  }

  if (const UnaryOperator *CondUOp = dyn_cast<UnaryOperator>(Cond)) {
    // br(!x, t, f) -> br(x, f, t)
    // Avoid doing this optimization when instrumenting a condition for MC/DC.
    // LNot is taken as part of the condition for simplicity, and changing its
    // sense negatively impacts test vector tracking.
    bool MCDCCondition = CGM.getCodeGenOpts().hasProfileClangInstr() &&
                         CGM.getCodeGenOpts().MCDCCoverage &&
                         isInstrumentedCondition(Cond);
    if (CondUOp->getOpcode() == UO_LNot && !MCDCCondition) {
      // Negate the count.
      uint64_t FalseCount = getCurrentProfileCount() - TrueCount;
      // The values of the enum are chosen to make this negation possible.
      LH = static_cast<Stmt::Likelihood>(-LH);
      // Negate the condition and swap the destination blocks.
      return EmitBranchOnBoolExpr(CondUOp->getSubExpr(), FalseBlock, TrueBlock,
                                  FalseCount, LH);
    }
  }

  if (const ConditionalOperator *CondOp = dyn_cast<ConditionalOperator>(Cond)) {
    // br(c ? x : y, t, f) -> br(c, br(x, t, f), br(y, t, f))
    llvm::BasicBlock *LHSBlock = createBasicBlock("cond.true");
    llvm::BasicBlock *RHSBlock = createBasicBlock("cond.false");

    // The ConditionalOperator itself has no likelihood information for its
    // true and false branches. This matches the behavior of __builtin_expect.
    ConditionalEvaluation cond(*this);
    EmitBranchOnBoolExpr(CondOp->getCond(), LHSBlock, RHSBlock,
                         getProfileCount(CondOp), Stmt::LH_None);

    // When computing PGO branch weights, we only know the overall count for
    // the true block. This code is essentially doing tail duplication of the
    // naive code-gen, introducing new edges for which counts are not
    // available. Divide the counts proportionally between the LHS and RHS of
    // the conditional operator.
    uint64_t LHSScaledTrueCount = 0;
    if (TrueCount) {
      double LHSRatio =
          getProfileCount(CondOp) / (double)getCurrentProfileCount();
      LHSScaledTrueCount = TrueCount * LHSRatio;
    }

    cond.begin(*this);
    EmitBlock(LHSBlock);
    incrementProfileCounter(false, CondOp);
    {
      ApplyDebugLocation DL(*this, Cond);
      EmitBranchOnBoolExpr(CondOp->getLHS(), TrueBlock, FalseBlock,
                           LHSScaledTrueCount, LH, CondOp);
    }
    cond.end(*this);

    cond.begin(*this);
    EmitBlock(RHSBlock);
    incrementProfileCounter(true, CondOp);
    EmitBranchOnBoolExpr(CondOp->getRHS(), TrueBlock, FalseBlock,
                         TrueCount - LHSScaledTrueCount, LH, CondOp);
    cond.end(*this);

    return;
  }

  if (const CXXThrowExpr *Throw = dyn_cast<CXXThrowExpr>(Cond)) {
    // Conditional operator handling can give us a throw expression as a
    // condition for a case like:
    //   br(c ? throw x : y, t, f) -> br(c, br(throw x, t, f), br(y, t, f)
    // Fold this to:
    //   br(c, throw x, br(y, t, f))
    EmitCXXThrowExpr(Throw, /*KeepInsertionPoint*/false);
    return;
  }

  // Emit the code with the fully general case.
  llvm::Value *CondV;
  {
    ApplyDebugLocation DL(*this, Cond);
    CondV = EvaluateExprAsBool(Cond);
  }

  // If not at the top of the logical operator nest, update MCDC temp with the
  // boolean result of the evaluated condition.
  if (!MCDCLogOpStack.empty()) {
    const Expr *MCDCBaseExpr = Cond;
    // When a nested ConditionalOperator (ternary) is encountered in a boolean
    // expression, MC/DC tracks the result of the ternary, and this is tied to
    // the ConditionalOperator expression and not the ternary's LHS or RHS. If
    // this is the case, the ConditionalOperator expression is passed through
    // the ConditionalOp parameter and then used as the MCDC base expression.
    if (ConditionalOp)
      MCDCBaseExpr = ConditionalOp;

    maybeUpdateMCDCCondBitmap(MCDCBaseExpr, CondV);
  }

  llvm::MDNode *Weights = nullptr;
  llvm::MDNode *Unpredictable = nullptr;

  // If the branch has a condition wrapped by __builtin_unpredictable,
  // create metadata that specifies that the branch is unpredictable.
  // Don't bother if not optimizing because that metadata would not be used.
  auto *Call = dyn_cast<CallExpr>(Cond->IgnoreImpCasts());
  if (Call && CGM.getCodeGenOpts().OptimizationLevel != 0) {
    auto *FD = dyn_cast_or_null<FunctionDecl>(Call->getCalleeDecl());
    if (FD && FD->getBuiltinID() == Builtin::BI__builtin_unpredictable) {
      llvm::MDBuilder MDHelper(getLLVMContext());
      Unpredictable = MDHelper.createUnpredictable();
    }
  }

  // If there is a Likelihood knowledge for the cond, lower it.
  // Note that if not optimizing this won't emit anything.
  llvm::Value *NewCondV = emitCondLikelihoodViaExpectIntrinsic(CondV, LH);
  if (CondV != NewCondV)
    CondV = NewCondV;
  else {
    // Otherwise, lower profile counts. Note that we do this even at -O0.
    uint64_t CurrentCount = std::max(getCurrentProfileCount(), TrueCount);
    Weights = createProfileWeights(TrueCount, CurrentCount - TrueCount);
  }

  Builder.CreateCondBr(CondV, TrueBlock, FalseBlock, Weights, Unpredictable);
}

/// ErrorUnsupported - Print out an error that codegen doesn't support the
/// specified stmt yet.
void CodeGenFunction::ErrorUnsupported(const Stmt *S, const char *Type) {
  CGM.ErrorUnsupported(S, Type);
}

/// emitNonZeroVLAInit - Emit the "zero" initialization of a
/// variable-length array whose elements have a non-zero bit-pattern.
///
/// \param baseType the inner-most element type of the array
/// \param src - a char* pointing to the bit-pattern for a single
/// base element of the array
/// \param sizeInChars - the total size of the VLA, in chars
static void emitNonZeroVLAInit(CodeGenFunction &CGF, QualType baseType,
                               Address dest, Address src,
                               llvm::Value *sizeInChars) {
  CGBuilderTy &Builder = CGF.Builder;

  CharUnits baseSize = CGF.getContext().getTypeSizeInChars(baseType);
  llvm::Value *baseSizeInChars
    = llvm::ConstantInt::get(CGF.IntPtrTy, baseSize.getQuantity());

  Address begin = dest.withElementType(CGF.Int8Ty);
  llvm::Value *end = Builder.CreateInBoundsGEP(begin.getElementType(),
                                               begin.emitRawPointer(CGF),
                                               sizeInChars, "vla.end");

  llvm::BasicBlock *originBB = CGF.Builder.GetInsertBlock();
  llvm::BasicBlock *loopBB = CGF.createBasicBlock("vla-init.loop");
  llvm::BasicBlock *contBB = CGF.createBasicBlock("vla-init.cont");

  // Make a loop over the VLA.  C99 guarantees that the VLA element
  // count must be nonzero.
  CGF.EmitBlock(loopBB);

  llvm::PHINode *cur = Builder.CreatePHI(begin.getType(), 2, "vla.cur");
  cur->addIncoming(begin.emitRawPointer(CGF), originBB);

  CharUnits curAlign =
    dest.getAlignment().alignmentOfArrayElement(baseSize);

  // memcpy the individual element bit-pattern.
  Builder.CreateMemCpy(Address(cur, CGF.Int8Ty, curAlign), src, baseSizeInChars,
                       /*volatile*/ false);

  // Go to the next element.
  llvm::Value *next =
    Builder.CreateInBoundsGEP(CGF.Int8Ty, cur, baseSizeInChars, "vla.next");

  // Leave if that's the end of the VLA.
  llvm::Value *done = Builder.CreateICmpEQ(next, end, "vla-init.isdone");
  Builder.CreateCondBr(done, contBB, loopBB);
  cur->addIncoming(next, loopBB);

  CGF.EmitBlock(contBB);
}

void
CodeGenFunction::EmitNullInitialization(Address DestPtr, QualType Ty) {
  // Ignore empty classes in C++.
  if (getLangOpts().CPlusPlus) {
    if (const RecordType *RT = Ty->getAs<RecordType>()) {
      if (cast<CXXRecordDecl>(RT->getDecl())->isEmpty())
        return;
    }
  }

  if (DestPtr.getElementType() != Int8Ty)
    DestPtr = DestPtr.withElementType(Int8Ty);

  // Get size and alignment info for this aggregate.
  CharUnits size = getContext().getTypeSizeInChars(Ty);

  llvm::Value *SizeVal;
  const VariableArrayType *vla;

  // Don't bother emitting a zero-byte memset.
  if (size.isZero()) {
    // But note that getTypeInfo returns 0 for a VLA.
    if (const VariableArrayType *vlaType =
          dyn_cast_or_null<VariableArrayType>(
                                          getContext().getAsArrayType(Ty))) {
      auto VlaSize = getVLASize(vlaType);
      SizeVal = VlaSize.NumElts;
      CharUnits eltSize = getContext().getTypeSizeInChars(VlaSize.Type);
      if (!eltSize.isOne())
        SizeVal = Builder.CreateNUWMul(SizeVal, CGM.getSize(eltSize));
      vla = vlaType;
    } else {
      return;
    }
  } else {
    SizeVal = CGM.getSize(size);
    vla = nullptr;
  }

  // If the type contains a pointer to data member we can't memset it to zero.
  // Instead, create a null constant and copy it to the destination.
  // TODO: there are other patterns besides zero that we can usefully memset,
  // like -1, which happens to be the pattern used by member-pointers.
  if (!CGM.getTypes().isZeroInitializable(Ty)) {
    // For a VLA, emit a single element, then splat that over the VLA.
    if (vla) Ty = getContext().getBaseElementType(vla);

    llvm::Constant *NullConstant = CGM.EmitNullConstant(Ty);

    llvm::GlobalVariable *NullVariable =
      new llvm::GlobalVariable(CGM.getModule(), NullConstant->getType(),
                               /*isConstant=*/true,
                               llvm::GlobalVariable::PrivateLinkage,
                               NullConstant, Twine());
    CharUnits NullAlign = DestPtr.getAlignment();
    NullVariable->setAlignment(NullAlign.getAsAlign());
    Address SrcPtr(NullVariable, Builder.getInt8Ty(), NullAlign);

    if (vla) return emitNonZeroVLAInit(*this, Ty, DestPtr, SrcPtr, SizeVal);

    // Get and call the appropriate llvm.memcpy overload.
    Builder.CreateMemCpy(DestPtr, SrcPtr, SizeVal, false);
    return;
  }

  // Otherwise, just memset the whole thing to zero.  This is legal
  // because in LLVM, all default initializers (other than the ones we just
  // handled above) are guaranteed to have a bit pattern of all zeros.
  Builder.CreateMemSet(DestPtr, Builder.getInt8(0), SizeVal, false);
}

llvm::BlockAddress *CodeGenFunction::GetAddrOfLabel(const LabelDecl *L) {
  // Make sure that there is a block for the indirect goto.
  if (!IndirectBranch)
    GetIndirectGotoBlock();

  llvm::BasicBlock *BB = getJumpDestForLabel(L).getBlock();

  // Make sure the indirect branch includes all of the address-taken blocks.
  IndirectBranch->addDestination(BB);
  return llvm::BlockAddress::get(CurFn, BB);
}

llvm::BasicBlock *CodeGenFunction::GetIndirectGotoBlock() {
  // If we already made the indirect branch for indirect goto, return its block.
  if (IndirectBranch) return IndirectBranch->getParent();

  CGBuilderTy TmpBuilder(*this, createBasicBlock("indirectgoto"));

  // Create the PHI node that indirect gotos will add entries to.
  llvm::Value *DestVal = TmpBuilder.CreatePHI(Int8PtrTy, 0,
                                              "indirect.goto.dest");

  // Create the indirect branch instruction.
  IndirectBranch = TmpBuilder.CreateIndirectBr(DestVal);
  return IndirectBranch->getParent();
}

/// Computes the length of an array in elements, as well as the base
/// element type and a properly-typed first element pointer.
llvm::Value *CodeGenFunction::emitArrayLength(const ArrayType *origArrayType,
                                              QualType &baseType,
                                              Address &addr) {
  const ArrayType *arrayType = origArrayType;

  // If it's a VLA, we have to load the stored size.  Note that
  // this is the size of the VLA in bytes, not its size in elements.
  llvm::Value *numVLAElements = nullptr;
  if (isa<VariableArrayType>(arrayType)) {
    numVLAElements = getVLASize(cast<VariableArrayType>(arrayType)).NumElts;

    // Walk into all VLAs.  This doesn't require changes to addr,
    // which has type T* where T is the first non-VLA element type.
    do {
      QualType elementType = arrayType->getElementType();
      arrayType = getContext().getAsArrayType(elementType);

      // If we only have VLA components, 'addr' requires no adjustment.
      if (!arrayType) {
        baseType = elementType;
        return numVLAElements;
      }
    } while (isa<VariableArrayType>(arrayType));

    // We get out here only if we find a constant array type
    // inside the VLA.
  }

  // We have some number of constant-length arrays, so addr should
  // have LLVM type [M x [N x [...]]]*.  Build a GEP that walks
  // down to the first element of addr.
  SmallVector<llvm::Value*, 8> gepIndices;

  // GEP down to the array type.
  llvm::ConstantInt *zero = Builder.getInt32(0);
  gepIndices.push_back(zero);

  uint64_t countFromCLAs = 1;
  QualType eltType;

  llvm::ArrayType *llvmArrayType =
    dyn_cast<llvm::ArrayType>(addr.getElementType());
  while (llvmArrayType) {
    assert(isa<ConstantArrayType>(arrayType));
    assert(cast<ConstantArrayType>(arrayType)->getZExtSize() ==
           llvmArrayType->getNumElements());

    gepIndices.push_back(zero);
    countFromCLAs *= llvmArrayType->getNumElements();
    eltType = arrayType->getElementType();

    llvmArrayType =
      dyn_cast<llvm::ArrayType>(llvmArrayType->getElementType());
    arrayType = getContext().getAsArrayType(arrayType->getElementType());
    assert((!llvmArrayType || arrayType) &&
           "LLVM and Clang types are out-of-synch");
  }

  if (arrayType) {
    // From this point onwards, the Clang array type has been emitted
    // as some other type (probably a packed struct). Compute the array
    // size, and just emit the 'begin' expression as a bitcast.
    while (arrayType) {
      countFromCLAs *= cast<ConstantArrayType>(arrayType)->getZExtSize();
      eltType = arrayType->getElementType();
      arrayType = getContext().getAsArrayType(eltType);
    }

    llvm::Type *baseType = ConvertType(eltType);
    addr = addr.withElementType(baseType);
  } else {
    // Create the actual GEP.
    addr = Address(Builder.CreateInBoundsGEP(addr.getElementType(),
                                             addr.emitRawPointer(*this),
                                             gepIndices, "array.begin"),
                   ConvertTypeForMem(eltType), addr.getAlignment());
  }

  baseType = eltType;

  llvm::Value *numElements
    = llvm::ConstantInt::get(SizeTy, countFromCLAs);

  // If we had any VLA dimensions, factor them in.
  if (numVLAElements)
    numElements = Builder.CreateNUWMul(numVLAElements, numElements);

  return numElements;
}

CodeGenFunction::VlaSizePair CodeGenFunction::getVLASize(QualType type) {
  const VariableArrayType *vla = getContext().getAsVariableArrayType(type);
  assert(vla && "type was not a variable array type!");
  return getVLASize(vla);
}

CodeGenFunction::VlaSizePair
CodeGenFunction::getVLASize(const VariableArrayType *type) {
  // The number of elements so far; always size_t.
  llvm::Value *numElements = nullptr;

  QualType elementType;
  do {
    elementType = type->getElementType();
    llvm::Value *vlaSize = VLASizeMap[type->getSizeExpr()];
    assert(vlaSize && "no size for VLA!");
    assert(vlaSize->getType() == SizeTy);

    if (!numElements) {
      numElements = vlaSize;
    } else {
      // It's undefined behavior if this wraps around, so mark it that way.
      // FIXME: Teach -fsanitize=undefined to trap this.
      numElements = Builder.CreateNUWMul(numElements, vlaSize);
    }
  } while ((type = getContext().getAsVariableArrayType(elementType)));

  return { numElements, elementType };
}

CodeGenFunction::VlaSizePair
CodeGenFunction::getVLAElements1D(QualType type) {
  const VariableArrayType *vla = getContext().getAsVariableArrayType(type);
  assert(vla && "type was not a variable array type!");
  return getVLAElements1D(vla);
}

CodeGenFunction::VlaSizePair
CodeGenFunction::getVLAElements1D(const VariableArrayType *Vla) {
  llvm::Value *VlaSize = VLASizeMap[Vla->getSizeExpr()];
  assert(VlaSize && "no size for VLA!");
  assert(VlaSize->getType() == SizeTy);
  return { VlaSize, Vla->getElementType() };
}

void CodeGenFunction::EmitVariablyModifiedType(QualType type) {
  assert(type->isVariablyModifiedType() &&
         "Must pass variably modified type to EmitVLASizes!");

  EnsureInsertPoint();

  // We're going to walk down into the type and look for VLA
  // expressions.
  do {
    assert(type->isVariablyModifiedType());

    const Type *ty = type.getTypePtr();
    switch (ty->getTypeClass()) {

#define TYPE(Class, Base)
#define ABSTRACT_TYPE(Class, Base)
#define NON_CANONICAL_TYPE(Class, Base)
#define DEPENDENT_TYPE(Class, Base) case Type::Class:
#define NON_CANONICAL_UNLESS_DEPENDENT_TYPE(Class, Base)
#include "clang/AST/TypeNodes.inc"
      llvm_unreachable("unexpected dependent type!");

    // These types are never variably-modified.
    case Type::Builtin:
    case Type::Complex:
    case Type::Vector:
    case Type::ExtVector:
    case Type::ConstantMatrix:
    case Type::Record:
    case Type::Enum:
    case Type::Using:
    case Type::TemplateSpecialization:
    case Type::ObjCTypeParam:
    case Type::ObjCObject:
    case Type::ObjCInterface:
    case Type::ObjCObjectPointer:
    case Type::BitInt:
      llvm_unreachable("type class is never variably-modified!");

    case Type::Elaborated:
      type = cast<ElaboratedType>(ty)->getNamedType();
      break;

    case Type::Adjusted:
      type = cast<AdjustedType>(ty)->getAdjustedType();
      break;

    case Type::Decayed:
      type = cast<DecayedType>(ty)->getPointeeType();
      break;

    case Type::Pointer:
      type = cast<PointerType>(ty)->getPointeeType();
      break;

    case Type::BlockPointer:
      type = cast<BlockPointerType>(ty)->getPointeeType();
      break;

    case Type::LValueReference:
    case Type::RValueReference:
      type = cast<ReferenceType>(ty)->getPointeeType();
      break;

    case Type::MemberPointer:
      type = cast<MemberPointerType>(ty)->getPointeeType();
      break;

    case Type::ArrayParameter:
    case Type::ConstantArray:
    case Type::IncompleteArray:
      // Losing element qualification here is fine.
      type = cast<ArrayType>(ty)->getElementType();
      break;

    case Type::VariableArray: {
      // Losing element qualification here is fine.
      const VariableArrayType *vat = cast<VariableArrayType>(ty);

      // Unknown size indication requires no size computation.
      // Otherwise, evaluate and record it.
      if (const Expr *sizeExpr = vat->getSizeExpr()) {
        // It's possible that we might have emitted this already,
        // e.g. with a typedef and a pointer to it.
        llvm::Value *&entry = VLASizeMap[sizeExpr];
        if (!entry) {
          llvm::Value *size = EmitScalarExpr(sizeExpr);

          // C11 6.7.6.2p5:
          //   If the size is an expression that is not an integer constant
          //   expression [...] each time it is evaluated it shall have a value
          //   greater than zero.
          if (SanOpts.has(SanitizerKind::VLABound)) {
            SanitizerScope SanScope(this);
            llvm::Value *Zero = llvm::Constant::getNullValue(size->getType());
            clang::QualType SEType = sizeExpr->getType();
            llvm::Value *CheckCondition =
                SEType->isSignedIntegerType()
                    ? Builder.CreateICmpSGT(size, Zero)
                    : Builder.CreateICmpUGT(size, Zero);
            llvm::Constant *StaticArgs[] = {
                EmitCheckSourceLocation(sizeExpr->getBeginLoc()),
                EmitCheckTypeDescriptor(SEType)};
            EmitCheck(std::make_pair(CheckCondition, SanitizerKind::VLABound),
                      SanitizerHandler::VLABoundNotPositive, StaticArgs, size);
          }

          // Always zexting here would be wrong if it weren't
          // undefined behavior to have a negative bound.
          // FIXME: What about when size's type is larger than size_t?
          entry = Builder.CreateIntCast(size, SizeTy, /*signed*/ false);
        }
      }
      type = vat->getElementType();
      break;
    }

    case Type::FunctionProto:
    case Type::FunctionNoProto:
      type = cast<FunctionType>(ty)->getReturnType();
      break;

    case Type::Paren:
    case Type::TypeOf:
    case Type::UnaryTransform:
    case Type::Attributed:
    case Type::BTFTagAttributed:
    case Type::HLSLAttributedResource:
    case Type::SubstTemplateTypeParm:
    case Type::MacroQualified:
    case Type::CountAttributed:
      // Keep walking after single level desugaring.
      type = type.getSingleStepDesugaredType(getContext());
      break;

    case Type::Typedef:
    case Type::Decltype:
    case Type::Auto:
    case Type::DeducedTemplateSpecialization:
    case Type::PackIndexing:
      // Stop walking: nothing to do.
      return;

    case Type::TypeOfExpr:
      // Stop walking: emit typeof expression.
      EmitIgnoredExpr(cast<TypeOfExprType>(ty)->getUnderlyingExpr());
      return;

    case Type::Atomic:
      type = cast<AtomicType>(ty)->getValueType();
      break;

    case Type::Pipe:
      type = cast<PipeType>(ty)->getElementType();
      break;
    }
  } while (type->isVariablyModifiedType());
}

Address CodeGenFunction::EmitVAListRef(const Expr* E) {
  if (getContext().getBuiltinVaListType()->isArrayType())
    return EmitPointerWithAlignment(E);
  return EmitLValue(E).getAddress();
}

Address CodeGenFunction::EmitMSVAListRef(const Expr *E) {
  return EmitLValue(E).getAddress();
}

void CodeGenFunction::EmitDeclRefExprDbgValue(const DeclRefExpr *E,
                                              const APValue &Init) {
  assert(Init.hasValue() && "Invalid DeclRefExpr initializer!");
  if (CGDebugInfo *Dbg = getDebugInfo())
    if (CGM.getCodeGenOpts().hasReducedDebugInfo())
      Dbg->EmitGlobalVariable(E->getDecl(), Init);
}

CodeGenFunction::PeepholeProtection
CodeGenFunction::protectFromPeepholes(RValue rvalue) {
  // At the moment, the only aggressive peephole we do in IR gen
  // is trunc(zext) folding, but if we add more, we can easily
  // extend this protection.

  if (!rvalue.isScalar()) return PeepholeProtection();
  llvm::Value *value = rvalue.getScalarVal();
  if (!isa<llvm::ZExtInst>(value)) return PeepholeProtection();

  // Just make an extra bitcast.
  assert(HaveInsertPoint());
  llvm::Instruction *inst = new llvm::BitCastInst(value, value->getType(), "",
                                                  Builder.GetInsertBlock());

  PeepholeProtection protection;
  protection.Inst = inst;
  return protection;
}

void CodeGenFunction::unprotectFromPeepholes(PeepholeProtection protection) {
  if (!protection.Inst) return;

  // In theory, we could try to duplicate the peepholes now, but whatever.
  protection.Inst->eraseFromParent();
}

void CodeGenFunction::emitAlignmentAssumption(llvm::Value *PtrValue,
                                              QualType Ty, SourceLocation Loc,
                                              SourceLocation AssumptionLoc,
                                              llvm::Value *Alignment,
                                              llvm::Value *OffsetValue) {
  if (Alignment->getType() != IntPtrTy)
    Alignment =
        Builder.CreateIntCast(Alignment, IntPtrTy, false, "casted.align");
  if (OffsetValue && OffsetValue->getType() != IntPtrTy)
    OffsetValue =
        Builder.CreateIntCast(OffsetValue, IntPtrTy, true, "casted.offset");
  llvm::Value *TheCheck = nullptr;
  if (SanOpts.has(SanitizerKind::Alignment)) {
    llvm::Value *PtrIntValue =
        Builder.CreatePtrToInt(PtrValue, IntPtrTy, "ptrint");

    if (OffsetValue) {
      bool IsOffsetZero = false;
      if (const auto *CI = dyn_cast<llvm::ConstantInt>(OffsetValue))
        IsOffsetZero = CI->isZero();

      if (!IsOffsetZero)
        PtrIntValue = Builder.CreateSub(PtrIntValue, OffsetValue, "offsetptr");
    }

    llvm::Value *Zero = llvm::ConstantInt::get(IntPtrTy, 0);
    llvm::Value *Mask =
        Builder.CreateSub(Alignment, llvm::ConstantInt::get(IntPtrTy, 1));
    llvm::Value *MaskedPtr = Builder.CreateAnd(PtrIntValue, Mask, "maskedptr");
    TheCheck = Builder.CreateICmpEQ(MaskedPtr, Zero, "maskcond");
  }
  llvm::Instruction *Assumption = Builder.CreateAlignmentAssumption(
      CGM.getDataLayout(), PtrValue, Alignment, OffsetValue);

  if (!SanOpts.has(SanitizerKind::Alignment))
    return;
  emitAlignmentAssumptionCheck(PtrValue, Ty, Loc, AssumptionLoc, Alignment,
                               OffsetValue, TheCheck, Assumption);
}

void CodeGenFunction::emitAlignmentAssumption(llvm::Value *PtrValue,
                                              const Expr *E,
                                              SourceLocation AssumptionLoc,
                                              llvm::Value *Alignment,
                                              llvm::Value *OffsetValue) {
  QualType Ty = E->getType();
  SourceLocation Loc = E->getExprLoc();

  emitAlignmentAssumption(PtrValue, Ty, Loc, AssumptionLoc, Alignment,
                          OffsetValue);
}

llvm::Value *CodeGenFunction::EmitAnnotationCall(llvm::Function *AnnotationFn,
                                                 llvm::Value *AnnotatedVal,
                                                 StringRef AnnotationStr,
                                                 SourceLocation Location,
                                                 const AnnotateAttr *Attr) {
  SmallVector<llvm::Value *, 5> Args = {
      AnnotatedVal,
      CGM.EmitAnnotationString(AnnotationStr),
      CGM.EmitAnnotationUnit(Location),
      CGM.EmitAnnotationLineNo(Location),
  };
  if (Attr)
    Args.push_back(CGM.EmitAnnotationArgs(Attr));
  return Builder.CreateCall(AnnotationFn, Args);
}

void CodeGenFunction::EmitVarAnnotations(const VarDecl *D, llvm::Value *V) {
  assert(D->hasAttr<AnnotateAttr>() && "no annotate attribute");
  for (const auto *I : D->specific_attrs<AnnotateAttr>())
    EmitAnnotationCall(CGM.getIntrinsic(llvm::Intrinsic::var_annotation,
                                        {V->getType(), CGM.ConstGlobalsPtrTy}),
                       V, I->getAnnotation(), D->getLocation(), I);
}

Address CodeGenFunction::EmitFieldAnnotations(const FieldDecl *D,
                                              Address Addr) {
  assert(D->hasAttr<AnnotateAttr>() && "no annotate attribute");
  llvm::Value *V = Addr.emitRawPointer(*this);
  llvm::Type *VTy = V->getType();
  auto *PTy = dyn_cast<llvm::PointerType>(VTy);
  unsigned AS = PTy ? PTy->getAddressSpace() : 0;
  llvm::PointerType *IntrinTy =
      llvm::PointerType::get(CGM.getLLVMContext(), AS);
  llvm::Function *F = CGM.getIntrinsic(llvm::Intrinsic::ptr_annotation,
                                       {IntrinTy, CGM.ConstGlobalsPtrTy});

  for (const auto *I : D->specific_attrs<AnnotateAttr>()) {
    // FIXME Always emit the cast inst so we can differentiate between
    // annotation on the first field of a struct and annotation on the struct
    // itself.
    if (VTy != IntrinTy)
      V = Builder.CreateBitCast(V, IntrinTy);
    V = EmitAnnotationCall(F, V, I->getAnnotation(), D->getLocation(), I);
    V = Builder.CreateBitCast(V, VTy);
  }

  return Address(V, Addr.getElementType(), Addr.getAlignment());
}

CodeGenFunction::CGCapturedStmtInfo::~CGCapturedStmtInfo() { }

CodeGenFunction::SanitizerScope::SanitizerScope(CodeGenFunction *CGF)
    : CGF(CGF) {
  assert(!CGF->IsSanitizerScope);
  CGF->IsSanitizerScope = true;
}

CodeGenFunction::SanitizerScope::~SanitizerScope() {
  CGF->IsSanitizerScope = false;
}

void CodeGenFunction::InsertHelper(llvm::Instruction *I,
                                   const llvm::Twine &Name,
                                   llvm::BasicBlock::iterator InsertPt) const {
  LoopStack.InsertHelper(I);
  if (IsSanitizerScope)
    I->setNoSanitizeMetadata();
}

void CGBuilderInserter::InsertHelper(
    llvm::Instruction *I, const llvm::Twine &Name,
    llvm::BasicBlock::iterator InsertPt) const {
  llvm::IRBuilderDefaultInserter::InsertHelper(I, Name, InsertPt);
  if (CGF)
    CGF->InsertHelper(I, Name, InsertPt);
}

// Emits an error if we don't have a valid set of target features for the
// called function.
void CodeGenFunction::checkTargetFeatures(const CallExpr *E,
                                          const FunctionDecl *TargetDecl) {
  // SemaChecking cannot handle below x86 builtins because they have different
  // parameter ranges with different TargetAttribute of caller.
  if (CGM.getContext().getTargetInfo().getTriple().isX86()) {
    unsigned BuiltinID = TargetDecl->getBuiltinID();
    if (BuiltinID == X86::BI__builtin_ia32_cmpps ||
        BuiltinID == X86::BI__builtin_ia32_cmpss ||
        BuiltinID == X86::BI__builtin_ia32_cmppd ||
        BuiltinID == X86::BI__builtin_ia32_cmpsd) {
      const FunctionDecl *FD = dyn_cast_or_null<FunctionDecl>(CurCodeDecl);
      llvm::StringMap<bool> TargetFetureMap;
      CGM.getContext().getFunctionFeatureMap(TargetFetureMap, FD);
      llvm::APSInt Result =
          *(E->getArg(2)->getIntegerConstantExpr(CGM.getContext()));
      if (Result.getSExtValue() > 7 && !TargetFetureMap.lookup("avx"))
        CGM.getDiags().Report(E->getBeginLoc(), diag::err_builtin_needs_feature)
            << TargetDecl->getDeclName() << "avx";
    }
  }
  return checkTargetFeatures(E->getBeginLoc(), TargetDecl);
}

// Emits an error if we don't have a valid set of target features for the
// called function.
void CodeGenFunction::checkTargetFeatures(SourceLocation Loc,
                                          const FunctionDecl *TargetDecl) {
  // Early exit if this is an indirect call.
  if (!TargetDecl)
    return;

  // Get the current enclosing function if it exists. If it doesn't
  // we can't check the target features anyhow.
  const FunctionDecl *FD = dyn_cast_or_null<FunctionDecl>(CurCodeDecl);
  if (!FD)
    return;

  // Grab the required features for the call. For a builtin this is listed in
  // the td file with the default cpu, for an always_inline function this is any
  // listed cpu and any listed features.
  unsigned BuiltinID = TargetDecl->getBuiltinID();
  std::string MissingFeature;
  llvm::StringMap<bool> CallerFeatureMap;
  CGM.getContext().getFunctionFeatureMap(CallerFeatureMap, FD);
  // When compiling in HipStdPar mode we have to be conservative in rejecting
  // target specific features in the FE, and defer the possible error to the
  // AcceleratorCodeSelection pass, wherein iff an unsupported target builtin is
  // referenced by an accelerator executable function, we emit an error.
  bool IsHipStdPar = getLangOpts().HIPStdPar && getLangOpts().CUDAIsDevice;
  if (BuiltinID) {
    StringRef FeatureList(CGM.getContext().BuiltinInfo.getRequiredFeatures(BuiltinID));
    if (!Builtin::evaluateRequiredTargetFeatures(
        FeatureList, CallerFeatureMap) && !IsHipStdPar) {
      CGM.getDiags().Report(Loc, diag::err_builtin_needs_feature)
          << TargetDecl->getDeclName()
          << FeatureList;
    }
  } else if (!TargetDecl->isMultiVersion() &&
             TargetDecl->hasAttr<TargetAttr>()) {
    // Get the required features for the callee.

    const TargetAttr *TD = TargetDecl->getAttr<TargetAttr>();
    ParsedTargetAttr ParsedAttr =
        CGM.getContext().filterFunctionTargetAttrs(TD);

    SmallVector<StringRef, 1> ReqFeatures;
    llvm::StringMap<bool> CalleeFeatureMap;
    CGM.getContext().getFunctionFeatureMap(CalleeFeatureMap, TargetDecl);

    for (const auto &F : ParsedAttr.Features) {
      if (F[0] == '+' && CalleeFeatureMap.lookup(F.substr(1)))
        ReqFeatures.push_back(StringRef(F).substr(1));
    }

    for (const auto &F : CalleeFeatureMap) {
      // Only positive features are "required".
      if (F.getValue())
        ReqFeatures.push_back(F.getKey());
    }
    if (!llvm::all_of(ReqFeatures, [&](StringRef Feature) {
      if (!CallerFeatureMap.lookup(Feature)) {
        MissingFeature = Feature.str();
        return false;
      }
      return true;
    }) && !IsHipStdPar)
      CGM.getDiags().Report(Loc, diag::err_function_needs_feature)
          << FD->getDeclName() << TargetDecl->getDeclName() << MissingFeature;
  } else if (!FD->isMultiVersion() && FD->hasAttr<TargetAttr>()) {
    llvm::StringMap<bool> CalleeFeatureMap;
    CGM.getContext().getFunctionFeatureMap(CalleeFeatureMap, TargetDecl);

    for (const auto &F : CalleeFeatureMap) {
      if (F.getValue() && (!CallerFeatureMap.lookup(F.getKey()) ||
                           !CallerFeatureMap.find(F.getKey())->getValue()) &&
          !IsHipStdPar)
        CGM.getDiags().Report(Loc, diag::err_function_needs_feature)
            << FD->getDeclName() << TargetDecl->getDeclName() << F.getKey();
    }
  }
}

void CodeGenFunction::EmitSanitizerStatReport(llvm::SanitizerStatKind SSK) {
  if (!CGM.getCodeGenOpts().SanitizeStats)
    return;

  llvm::IRBuilder<> IRB(Builder.GetInsertBlock(), Builder.GetInsertPoint());
  IRB.SetCurrentDebugLocation(Builder.getCurrentDebugLocation());
  CGM.getSanStats().create(IRB, SSK);
}

void CodeGenFunction::EmitKCFIOperandBundle(
    const CGCallee &Callee, SmallVectorImpl<llvm::OperandBundleDef> &Bundles) {
  const FunctionProtoType *FP =
      Callee.getAbstractInfo().getCalleeFunctionProtoType();
  if (FP)
    Bundles.emplace_back("kcfi", CGM.CreateKCFITypeId(FP->desugar()));
}

llvm::Value *
CodeGenFunction::FormAArch64ResolverCondition(const FMVResolverOption &RO) {
  return RO.Features.empty() ? nullptr : EmitAArch64CpuSupports(RO.Features);
}

llvm::Value *
CodeGenFunction::FormX86ResolverCondition(const FMVResolverOption &RO) {
  llvm::Value *Condition = nullptr;

  if (RO.Architecture) {
    StringRef Arch = *RO.Architecture;
    // If arch= specifies an x86-64 micro-architecture level, test the feature
    // with __builtin_cpu_supports, otherwise use __builtin_cpu_is.
    if (Arch.starts_with("x86-64"))
      Condition = EmitX86CpuSupports({Arch});
    else
      Condition = EmitX86CpuIs(Arch);
  }

  if (!RO.Features.empty()) {
    llvm::Value *FeatureCond = EmitX86CpuSupports(RO.Features);
    Condition =
        Condition ? Builder.CreateAnd(Condition, FeatureCond) : FeatureCond;
  }
  return Condition;
}

static void CreateMultiVersionResolverReturn(CodeGenModule &CGM,
                                             llvm::Function *Resolver,
                                             CGBuilderTy &Builder,
                                             llvm::Function *FuncToReturn,
                                             bool SupportsIFunc) {
  if (SupportsIFunc) {
    Builder.CreateRet(FuncToReturn);
    return;
  }

  llvm::SmallVector<llvm::Value *, 10> Args(
      llvm::make_pointer_range(Resolver->args()));

  llvm::CallInst *Result = Builder.CreateCall(FuncToReturn, Args);
  Result->setTailCallKind(llvm::CallInst::TCK_MustTail);

  if (Resolver->getReturnType()->isVoidTy())
    Builder.CreateRetVoid();
  else
    Builder.CreateRet(Result);
}

void CodeGenFunction::EmitMultiVersionResolver(
    llvm::Function *Resolver, ArrayRef<FMVResolverOption> Options) {

  llvm::Triple::ArchType ArchType =
      getContext().getTargetInfo().getTriple().getArch();

  switch (ArchType) {
  case llvm::Triple::x86:
  case llvm::Triple::x86_64:
    EmitX86MultiVersionResolver(Resolver, Options);
    return;
  case llvm::Triple::aarch64:
    EmitAArch64MultiVersionResolver(Resolver, Options);
    return;
  case llvm::Triple::riscv32:
  case llvm::Triple::riscv64:
    EmitRISCVMultiVersionResolver(Resolver, Options);
    return;

  default:
    assert(false && "Only implemented for x86, AArch64 and RISC-V targets");
  }
}

void CodeGenFunction::EmitRISCVMultiVersionResolver(
    llvm::Function *Resolver, ArrayRef<FMVResolverOption> Options) {

  if (getContext().getTargetInfo().getTriple().getOS() !=
      llvm::Triple::OSType::Linux) {
    CGM.getDiags().Report(diag::err_os_unsupport_riscv_fmv);
    return;
  }

  llvm::BasicBlock *CurBlock = createBasicBlock("resolver_entry", Resolver);
  Builder.SetInsertPoint(CurBlock);
  EmitRISCVCpuInit();

  bool SupportsIFunc = getContext().getTargetInfo().supportsIFunc();
  bool HasDefault = false;
  unsigned DefaultIndex = 0;

  // Check the each candidate function.
  for (unsigned Index = 0; Index < Options.size(); Index++) {

    if (Options[Index].Features.empty()) {
      HasDefault = true;
      DefaultIndex = Index;
      continue;
    }

    Builder.SetInsertPoint(CurBlock);

    // FeaturesCondition: The bitmask of the required extension has been
    // enabled by the runtime object.
    // (__riscv_feature_bits.features[i] & REQUIRED_BITMASK) ==
    // REQUIRED_BITMASK
    //
    // When condition is met, return this version of the function.
    // Otherwise, try the next version.
    //
    // if (FeaturesConditionVersion1)
    //     return Version1;
    // else if (FeaturesConditionVersion2)
    //     return Version2;
    // else if (FeaturesConditionVersion3)
    //     return Version3;
    // ...
    // else
    //     return DefaultVersion;

    // TODO: Add a condition to check the length before accessing elements.
    // Without checking the length first, we may access an incorrect memory
    // address when using different versions.
    llvm::SmallVector<StringRef, 8> CurrTargetAttrFeats;
    llvm::SmallVector<std::string, 8> TargetAttrFeats;

    for (StringRef Feat : Options[Index].Features) {
      std::vector<std::string> FeatStr =
          getContext().getTargetInfo().parseTargetAttr(Feat).Features;

      assert(FeatStr.size() == 1 && "Feature string not delimited");

      std::string &CurrFeat = FeatStr.front();
      if (CurrFeat[0] == '+')
        TargetAttrFeats.push_back(CurrFeat.substr(1));
    }

    if (TargetAttrFeats.empty())
      continue;

    for (std::string &Feat : TargetAttrFeats)
      CurrTargetAttrFeats.push_back(Feat);

    Builder.SetInsertPoint(CurBlock);
    llvm::Value *FeatsCondition = EmitRISCVCpuSupports(CurrTargetAttrFeats);

    llvm::BasicBlock *RetBlock = createBasicBlock("resolver_return", Resolver);
    CGBuilderTy RetBuilder(*this, RetBlock);
    CreateMultiVersionResolverReturn(CGM, Resolver, RetBuilder,
                                     Options[Index].Function, SupportsIFunc);
    llvm::BasicBlock *ElseBlock = createBasicBlock("resolver_else", Resolver);

    Builder.SetInsertPoint(CurBlock);
    Builder.CreateCondBr(FeatsCondition, RetBlock, ElseBlock);

    CurBlock = ElseBlock;
  }

  // Finally, emit the default one.
  if (HasDefault) {
    Builder.SetInsertPoint(CurBlock);
    CreateMultiVersionResolverReturn(
        CGM, Resolver, Builder, Options[DefaultIndex].Function, SupportsIFunc);
    return;
  }

  // If no generic/default, emit an unreachable.
  Builder.SetInsertPoint(CurBlock);
  llvm::CallInst *TrapCall = EmitTrapCall(llvm::Intrinsic::trap);
  TrapCall->setDoesNotReturn();
  TrapCall->setDoesNotThrow();
  Builder.CreateUnreachable();
  Builder.ClearInsertionPoint();
}

void CodeGenFunction::EmitAArch64MultiVersionResolver(
    llvm::Function *Resolver, ArrayRef<FMVResolverOption> Options) {
  assert(!Options.empty() && "No multiversion resolver options found");
  assert(Options.back().Features.size() == 0 && "Default case must be last");
  bool SupportsIFunc = getContext().getTargetInfo().supportsIFunc();
  assert(SupportsIFunc &&
         "Multiversion resolver requires target IFUNC support");
  bool AArch64CpuInitialized = false;
  llvm::BasicBlock *CurBlock = createBasicBlock("resolver_entry", Resolver);

  for (const FMVResolverOption &RO : Options) {
    Builder.SetInsertPoint(CurBlock);
    llvm::Value *Condition = FormAArch64ResolverCondition(RO);

    // The 'default' or 'all features enabled' case.
    if (!Condition) {
      CreateMultiVersionResolverReturn(CGM, Resolver, Builder, RO.Function,
                                       SupportsIFunc);
      return;
    }

    if (!AArch64CpuInitialized) {
      Builder.SetInsertPoint(CurBlock, CurBlock->begin());
      EmitAArch64CpuInit();
      AArch64CpuInitialized = true;
      Builder.SetInsertPoint(CurBlock);
    }

    llvm::BasicBlock *RetBlock = createBasicBlock("resolver_return", Resolver);
    CGBuilderTy RetBuilder(*this, RetBlock);
    CreateMultiVersionResolverReturn(CGM, Resolver, RetBuilder, RO.Function,
                                     SupportsIFunc);
    CurBlock = createBasicBlock("resolver_else", Resolver);
    Builder.CreateCondBr(Condition, RetBlock, CurBlock);
  }

  // If no default, emit an unreachable.
  Builder.SetInsertPoint(CurBlock);
  llvm::CallInst *TrapCall = EmitTrapCall(llvm::Intrinsic::trap);
  TrapCall->setDoesNotReturn();
  TrapCall->setDoesNotThrow();
  Builder.CreateUnreachable();
  Builder.ClearInsertionPoint();
}

void CodeGenFunction::EmitX86MultiVersionResolver(
    llvm::Function *Resolver, ArrayRef<FMVResolverOption> Options) {

  bool SupportsIFunc = getContext().getTargetInfo().supportsIFunc();

  // Main function's basic block.
  llvm::BasicBlock *CurBlock = createBasicBlock("resolver_entry", Resolver);
  Builder.SetInsertPoint(CurBlock);
  EmitX86CpuInit();

  for (const FMVResolverOption &RO : Options) {
    Builder.SetInsertPoint(CurBlock);
    llvm::Value *Condition = FormX86ResolverCondition(RO);

    // The 'default' or 'generic' case.
    if (!Condition) {
      assert(&RO == Options.end() - 1 &&
             "Default or Generic case must be last");
      CreateMultiVersionResolverReturn(CGM, Resolver, Builder, RO.Function,
                                       SupportsIFunc);
      return;
    }

    llvm::BasicBlock *RetBlock = createBasicBlock("resolver_return", Resolver);
    CGBuilderTy RetBuilder(*this, RetBlock);
    CreateMultiVersionResolverReturn(CGM, Resolver, RetBuilder, RO.Function,
                                     SupportsIFunc);
    CurBlock = createBasicBlock("resolver_else", Resolver);
    Builder.CreateCondBr(Condition, RetBlock, CurBlock);
  }

  // If no generic/default, emit an unreachable.
  Builder.SetInsertPoint(CurBlock);
  llvm::CallInst *TrapCall = EmitTrapCall(llvm::Intrinsic::trap);
  TrapCall->setDoesNotReturn();
  TrapCall->setDoesNotThrow();
  Builder.CreateUnreachable();
  Builder.ClearInsertionPoint();
}

// Loc - where the diagnostic will point, where in the source code this
//  alignment has failed.
// SecondaryLoc - if present (will be present if sufficiently different from
//  Loc), the diagnostic will additionally point a "Note:" to this location.
//  It should be the location where the __attribute__((assume_aligned))
//  was written e.g.
void CodeGenFunction::emitAlignmentAssumptionCheck(
    llvm::Value *Ptr, QualType Ty, SourceLocation Loc,
    SourceLocation SecondaryLoc, llvm::Value *Alignment,
    llvm::Value *OffsetValue, llvm::Value *TheCheck,
    llvm::Instruction *Assumption) {
  assert(isa_and_nonnull<llvm::CallInst>(Assumption) &&
         cast<llvm::CallInst>(Assumption)->getCalledOperand() ==
             llvm::Intrinsic::getOrInsertDeclaration(
                 Builder.GetInsertBlock()->getParent()->getParent(),
                 llvm::Intrinsic::assume) &&
         "Assumption should be a call to llvm.assume().");
  assert(&(Builder.GetInsertBlock()->back()) == Assumption &&
         "Assumption should be the last instruction of the basic block, "
         "since the basic block is still being generated.");

  if (!SanOpts.has(SanitizerKind::Alignment))
    return;

  // Don't check pointers to volatile data. The behavior here is implementation-
  // defined.
  if (Ty->getPointeeType().isVolatileQualified())
    return;

  // We need to temorairly remove the assumption so we can insert the
  // sanitizer check before it, else the check will be dropped by optimizations.
  Assumption->removeFromParent();

  {
    SanitizerScope SanScope(this);

    if (!OffsetValue)
      OffsetValue = Builder.getInt1(false); // no offset.

    llvm::Constant *StaticData[] = {EmitCheckSourceLocation(Loc),
                                    EmitCheckSourceLocation(SecondaryLoc),
                                    EmitCheckTypeDescriptor(Ty)};
    llvm::Value *DynamicData[] = {EmitCheckValue(Ptr),
                                  EmitCheckValue(Alignment),
                                  EmitCheckValue(OffsetValue)};
    EmitCheck({std::make_pair(TheCheck, SanitizerKind::Alignment)},
              SanitizerHandler::AlignmentAssumption, StaticData, DynamicData);
  }

  // We are now in the (new, empty) "cont" basic block.
  // Reintroduce the assumption.
  Builder.Insert(Assumption);
  // FIXME: Assumption still has it's original basic block as it's Parent.
}

llvm::DebugLoc CodeGenFunction::SourceLocToDebugLoc(SourceLocation Location) {
  if (CGDebugInfo *DI = getDebugInfo())
    return DI->SourceLocToDebugLoc(Location);

  return llvm::DebugLoc();
}

llvm::Value *
CodeGenFunction::emitCondLikelihoodViaExpectIntrinsic(llvm::Value *Cond,
                                                      Stmt::Likelihood LH) {
  switch (LH) {
  case Stmt::LH_None:
    return Cond;
  case Stmt::LH_Likely:
  case Stmt::LH_Unlikely:
    // Don't generate llvm.expect on -O0 as the backend won't use it for
    // anything.
    if (CGM.getCodeGenOpts().OptimizationLevel == 0)
      return Cond;
    llvm::Type *CondTy = Cond->getType();
    assert(CondTy->isIntegerTy(1) && "expecting condition to be a boolean");
    llvm::Function *FnExpect =
        CGM.getIntrinsic(llvm::Intrinsic::expect, CondTy);
    llvm::Value *ExpectedValueOfCond =
        llvm::ConstantInt::getBool(CondTy, LH == Stmt::LH_Likely);
    return Builder.CreateCall(FnExpect, {Cond, ExpectedValueOfCond},
                              Cond->getName() + ".expval");
  }
  llvm_unreachable("Unknown Likelihood");
}

llvm::Value *CodeGenFunction::emitBoolVecConversion(llvm::Value *SrcVec,
                                                    unsigned NumElementsDst,
                                                    const llvm::Twine &Name) {
  auto *SrcTy = cast<llvm::FixedVectorType>(SrcVec->getType());
  unsigned NumElementsSrc = SrcTy->getNumElements();
  if (NumElementsSrc == NumElementsDst)
    return SrcVec;

  std::vector<int> ShuffleMask(NumElementsDst, -1);
  for (unsigned MaskIdx = 0;
       MaskIdx < std::min<>(NumElementsDst, NumElementsSrc); ++MaskIdx)
    ShuffleMask[MaskIdx] = MaskIdx;

  return Builder.CreateShuffleVector(SrcVec, ShuffleMask, Name);
}

void CodeGenFunction::EmitPointerAuthOperandBundle(
    const CGPointerAuthInfo &PointerAuth,
    SmallVectorImpl<llvm::OperandBundleDef> &Bundles) {
  if (!PointerAuth.isSigned())
    return;

  auto *Key = Builder.getInt32(PointerAuth.getKey());

  llvm::Value *Discriminator = PointerAuth.getDiscriminator();
  if (!Discriminator)
    Discriminator = Builder.getSize(0);

  llvm::Value *Args[] = {Key, Discriminator};
  Bundles.emplace_back("ptrauth", Args);
}

static llvm::Value *EmitPointerAuthCommon(CodeGenFunction &CGF,
                                          const CGPointerAuthInfo &PointerAuth,
                                          llvm::Value *Pointer,
                                          unsigned IntrinsicID) {
  if (!PointerAuth)
    return Pointer;

  auto Key = CGF.Builder.getInt32(PointerAuth.getKey());

  llvm::Value *Discriminator = PointerAuth.getDiscriminator();
  if (!Discriminator) {
    Discriminator = CGF.Builder.getSize(0);
  }

  // Convert the pointer to intptr_t before signing it.
  auto OrigType = Pointer->getType();
  Pointer = CGF.Builder.CreatePtrToInt(Pointer, CGF.IntPtrTy);

  // call i64 @llvm.ptrauth.sign.i64(i64 %pointer, i32 %key, i64 %discriminator)
  auto Intrinsic = CGF.CGM.getIntrinsic(IntrinsicID);
  Pointer = CGF.EmitRuntimeCall(Intrinsic, {Pointer, Key, Discriminator});

  // Convert back to the original type.
  Pointer = CGF.Builder.CreateIntToPtr(Pointer, OrigType);
  return Pointer;
}

llvm::Value *
CodeGenFunction::EmitPointerAuthSign(const CGPointerAuthInfo &PointerAuth,
                                     llvm::Value *Pointer) {
  if (!PointerAuth.shouldSign())
    return Pointer;
  return EmitPointerAuthCommon(*this, PointerAuth, Pointer,
                               llvm::Intrinsic::ptrauth_sign);
}

static llvm::Value *EmitStrip(CodeGenFunction &CGF,
                              const CGPointerAuthInfo &PointerAuth,
                              llvm::Value *Pointer) {
  auto StripIntrinsic = CGF.CGM.getIntrinsic(llvm::Intrinsic::ptrauth_strip);

  auto Key = CGF.Builder.getInt32(PointerAuth.getKey());
  // Convert the pointer to intptr_t before signing it.
  auto OrigType = Pointer->getType();
  Pointer = CGF.EmitRuntimeCall(
      StripIntrinsic, {CGF.Builder.CreatePtrToInt(Pointer, CGF.IntPtrTy), Key});
  return CGF.Builder.CreateIntToPtr(Pointer, OrigType);
}

llvm::Value *
CodeGenFunction::EmitPointerAuthAuth(const CGPointerAuthInfo &PointerAuth,
                                     llvm::Value *Pointer) {
  if (PointerAuth.shouldStrip()) {
    return EmitStrip(*this, PointerAuth, Pointer);
  }
  if (!PointerAuth.shouldAuth()) {
    return Pointer;
  }

  return EmitPointerAuthCommon(*this, PointerAuth, Pointer,
                               llvm::Intrinsic::ptrauth_auth);
}<|MERGE_RESOLUTION|>--- conflicted
+++ resolved
@@ -1373,11 +1373,7 @@
   }
   EmitBlock(BB);
   uint64_t CurrentCount = getCurrentProfileCount();
-<<<<<<< HEAD
-  incrementProfileCounter(false, S);
-=======
   incrementProfileCounter(UseExecPath, S);
->>>>>>> 82b59134
   setCurrentProfileCount(getCurrentProfileCount() + CurrentCount);
   if (SkipCountBB)
     EmitBlock(SkipCountBB);
