//===--- CoverageMappingGen.cpp - Coverage mapping generation ---*- C++ -*-===//
//
// Part of the LLVM Project, under the Apache License v2.0 with LLVM Exceptions.
// See https://llvm.org/LICENSE.txt for license information.
// SPDX-License-Identifier: Apache-2.0 WITH LLVM-exception
//
//===----------------------------------------------------------------------===//
//
// Instrumentation-based code coverage mapping generator
//
//===----------------------------------------------------------------------===//

#include "CoverageMappingGen.h"
#include "CodeGenFunction.h"
#include "clang/AST/StmtVisitor.h"
#include "clang/Basic/Diagnostic.h"
#include "clang/Lex/Lexer.h"
#include "llvm/ADT/DenseSet.h"
#include "llvm/ADT/SmallSet.h"
#include "llvm/ADT/StringExtras.h"
#include "llvm/ProfileData/Coverage/CoverageMapping.h"
#include "llvm/ProfileData/Coverage/CoverageMappingReader.h"
#include "llvm/ProfileData/Coverage/CoverageMappingWriter.h"
#include "llvm/Support/FileSystem.h"
#include "llvm/Support/Path.h"
#include <optional>

// This selects the coverage mapping format defined when `InstrProfData.inc`
// is textually included.
#define COVMAP_V3

namespace llvm {
cl::opt<bool>
    EnableSingleByteCoverage("enable-single-byte-coverage",
                             llvm::cl::ZeroOrMore,
                             llvm::cl::desc("Enable single byte coverage"),
                             llvm::cl::Hidden, llvm::cl::init(false));
} // namespace llvm

static llvm::cl::opt<bool> EmptyLineCommentCoverage(
    "emptyline-comment-coverage",
    llvm::cl::desc("Emit emptylines and comment lines as skipped regions (only "
                   "disable it on test)"),
    llvm::cl::init(true), llvm::cl::Hidden);

namespace llvm::coverage {
cl::opt<bool> SystemHeadersCoverage(
    "system-headers-coverage",
    cl::desc("Enable collecting coverage from system headers"), cl::init(false),
    cl::Hidden);
}

using namespace clang;
using namespace CodeGen;
using namespace llvm::coverage;

CoverageSourceInfo *
CoverageMappingModuleGen::setUpCoverageCallbacks(Preprocessor &PP) {
  CoverageSourceInfo *CoverageInfo =
      new CoverageSourceInfo(PP.getSourceManager());
  PP.addPPCallbacks(std::unique_ptr<PPCallbacks>(CoverageInfo));
  if (EmptyLineCommentCoverage) {
    PP.addCommentHandler(CoverageInfo);
    PP.setEmptylineHandler(CoverageInfo);
    PP.setPreprocessToken(true);
    PP.setTokenWatcher([CoverageInfo](clang::Token Tok) {
      // Update previous token location.
      CoverageInfo->PrevTokLoc = Tok.getLocation();
      if (Tok.getKind() != clang::tok::eod)
        CoverageInfo->updateNextTokLoc(Tok.getLocation());
    });
  }
  return CoverageInfo;
}

void CoverageSourceInfo::AddSkippedRange(SourceRange Range,
                                         SkippedRange::Kind RangeKind) {
  if (EmptyLineCommentCoverage && !SkippedRanges.empty() &&
      PrevTokLoc == SkippedRanges.back().PrevTokLoc &&
      SourceMgr.isWrittenInSameFile(SkippedRanges.back().Range.getEnd(),
                                    Range.getBegin()))
    SkippedRanges.back().Range.setEnd(Range.getEnd());
  else
    SkippedRanges.push_back({Range, RangeKind, PrevTokLoc});
}

void CoverageSourceInfo::SourceRangeSkipped(SourceRange Range, SourceLocation) {
  AddSkippedRange(Range, SkippedRange::PPIfElse);
}

void CoverageSourceInfo::HandleEmptyline(SourceRange Range) {
  AddSkippedRange(Range, SkippedRange::EmptyLine);
}

bool CoverageSourceInfo::HandleComment(Preprocessor &PP, SourceRange Range) {
  AddSkippedRange(Range, SkippedRange::Comment);
  return false;
}

void CoverageSourceInfo::updateNextTokLoc(SourceLocation Loc) {
  if (!SkippedRanges.empty() && SkippedRanges.back().NextTokLoc.isInvalid())
    SkippedRanges.back().NextTokLoc = Loc;
}

namespace {
/// A region of source code that can be mapped to a counter.
class SourceMappingRegion {
  /// Primary Counter that is also used for Branch Regions for "True" branches.
  Counter Count;

  /// Secondary Counter used for Branch Regions for "False" branches.
  std::optional<Counter> FalseCount;

  /// Parameters used for Modified Condition/Decision Coverage
  mcdc::Parameters MCDCParams;

  /// The region's starting location.
  std::optional<SourceLocation> LocStart;

  /// The region's ending location.
  std::optional<SourceLocation> LocEnd;

  /// Whether this region is a gap region. The count from a gap region is set
  /// as the line execution count if there are no other regions on the line.
  bool GapRegion;

  /// Whetever this region is skipped ('if constexpr' or 'if consteval' untaken
  /// branch, or anything skipped but not empty line / comments)
  bool SkippedRegion;

public:
  SourceMappingRegion(Counter Count, std::optional<SourceLocation> LocStart,
                      std::optional<SourceLocation> LocEnd,
                      bool GapRegion = false)
      : Count(Count), LocStart(LocStart), LocEnd(LocEnd), GapRegion(GapRegion),
        SkippedRegion(false) {}

  SourceMappingRegion(Counter Count, std::optional<Counter> FalseCount,
                      mcdc::Parameters MCDCParams,
                      std::optional<SourceLocation> LocStart,
                      std::optional<SourceLocation> LocEnd,
                      bool GapRegion = false)
      : Count(Count), FalseCount(FalseCount), MCDCParams(MCDCParams),
        LocStart(LocStart), LocEnd(LocEnd), GapRegion(GapRegion),
        SkippedRegion(false) {}

  SourceMappingRegion(mcdc::Parameters MCDCParams,
                      std::optional<SourceLocation> LocStart,
                      std::optional<SourceLocation> LocEnd)
      : MCDCParams(MCDCParams), LocStart(LocStart), LocEnd(LocEnd),
        GapRegion(false), SkippedRegion(false) {}

  const Counter &getCounter() const { return Count; }

  const Counter &getFalseCounter() const {
    assert(FalseCount && "Region has no alternate counter");
    return *FalseCount;
  }

  void setCounter(Counter C) { Count = C; }

  bool hasStartLoc() const { return LocStart.has_value(); }

  void setStartLoc(SourceLocation Loc) { LocStart = Loc; }

  SourceLocation getBeginLoc() const {
    assert(LocStart && "Region has no start location");
    return *LocStart;
  }

  bool hasEndLoc() const { return LocEnd.has_value(); }

  void setEndLoc(SourceLocation Loc) {
    assert(Loc.isValid() && "Setting an invalid end location");
    LocEnd = Loc;
  }

  SourceLocation getEndLoc() const {
    assert(LocEnd && "Region has no end location");
    return *LocEnd;
  }

  bool isGap() const { return GapRegion; }

  void setGap(bool Gap) { GapRegion = Gap; }

  bool isSkipped() const { return SkippedRegion; }

  void setSkipped(bool Skipped) { SkippedRegion = Skipped; }

  bool isBranch() const { return FalseCount.has_value(); }

  bool isMCDCBranch() const {
    return std::holds_alternative<mcdc::BranchParameters>(MCDCParams);
  }

  const auto &getMCDCBranchParams() const {
    return mcdc::getParams<const mcdc::BranchParameters>(MCDCParams);
  }

  bool isMCDCDecision() const {
    return std::holds_alternative<mcdc::DecisionParameters>(MCDCParams);
  }

  const auto &getMCDCDecisionParams() const {
    return mcdc::getParams<const mcdc::DecisionParameters>(MCDCParams);
  }

  const mcdc::Parameters &getMCDCParams() const { return MCDCParams; }

  void resetMCDCParams() { MCDCParams = mcdc::Parameters(); }
};

/// Spelling locations for the start and end of a source region.
struct SpellingRegion {
  /// The line where the region starts.
  unsigned LineStart;

  /// The column where the region starts.
  unsigned ColumnStart;

  /// The line where the region ends.
  unsigned LineEnd;

  /// The column where the region ends.
  unsigned ColumnEnd;

  SpellingRegion(SourceManager &SM, SourceLocation LocStart,
                 SourceLocation LocEnd) {
    LineStart = SM.getSpellingLineNumber(LocStart);
    ColumnStart = SM.getSpellingColumnNumber(LocStart);
    LineEnd = SM.getSpellingLineNumber(LocEnd);
    ColumnEnd = SM.getSpellingColumnNumber(LocEnd);
  }

  SpellingRegion(SourceManager &SM, SourceMappingRegion &R)
      : SpellingRegion(SM, R.getBeginLoc(), R.getEndLoc()) {}

  /// Check if the start and end locations appear in source order, i.e
  /// top->bottom, left->right.
  bool isInSourceOrder() const {
    return (LineStart < LineEnd) ||
           (LineStart == LineEnd && ColumnStart <= ColumnEnd);
  }
};

/// Provides the common functionality for the different
/// coverage mapping region builders.
class CoverageMappingBuilder {
public:
  CoverageMappingModuleGen &CVM;
  SourceManager &SM;
  const LangOptions &LangOpts;

private:
  /// Map of clang's FileIDs to IDs used for coverage mapping.
  llvm::SmallDenseMap<FileID, std::pair<unsigned, SourceLocation>, 8>
      FileIDMapping;

public:
  /// The coverage mapping regions for this function
  llvm::SmallVector<CounterMappingRegion, 32> MappingRegions;
  /// The source mapping regions for this function.
  std::vector<SourceMappingRegion> SourceRegions;

  /// A set of regions which can be used as a filter.
  ///
  /// It is produced by emitExpansionRegions() and is used in
  /// emitSourceRegions() to suppress producing code regions if
  /// the same area is covered by expansion regions.
  typedef llvm::SmallSet<std::pair<SourceLocation, SourceLocation>, 8>
      SourceRegionFilter;

  CoverageMappingBuilder(CoverageMappingModuleGen &CVM, SourceManager &SM,
                         const LangOptions &LangOpts)
      : CVM(CVM), SM(SM), LangOpts(LangOpts) {}

  /// Return the precise end location for the given token.
  SourceLocation getPreciseTokenLocEnd(SourceLocation Loc) {
    // We avoid getLocForEndOfToken here, because it doesn't do what we want for
    // macro locations, which we just treat as expanded files.
    unsigned TokLen =
        Lexer::MeasureTokenLength(SM.getSpellingLoc(Loc), SM, LangOpts);
    return Loc.getLocWithOffset(TokLen);
  }

  /// Return the start location of an included file or expanded macro.
  SourceLocation getStartOfFileOrMacro(SourceLocation Loc) {
    if (Loc.isMacroID())
      return Loc.getLocWithOffset(-SM.getFileOffset(Loc));
    return SM.getLocForStartOfFile(SM.getFileID(Loc));
  }

  /// Return the end location of an included file or expanded macro.
  SourceLocation getEndOfFileOrMacro(SourceLocation Loc) {
    if (Loc.isMacroID())
      return Loc.getLocWithOffset(SM.getFileIDSize(SM.getFileID(Loc)) -
                                  SM.getFileOffset(Loc));
    return SM.getLocForEndOfFile(SM.getFileID(Loc));
  }

  /// Find out where a macro is expanded. If the immediate result is a
  /// <scratch space>, keep looking until the result isn't. Return a pair of
  /// \c SourceLocation. The first object is always the begin sloc of found
  /// result. The second should be checked by the caller: if it has value, it's
  /// the end sloc of the found result. Otherwise the while loop didn't get
  /// executed, which means the location wasn't changed and the caller has to
  /// learn the end sloc from somewhere else.
  std::pair<SourceLocation, std::optional<SourceLocation>>
  getNonScratchExpansionLoc(SourceLocation Loc) {
    std::optional<SourceLocation> EndLoc = std::nullopt;
    while (Loc.isMacroID() &&
           SM.isWrittenInScratchSpace(SM.getSpellingLoc(Loc))) {
      auto ExpansionRange = SM.getImmediateExpansionRange(Loc);
      Loc = ExpansionRange.getBegin();
      EndLoc = ExpansionRange.getEnd();
    }
    return std::make_pair(Loc, EndLoc);
  }

  /// Find out where the current file is included or macro is expanded. If
  /// \c AcceptScratch is set to false, keep looking for expansions until the
  /// found sloc is not a <scratch space>.
  SourceLocation getIncludeOrExpansionLoc(SourceLocation Loc,
                                          bool AcceptScratch = true) {
    if (!Loc.isMacroID())
      return SM.getIncludeLoc(SM.getFileID(Loc));
    Loc = SM.getImmediateExpansionRange(Loc).getBegin();
    if (AcceptScratch)
      return Loc;
    return getNonScratchExpansionLoc(Loc).first;
  }

  /// Return true if \c Loc is a location in a built-in macro.
  bool isInBuiltin(SourceLocation Loc) {
    return SM.getBufferName(SM.getSpellingLoc(Loc)) == "<built-in>";
  }

  /// Check whether \c Loc is included or expanded from \c Parent.
  bool isNestedIn(SourceLocation Loc, FileID Parent) {
    do {
      Loc = getIncludeOrExpansionLoc(Loc);
      if (Loc.isInvalid())
        return false;
    } while (!SM.isInFileID(Loc, Parent));
    return true;
  }

  /// Get the start of \c S ignoring macro arguments and builtin macros.
  SourceLocation getStart(const Stmt *S) {
    SourceLocation Loc = S->getBeginLoc();
    while (SM.isMacroArgExpansion(Loc) || isInBuiltin(Loc))
      Loc = SM.getImmediateExpansionRange(Loc).getBegin();
    return Loc;
  }

  /// Get the end of \c S ignoring macro arguments and builtin macros.
  SourceLocation getEnd(const Stmt *S) {
    SourceLocation Loc = S->getEndLoc();
    while (SM.isMacroArgExpansion(Loc) || isInBuiltin(Loc))
      Loc = SM.getImmediateExpansionRange(Loc).getBegin();
    return getPreciseTokenLocEnd(Loc);
  }

  /// Find the set of files we have regions for and assign IDs
  ///
  /// Fills \c Mapping with the virtual file mapping needed to write out
  /// coverage and collects the necessary file information to emit source and
  /// expansion regions.
  void gatherFileIDs(SmallVectorImpl<unsigned> &Mapping) {
    FileIDMapping.clear();

    llvm::SmallSet<FileID, 8> Visited;
    SmallVector<std::pair<SourceLocation, unsigned>, 8> FileLocs;
    for (auto &Region : SourceRegions) {
      SourceLocation Loc = Region.getBeginLoc();

      // Replace Region with its definition if it is in <scratch space>.
      auto NonScratchExpansionLoc = getNonScratchExpansionLoc(Loc);
      auto EndLoc = NonScratchExpansionLoc.second;
      if (EndLoc.has_value()) {
        Loc = NonScratchExpansionLoc.first;
        Region.setStartLoc(Loc);
        Region.setEndLoc(EndLoc.value());
      }

      // Replace Loc with FileLoc if it is expanded with system headers.
      if (!SystemHeadersCoverage && SM.isInSystemMacro(Loc)) {
        auto BeginLoc = SM.getSpellingLoc(Loc);
        auto EndLoc = SM.getSpellingLoc(Region.getEndLoc());
        if (SM.isWrittenInSameFile(BeginLoc, EndLoc)) {
          Loc = SM.getFileLoc(Loc);
          Region.setStartLoc(Loc);
          Region.setEndLoc(SM.getFileLoc(Region.getEndLoc()));
        }
      }

      FileID File = SM.getFileID(Loc);
      if (!Visited.insert(File).second)
        continue;

      assert(SystemHeadersCoverage ||
             !SM.isInSystemHeader(SM.getSpellingLoc(Loc)));

      unsigned Depth = 0;
      for (SourceLocation Parent = getIncludeOrExpansionLoc(Loc);
           Parent.isValid(); Parent = getIncludeOrExpansionLoc(Parent))
        ++Depth;
      FileLocs.push_back(std::make_pair(Loc, Depth));
    }
    llvm::stable_sort(FileLocs, llvm::less_second());

    for (const auto &FL : FileLocs) {
      SourceLocation Loc = FL.first;
      FileID SpellingFile = SM.getDecomposedSpellingLoc(Loc).first;
      auto Entry = SM.getFileEntryRefForID(SpellingFile);
      if (!Entry)
        continue;

      FileIDMapping[SM.getFileID(Loc)] = std::make_pair(Mapping.size(), Loc);
      Mapping.push_back(CVM.getFileID(*Entry));
    }
  }

  /// Get the coverage mapping file ID for \c Loc.
  ///
  /// If such file id doesn't exist, return std::nullopt.
  std::optional<unsigned> getCoverageFileID(SourceLocation Loc) {
    auto Mapping = FileIDMapping.find(SM.getFileID(Loc));
    if (Mapping != FileIDMapping.end())
      return Mapping->second.first;
    return std::nullopt;
  }

  /// This shrinks the skipped range if it spans a line that contains a
  /// non-comment token. If shrinking the skipped range would make it empty,
  /// this returns std::nullopt.
  /// Note this function can potentially be expensive because
  /// getSpellingLineNumber uses getLineNumber, which is expensive.
  std::optional<SpellingRegion> adjustSkippedRange(SourceManager &SM,
                                                   SourceLocation LocStart,
                                                   SourceLocation LocEnd,
                                                   SourceLocation PrevTokLoc,
                                                   SourceLocation NextTokLoc) {
    SpellingRegion SR{SM, LocStart, LocEnd};
    SR.ColumnStart = 1;
    if (PrevTokLoc.isValid() && SM.isWrittenInSameFile(LocStart, PrevTokLoc) &&
        SR.LineStart == SM.getSpellingLineNumber(PrevTokLoc))
      SR.LineStart++;
    if (NextTokLoc.isValid() && SM.isWrittenInSameFile(LocEnd, NextTokLoc) &&
        SR.LineEnd == SM.getSpellingLineNumber(NextTokLoc)) {
      SR.LineEnd--;
      SR.ColumnEnd++;
    }
    if (SR.isInSourceOrder())
      return SR;
    return std::nullopt;
  }

  /// Gather all the regions that were skipped by the preprocessor
  /// using the constructs like #if or comments.
  void gatherSkippedRegions() {
    /// An array of the minimum lineStarts and the maximum lineEnds
    /// for mapping regions from the appropriate source files.
    llvm::SmallVector<std::pair<unsigned, unsigned>, 8> FileLineRanges;
    FileLineRanges.resize(
        FileIDMapping.size(),
        std::make_pair(std::numeric_limits<unsigned>::max(), 0));
    for (const auto &R : MappingRegions) {
      FileLineRanges[R.FileID].first =
          std::min(FileLineRanges[R.FileID].first, R.LineStart);
      FileLineRanges[R.FileID].second =
          std::max(FileLineRanges[R.FileID].second, R.LineEnd);
    }

    auto SkippedRanges = CVM.getSourceInfo().getSkippedRanges();
    for (auto &I : SkippedRanges) {
      SourceRange Range = I.Range;
      auto LocStart = Range.getBegin();
      auto LocEnd = Range.getEnd();
      assert(SM.isWrittenInSameFile(LocStart, LocEnd) &&
             "region spans multiple files");

      auto CovFileID = getCoverageFileID(LocStart);
      if (!CovFileID)
        continue;
      std::optional<SpellingRegion> SR;
      if (I.isComment())
        SR = adjustSkippedRange(SM, LocStart, LocEnd, I.PrevTokLoc,
                                I.NextTokLoc);
      else if (I.isPPIfElse() || I.isEmptyLine())
        SR = {SM, LocStart, LocEnd};

      if (!SR)
        continue;
      auto Region = CounterMappingRegion::makeSkipped(
          *CovFileID, SR->LineStart, SR->ColumnStart, SR->LineEnd,
          SR->ColumnEnd);
      // Make sure that we only collect the regions that are inside
      // the source code of this function.
      if (Region.LineStart >= FileLineRanges[*CovFileID].first &&
          Region.LineEnd <= FileLineRanges[*CovFileID].second)
        MappingRegions.push_back(Region);
    }
  }

  /// Generate the coverage counter mapping regions from collected
  /// source regions.
  void emitSourceRegions(const SourceRegionFilter &Filter) {
    for (const auto &Region : SourceRegions) {
      assert(Region.hasEndLoc() && "incomplete region");

      SourceLocation LocStart = Region.getBeginLoc();
      assert(SM.getFileID(LocStart).isValid() && "region in invalid file");

      // Ignore regions from system headers unless collecting coverage from
      // system headers is explicitly enabled.
      if (!SystemHeadersCoverage &&
          SM.isInSystemHeader(SM.getSpellingLoc(LocStart))) {
        assert(!Region.isMCDCBranch() && !Region.isMCDCDecision() &&
               "Don't suppress the condition in system headers");
        continue;
      }

      auto CovFileID = getCoverageFileID(LocStart);
      // Ignore regions that don't have a file, such as builtin macros.
      if (!CovFileID) {
        assert(!Region.isMCDCBranch() && !Region.isMCDCDecision() &&
               "Don't suppress the condition in non-file regions");
        continue;
      }

      SourceLocation LocEnd = Region.getEndLoc();
      assert(SM.isWrittenInSameFile(LocStart, LocEnd) &&
             "region spans multiple files");

      // Don't add code regions for the area covered by expansion regions.
      // This not only suppresses redundant regions, but sometimes prevents
      // creating regions with wrong counters if, for example, a statement's
      // body ends at the end of a nested macro.
      if (Filter.count(std::make_pair(LocStart, LocEnd))) {
        assert(!Region.isMCDCBranch() && !Region.isMCDCDecision() &&
               "Don't suppress the condition");
        continue;
      }

      // Find the spelling locations for the mapping region.
      SpellingRegion SR{SM, LocStart, LocEnd};
      assert(SR.isInSourceOrder() && "region start and end out of order");

      if (Region.isGap()) {
        MappingRegions.push_back(CounterMappingRegion::makeGapRegion(
            Region.getCounter(), *CovFileID, SR.LineStart, SR.ColumnStart,
            SR.LineEnd, SR.ColumnEnd));
      } else if (Region.isSkipped()) {
        MappingRegions.push_back(CounterMappingRegion::makeSkipped(
            *CovFileID, SR.LineStart, SR.ColumnStart, SR.LineEnd,
            SR.ColumnEnd));
      } else if (Region.isBranch()) {
        MappingRegions.push_back(CounterMappingRegion::makeBranchRegion(
            Region.getCounter(), Region.getFalseCounter(), *CovFileID,
            SR.LineStart, SR.ColumnStart, SR.LineEnd, SR.ColumnEnd,
            Region.getMCDCParams()));
      } else if (Region.isMCDCDecision()) {
        MappingRegions.push_back(CounterMappingRegion::makeDecisionRegion(
            Region.getMCDCDecisionParams(), *CovFileID, SR.LineStart,
            SR.ColumnStart, SR.LineEnd, SR.ColumnEnd));
      } else {
        MappingRegions.push_back(CounterMappingRegion::makeRegion(
            Region.getCounter(), *CovFileID, SR.LineStart, SR.ColumnStart,
            SR.LineEnd, SR.ColumnEnd));
      }
    }
  }

  /// Generate expansion regions for each virtual file we've seen.
  SourceRegionFilter emitExpansionRegions() {
    SourceRegionFilter Filter;
    for (const auto &FM : FileIDMapping) {
      SourceLocation ExpandedLoc = FM.second.second;
      SourceLocation ParentLoc = getIncludeOrExpansionLoc(ExpandedLoc, false);
      if (ParentLoc.isInvalid())
        continue;

      auto ParentFileID = getCoverageFileID(ParentLoc);
      if (!ParentFileID)
        continue;
      auto ExpandedFileID = getCoverageFileID(ExpandedLoc);
      assert(ExpandedFileID && "expansion in uncovered file");

      SourceLocation LocEnd = getPreciseTokenLocEnd(ParentLoc);
      assert(SM.isWrittenInSameFile(ParentLoc, LocEnd) &&
             "region spans multiple files");
      Filter.insert(std::make_pair(ParentLoc, LocEnd));

      SpellingRegion SR{SM, ParentLoc, LocEnd};
      assert(SR.isInSourceOrder() && "region start and end out of order");
      MappingRegions.push_back(CounterMappingRegion::makeExpansion(
          *ParentFileID, *ExpandedFileID, SR.LineStart, SR.ColumnStart,
          SR.LineEnd, SR.ColumnEnd));
    }
    return Filter;
  }
};

/// Creates unreachable coverage regions for the functions that
/// are not emitted.
struct EmptyCoverageMappingBuilder : public CoverageMappingBuilder {
  EmptyCoverageMappingBuilder(CoverageMappingModuleGen &CVM, SourceManager &SM,
                              const LangOptions &LangOpts)
      : CoverageMappingBuilder(CVM, SM, LangOpts) {}

  void VisitDecl(const Decl *D) {
    if (!D->hasBody())
      return;
    auto Body = D->getBody();
    SourceLocation Start = getStart(Body);
    SourceLocation End = getEnd(Body);
    if (!SM.isWrittenInSameFile(Start, End)) {
      // Walk up to find the common ancestor.
      // Correct the locations accordingly.
      FileID StartFileID = SM.getFileID(Start);
      FileID EndFileID = SM.getFileID(End);
      while (StartFileID != EndFileID && !isNestedIn(End, StartFileID)) {
        Start = getIncludeOrExpansionLoc(Start);
        assert(Start.isValid() &&
               "Declaration start location not nested within a known region");
        StartFileID = SM.getFileID(Start);
      }
      while (StartFileID != EndFileID) {
        End = getPreciseTokenLocEnd(getIncludeOrExpansionLoc(End));
        assert(End.isValid() &&
               "Declaration end location not nested within a known region");
        EndFileID = SM.getFileID(End);
      }
    }
    SourceRegions.emplace_back(Counter(), Start, End);
  }

  /// Write the mapping data to the output stream
  void write(llvm::raw_ostream &OS) {
    SmallVector<unsigned, 16> FileIDMapping;
    gatherFileIDs(FileIDMapping);
    emitSourceRegions(SourceRegionFilter());

    if (MappingRegions.empty())
      return;

    CoverageMappingWriter Writer(FileIDMapping, {}, MappingRegions);
    Writer.write(OS);
  }
};

/// A wrapper object for maintaining stacks to track the resursive AST visitor
/// walks for the purpose of assigning IDs to leaf-level conditions measured by
/// MC/DC. The object is created with a reference to the MCDCBitmapMap that was
/// created during the initial AST walk. The presence of a bitmap associated
/// with a boolean expression (top-level logical operator nest) indicates that
/// the boolean expression qualified for MC/DC.  The resulting condition IDs
/// are preserved in a map reference that is also provided during object
/// creation.
struct MCDCCoverageBuilder {

  /// The AST walk recursively visits nested logical-AND or logical-OR binary
  /// operator nodes and then visits their LHS and RHS children nodes.  As this
  /// happens, the algorithm will assign IDs to each operator's LHS and RHS side
  /// as the walk moves deeper into the nest.  At each level of the recursive
  /// nest, the LHS and RHS may actually correspond to larger subtrees (not
  /// leaf-conditions). If this is the case, when that node is visited, the ID
  /// assigned to the subtree is re-assigned to its LHS, and a new ID is given
  /// to its RHS. At the end of the walk, all leaf-level conditions will have a
  /// unique ID -- keep in mind that the final set of IDs may not be in
  /// numerical order from left to right.
  ///
  /// Example: "x = (A && B) || (C && D) || (D && F)"
  ///
  ///      Visit Depth1:
  ///              (A && B) || (C && D) || (D && F)
  ///              ^-------LHS--------^    ^-RHS--^
  ///                      ID=1              ID=2
  ///
  ///      Visit LHS-Depth2:
  ///              (A && B) || (C && D)
  ///              ^-LHS--^    ^-RHS--^
  ///                ID=1        ID=3
  ///
  ///      Visit LHS-Depth3:
  ///               (A && B)
  ///               LHS   RHS
  ///               ID=1  ID=4
  ///
  ///      Visit RHS-Depth3:
  ///                         (C && D)
  ///                         LHS   RHS
  ///                         ID=3  ID=5
  ///
  ///      Visit RHS-Depth2:              (D && F)
  ///                                     LHS   RHS
  ///                                     ID=2  ID=6
  ///
  ///      Visit Depth1:
  ///              (A && B)  || (C && D)  || (D && F)
  ///              ID=1  ID=4   ID=3  ID=5   ID=2  ID=6
  ///
  /// A node ID of '0' always means MC/DC isn't being tracked.
  ///
  /// As the AST walk proceeds recursively, the algorithm will also use a stack
  /// to track the IDs of logical-AND and logical-OR operations on the RHS so
  /// that it can be determined which nodes are executed next, depending on how
  /// a LHS or RHS of a logical-AND or logical-OR is evaluated.  This
  /// information relies on the assigned IDs and are embedded within the
  /// coverage region IDs of each branch region associated with a leaf-level
  /// condition. This information helps the visualization tool reconstruct all
  /// possible test vectors for the purposes of MC/DC analysis. If a "next" node
  /// ID is '0', it means it's the end of the test vector. The following rules
  /// are used:
  ///
  /// For logical-AND ("LHS && RHS"):
  /// - If LHS is TRUE, execution goes to the RHS node.
  /// - If LHS is FALSE, execution goes to the LHS node of the next logical-OR.
  ///   If that does not exist, execution exits (ID == 0).
  ///
  /// - If RHS is TRUE, execution goes to LHS node of the next logical-AND.
  ///   If that does not exist, execution exits (ID == 0).
  /// - If RHS is FALSE, execution goes to the LHS node of the next logical-OR.
  ///   If that does not exist, execution exits (ID == 0).
  ///
  /// For logical-OR ("LHS || RHS"):
  /// - If LHS is TRUE, execution goes to the LHS node of the next logical-AND.
  ///   If that does not exist, execution exits (ID == 0).
  /// - If LHS is FALSE, execution goes to the RHS node.
  ///
  /// - If RHS is TRUE, execution goes to LHS node of the next logical-AND.
  ///   If that does not exist, execution exits (ID == 0).
  /// - If RHS is FALSE, execution goes to the LHS node of the next logical-OR.
  ///   If that does not exist, execution exits (ID == 0).
  ///
  /// Finally, the condition IDs are also used when instrumenting the code to
  /// indicate a unique offset into a temporary bitmap that represents the true
  /// or false evaluation of that particular condition.
  ///
  /// NOTE regarding the use of CodeGenFunction::stripCond(). Even though, for
  /// simplicity, parentheses and unary logical-NOT operators are considered
  /// part of their underlying condition for both MC/DC and branch coverage, the
  /// condition IDs themselves are assigned and tracked using the underlying
  /// condition itself.  This is done solely for consistency since parentheses
  /// and logical-NOTs are ignored when checking whether the condition is
  /// actually an instrumentable condition. This can also make debugging a bit
  /// easier.

private:
  CodeGenModule &CGM;

  llvm::SmallVector<mcdc::ConditionIDs> DecisionStack;
  MCDC::State &MCDCState;
  const Stmt *DecisionStmt = nullptr;
  mcdc::ConditionID NextID = 0;
  bool NotMapped = false;

  /// Represent a sentinel value as a pair of final decisions for the bottom
  // of DecisionStack.
  static constexpr mcdc::ConditionIDs DecisionStackSentinel{-1, -1};

  /// Is this a logical-AND operation?
  bool isLAnd(const BinaryOperator *E) const {
    return E->getOpcode() == BO_LAnd;
  }

public:
  MCDCCoverageBuilder(CodeGenModule &CGM, MCDC::State &MCDCState)
      : CGM(CGM), DecisionStack(1, DecisionStackSentinel),
        MCDCState(MCDCState) {}

  /// Return whether the build of the control flow map is at the top-level
  /// (root) of a logical operator nest in a boolean expression prior to the
  /// assignment of condition IDs.
  bool isIdle() const { return (NextID == 0 && !NotMapped); }

  /// Return whether any IDs have been assigned in the build of the control
  /// flow map, indicating that the map is being generated for this boolean
  /// expression.
  bool isBuilding() const { return (NextID > 0); }

  /// Set the given condition's ID.
  void setCondID(const Expr *Cond, mcdc::ConditionID ID) {
    MCDCState.BranchByStmt[CodeGenFunction::stripCond(Cond)] = {ID,
                                                                DecisionStmt};
  }

  /// Return the ID of a given condition.
  mcdc::ConditionID getCondID(const Expr *Cond) const {
    auto I = MCDCState.BranchByStmt.find(CodeGenFunction::stripCond(Cond));
    if (I == MCDCState.BranchByStmt.end())
      return -1;
    else
      return I->second.ID;
  }

  /// Return the LHS Decision ([0,0] if not set).
  const mcdc::ConditionIDs &back() const { return DecisionStack.back(); }

  /// Push the binary operator statement to track the nest level and assign IDs
  /// to the operator's LHS and RHS.  The RHS may be a larger subtree that is
  /// broken up on successive levels.
  void pushAndAssignIDs(const BinaryOperator *E) {
    if (!CGM.getCodeGenOpts().MCDCCoverage)
      return;

    // If binary expression is disqualified, don't do mapping.
    if (!isBuilding() &&
        !MCDCState.DecisionByStmt.contains(CodeGenFunction::stripCond(E)))
      NotMapped = true;

    // Don't go any further if we don't need to map condition IDs.
    if (NotMapped)
      return;

    if (NextID == 0) {
      DecisionStmt = E;
      assert(MCDCState.DecisionByStmt.contains(E));
    }

    const mcdc::ConditionIDs &ParentDecision = DecisionStack.back();

    // If the operator itself has an assigned ID, this means it represents a
    // larger subtree.  In this case, assign that ID to its LHS node.  Its RHS
    // will receive a new ID below. Otherwise, assign ID+1 to LHS.
    if (MCDCState.BranchByStmt.contains(CodeGenFunction::stripCond(E)))
      setCondID(E->getLHS(), getCondID(E));
    else
      setCondID(E->getLHS(), NextID++);

    // Assign a ID+1 for the RHS.
    mcdc::ConditionID RHSid = NextID++;
    setCondID(E->getRHS(), RHSid);

    // Push the LHS decision IDs onto the DecisionStack.
    if (isLAnd(E))
      DecisionStack.push_back({ParentDecision[false], RHSid});
    else
      DecisionStack.push_back({RHSid, ParentDecision[true]});
  }

  /// Pop and return the LHS Decision ([0,0] if not set).
  mcdc::ConditionIDs pop() {
    if (!CGM.getCodeGenOpts().MCDCCoverage || NotMapped)
      return DecisionStackSentinel;

    assert(DecisionStack.size() > 1);
    return DecisionStack.pop_back_val();
  }

  /// Return the total number of conditions and reset the state. The number of
  /// conditions is zero if the expression isn't mapped.
  unsigned getTotalConditionsAndReset(const BinaryOperator *E) {
    if (!CGM.getCodeGenOpts().MCDCCoverage)
      return 0;

    assert(!isIdle());
    assert(DecisionStack.size() == 1);

    // Reset state if not doing mapping.
    if (NotMapped) {
      NotMapped = false;
      assert(NextID == 0);
      return 0;
    }

    // Set number of conditions and reset.
    unsigned TotalConds = NextID;

    // Reset ID back to beginning.
    NextID = 0;

    return TotalConds;
  }
};

/// A StmtVisitor that creates coverage mapping regions which map
/// from the source code locations to the PGO counters.
struct CounterCoverageMappingBuilder
    : public CoverageMappingBuilder,
      public ConstStmtVisitor<CounterCoverageMappingBuilder> {
  /// The map of statements to count values.
  llvm::DenseMap<const Stmt *, CounterPair> &CounterMap;

  MCDC::State &MCDCState;

  /// A stack of currently live regions.
  llvm::SmallVector<SourceMappingRegion> RegionStack;

  /// Set if the Expr should be handled as a leaf even if it is kind of binary
  /// logical ops (&&, ||).
  llvm::DenseSet<const Stmt *> LeafExprSet;

  /// An object to manage MCDC regions.
  MCDCCoverageBuilder MCDCBuilder;

  CounterExpressionBuilder Builder;

  /// A location in the most recently visited file or macro.
  ///
  /// This is used to adjust the active source regions appropriately when
  /// expressions cross file or macro boundaries.
  SourceLocation MostRecentLocation;

  /// Whether the visitor at a terminate statement.
  bool HasTerminateStmt = false;

  /// Gap region counter after terminate statement.
  Counter GapRegionCounter;

  /// Return a counter for the subtraction of \c RHS from \c LHS
  Counter subtractCounters(Counter LHS, Counter RHS, bool Simplify = true) {
    assert(!llvm::EnableSingleByteCoverage &&
           "cannot add counters when single byte coverage mode is enabled");
    return Builder.subtract(LHS, RHS, Simplify);
  }

  /// Return a counter for the sum of \c LHS and \c RHS.
  Counter addCounters(Counter LHS, Counter RHS, bool Simplify = true) {
    assert(!llvm::EnableSingleByteCoverage &&
           "cannot add counters when single byte coverage mode is enabled");
    return Builder.add(LHS, RHS, Simplify);
  }

  Counter addCounters(Counter C1, Counter C2, Counter C3,
                      bool Simplify = true) {
    assert(!llvm::EnableSingleByteCoverage &&
           "cannot add counters when single byte coverage mode is enabled");
    return addCounters(addCounters(C1, C2, Simplify), C3, Simplify);
  }

  /// Return the region counter for the given statement.
  ///
  /// This should only be called on statements that have a dedicated counter.
  Counter getRegionCounter(const Stmt *S) {
    return Counter::getCounter(CounterMap[S].first);
  }

  std::pair<Counter, Counter> getBranchCounterPair(const Stmt *S,
                                                   Counter ParentCnt) {
    Counter ExecCnt = getRegionCounter(S);
    return {ExecCnt, Builder.subtract(ParentCnt, ExecCnt)};
  }

  Counter getSwitchImplicitDefaultCounter(const Stmt *Cond, Counter ParentCount,
                                          Counter CaseCountSum) {
    return Builder.subtract(ParentCount, CaseCountSum);
  }

  bool IsCounterEqual(Counter OutCount, Counter ParentCount) {
    if (OutCount == ParentCount)
      return true;

    return false;
  }

  /// Push a region onto the stack.
  ///
  /// Returns the index on the stack where the region was pushed. This can be
  /// used with popRegions to exit a "scope", ending the region that was pushed.
  size_t pushRegion(Counter Count,
                    std::optional<SourceLocation> StartLoc = std::nullopt,
                    std::optional<SourceLocation> EndLoc = std::nullopt,
                    std::optional<Counter> FalseCount = std::nullopt,
                    const mcdc::Parameters &BranchParams = std::monostate()) {

    if (StartLoc && !FalseCount) {
      MostRecentLocation = *StartLoc;
    }

    // If either of these locations is invalid, something elsewhere in the
    // compiler has broken.
    assert((!StartLoc || StartLoc->isValid()) && "Start location is not valid");
    assert((!EndLoc || EndLoc->isValid()) && "End location is not valid");

    // However, we can still recover without crashing.
    // If either location is invalid, set it to std::nullopt to avoid
    // letting users of RegionStack think that region has a valid start/end
    // location.
    if (StartLoc && StartLoc->isInvalid())
      StartLoc = std::nullopt;
    if (EndLoc && EndLoc->isInvalid())
      EndLoc = std::nullopt;
    RegionStack.emplace_back(Count, FalseCount, BranchParams, StartLoc, EndLoc);

    return RegionStack.size() - 1;
  }

  size_t pushRegion(const mcdc::DecisionParameters &DecisionParams,
                    std::optional<SourceLocation> StartLoc = std::nullopt,
                    std::optional<SourceLocation> EndLoc = std::nullopt) {

    RegionStack.emplace_back(DecisionParams, StartLoc, EndLoc);

    return RegionStack.size() - 1;
  }

  size_t locationDepth(SourceLocation Loc) {
    size_t Depth = 0;
    while (Loc.isValid()) {
      Loc = getIncludeOrExpansionLoc(Loc);
      Depth++;
    }
    return Depth;
  }

  /// Pop regions from the stack into the function's list of regions.
  ///
  /// Adds all regions from \c ParentIndex to the top of the stack to the
  /// function's \c SourceRegions.
  void popRegions(size_t ParentIndex) {
    assert(RegionStack.size() >= ParentIndex && "parent not in stack");
    while (RegionStack.size() > ParentIndex) {
      SourceMappingRegion &Region = RegionStack.back();
      if (Region.hasStartLoc() &&
          (Region.hasEndLoc() || RegionStack[ParentIndex].hasEndLoc())) {
        SourceLocation StartLoc = Region.getBeginLoc();
        SourceLocation EndLoc = Region.hasEndLoc()
                                    ? Region.getEndLoc()
                                    : RegionStack[ParentIndex].getEndLoc();
        bool isBranch = Region.isBranch();
        size_t StartDepth = locationDepth(StartLoc);
        size_t EndDepth = locationDepth(EndLoc);
        while (!SM.isWrittenInSameFile(StartLoc, EndLoc)) {
          bool UnnestStart = StartDepth >= EndDepth;
          bool UnnestEnd = EndDepth >= StartDepth;
          if (UnnestEnd) {
            // The region ends in a nested file or macro expansion. If the
            // region is not a branch region, create a separate region for each
            // expansion, and for all regions, update the EndLoc. Branch
            // regions should not be split in order to keep a straightforward
            // correspondance between the region and its associated branch
            // condition, even if the condition spans multiple depths.
            SourceLocation NestedLoc = getStartOfFileOrMacro(EndLoc);
            assert(SM.isWrittenInSameFile(NestedLoc, EndLoc));

            if (!isBranch && !isRegionAlreadyAdded(NestedLoc, EndLoc))
              SourceRegions.emplace_back(Region.getCounter(), NestedLoc,
                                         EndLoc);

            EndLoc = getPreciseTokenLocEnd(getIncludeOrExpansionLoc(EndLoc));
            if (EndLoc.isInvalid())
              llvm::report_fatal_error(
                  "File exit not handled before popRegions");
            EndDepth--;
          }
          if (UnnestStart) {
            // The region ends in a nested file or macro expansion. If the
            // region is not a branch region, create a separate region for each
            // expansion, and for all regions, update the StartLoc. Branch
            // regions should not be split in order to keep a straightforward
            // correspondance between the region and its associated branch
            // condition, even if the condition spans multiple depths.
            SourceLocation NestedLoc = getEndOfFileOrMacro(StartLoc);
            assert(SM.isWrittenInSameFile(StartLoc, NestedLoc));

            if (!isBranch && !isRegionAlreadyAdded(StartLoc, NestedLoc))
              SourceRegions.emplace_back(Region.getCounter(), StartLoc,
                                         NestedLoc);

            StartLoc = getIncludeOrExpansionLoc(StartLoc);
            if (StartLoc.isInvalid())
              llvm::report_fatal_error(
                  "File exit not handled before popRegions");
            StartDepth--;
          }
        }
        Region.setStartLoc(StartLoc);
        Region.setEndLoc(EndLoc);

        if (!isBranch) {
          MostRecentLocation = EndLoc;
          // If this region happens to span an entire expansion, we need to
          // make sure we don't overlap the parent region with it.
          if (StartLoc == getStartOfFileOrMacro(StartLoc) &&
              EndLoc == getEndOfFileOrMacro(EndLoc))
            MostRecentLocation = getIncludeOrExpansionLoc(EndLoc);
        }

        assert(SM.isWrittenInSameFile(Region.getBeginLoc(), EndLoc));
        assert(SpellingRegion(SM, Region).isInSourceOrder());
        SourceRegions.push_back(Region);
      }
      RegionStack.pop_back();
    }
  }

  /// Return the currently active region.
  SourceMappingRegion &getRegion() {
    assert(!RegionStack.empty() && "statement has no region");
    return RegionStack.back();
  }

  /// Propagate counts through the children of \p S if \p VisitChildren is true.
  /// Otherwise, only emit a count for \p S itself.
  Counter propagateCounts(Counter TopCount, const Stmt *S,
                          bool VisitChildren = true) {
    SourceLocation StartLoc = getStart(S);
    SourceLocation EndLoc = getEnd(S);
    size_t Index = pushRegion(TopCount, StartLoc, EndLoc);
    if (VisitChildren)
      Visit(S);
    Counter ExitCount = getRegion().getCounter();
    popRegions(Index);

    // The statement may be spanned by an expansion. Make sure we handle a file
    // exit out of this expansion before moving to the next statement.
    if (SM.isBeforeInTranslationUnit(StartLoc, S->getBeginLoc()))
      MostRecentLocation = EndLoc;

    return ExitCount;
  }

  /// Create a Branch Region around an instrumentable condition for coverage
  /// and add it to the function's SourceRegions.  A branch region tracks a
  /// "True" counter and a "False" counter for boolean expressions that
  /// result in the generation of a branch.
  void createBranchRegion(const Expr *C, Counter TrueCnt, Counter FalseCnt,
                          const mcdc::ConditionIDs &Conds = {}) {
    // Check for NULL conditions.
    if (!C)
      return;

    // Ensure we are an instrumentable condition (i.e. no "&&" or "||").  Push
    // region onto RegionStack but immediately pop it (which adds it to the
    // function's SourceRegions) because it doesn't apply to any other source
    // code other than the Condition.
    // With !SystemHeadersCoverage, binary logical ops in system headers may be
    // treated as instrumentable conditions.
    if (CodeGenFunction::isInstrumentedCondition(C) ||
        LeafExprSet.count(CodeGenFunction::stripCond(C))) {
      mcdc::Parameters BranchParams;
      mcdc::ConditionID ID = MCDCBuilder.getCondID(C);
      if (ID >= 0)
        BranchParams = mcdc::BranchParameters{ID, Conds};

      // If a condition can fold to true or false, the corresponding branch
      // will be removed.  Create a region with both counters hard-coded to
      // zero. This allows us to visualize them in a special way.
      // Alternatively, we can prevent any optimization done via
      // constant-folding by ensuring that ConstantFoldsToSimpleInteger() in
      // CodeGenFunction.c always returns false, but that is very heavy-handed.
      Expr::EvalResult Result;
      if (C->EvaluateAsInt(Result, CVM.getCodeGenModule().getContext())) {
        if (Result.Val.getInt().getBoolValue())
          FalseCnt = Counter::getZero();
        else
          TrueCnt = Counter::getZero();
      }
      popRegions(
          pushRegion(TrueCnt, getStart(C), getEnd(C), FalseCnt, BranchParams));
    }
  }

  /// Create a Decision Region with a BitmapIdx and number of Conditions. This
  /// type of region "contains" branch regions, one for each of the conditions.
  /// The visualization tool will group everything together.
  void createDecisionRegion(const Expr *C,
                            const mcdc::DecisionParameters &DecisionParams) {
    popRegions(pushRegion(DecisionParams, getStart(C), getEnd(C)));
  }

  /// Create a Branch Region around a SwitchCase for code coverage
  /// and add it to the function's SourceRegions.
<<<<<<< HEAD
  void createSwitchCaseRegion(const SwitchCase *SC, Counter TrueCnt) {
    // Push region onto RegionStack but immediately pop it (which adds it to
    // the function's SourceRegions) because it doesn't apply to any other
    // source other than the SwitchCase.
    popRegions(pushRegion(TrueCnt, getStart(SC), SC->getColonLoc(),
                          Counter::getZero()));
=======
  /// Returns Counter that corresponds to SC.
  Counter createSwitchCaseRegion(const SwitchCase *SC, Counter ParentCount) {
    // Push region onto RegionStack but immediately pop it (which adds it to
    // the function's SourceRegions) because it doesn't apply to any other
    // source other than the SwitchCase.
    Counter TrueCnt = getRegionCounter(SC);
    popRegions(pushRegion(TrueCnt, getStart(SC), SC->getColonLoc(),
                          subtractCounters(ParentCount, TrueCnt)));
    return TrueCnt;
>>>>>>> ce7c17d5
  }

  /// Check whether a region with bounds \c StartLoc and \c EndLoc
  /// is already added to \c SourceRegions.
  bool isRegionAlreadyAdded(SourceLocation StartLoc, SourceLocation EndLoc,
                            bool isBranch = false) {
    return llvm::any_of(
        llvm::reverse(SourceRegions), [&](const SourceMappingRegion &Region) {
          return Region.getBeginLoc() == StartLoc &&
                 Region.getEndLoc() == EndLoc && Region.isBranch() == isBranch;
        });
  }

  /// Adjust the most recently visited location to \c EndLoc.
  ///
  /// This should be used after visiting any statements in non-source order.
  void adjustForOutOfOrderTraversal(SourceLocation EndLoc) {
    MostRecentLocation = EndLoc;
    // The code region for a whole macro is created in handleFileExit() when
    // it detects exiting of the virtual file of that macro. If we visited
    // statements in non-source order, we might already have such a region
    // added, for example, if a body of a loop is divided among multiple
    // macros. Avoid adding duplicate regions in such case.
    if (getRegion().hasEndLoc() &&
        MostRecentLocation == getEndOfFileOrMacro(MostRecentLocation) &&
        isRegionAlreadyAdded(getStartOfFileOrMacro(MostRecentLocation),
                             MostRecentLocation, getRegion().isBranch()))
      MostRecentLocation = getIncludeOrExpansionLoc(MostRecentLocation);
  }

  /// Adjust regions and state when \c NewLoc exits a file.
  ///
  /// If moving from our most recently tracked location to \c NewLoc exits any
  /// files, this adjusts our current region stack and creates the file regions
  /// for the exited file.
  void handleFileExit(SourceLocation NewLoc) {
    if (NewLoc.isInvalid() ||
        SM.isWrittenInSameFile(MostRecentLocation, NewLoc))
      return;

    // If NewLoc is not in a file that contains MostRecentLocation, walk up to
    // find the common ancestor.
    SourceLocation LCA = NewLoc;
    FileID ParentFile = SM.getFileID(LCA);
    while (!isNestedIn(MostRecentLocation, ParentFile)) {
      LCA = getIncludeOrExpansionLoc(LCA);
      if (LCA.isInvalid() || SM.isWrittenInSameFile(LCA, MostRecentLocation)) {
        // Since there isn't a common ancestor, no file was exited. We just need
        // to adjust our location to the new file.
        MostRecentLocation = NewLoc;
        return;
      }
      ParentFile = SM.getFileID(LCA);
    }

    llvm::SmallSet<SourceLocation, 8> StartLocs;
    std::optional<Counter> ParentCounter;
    for (SourceMappingRegion &I : llvm::reverse(RegionStack)) {
      if (!I.hasStartLoc())
        continue;
      SourceLocation Loc = I.getBeginLoc();
      if (!isNestedIn(Loc, ParentFile)) {
        ParentCounter = I.getCounter();
        break;
      }

      while (!SM.isInFileID(Loc, ParentFile)) {
        // The most nested region for each start location is the one with the
        // correct count. We avoid creating redundant regions by stopping once
        // we've seen this region.
        if (StartLocs.insert(Loc).second) {
          if (I.isBranch())
            SourceRegions.emplace_back(I.getCounter(), I.getFalseCounter(),
                                       I.getMCDCParams(), Loc,
                                       getEndOfFileOrMacro(Loc), I.isBranch());
          else
            SourceRegions.emplace_back(I.getCounter(), Loc,
                                       getEndOfFileOrMacro(Loc));
        }
        Loc = getIncludeOrExpansionLoc(Loc);
      }
      I.setStartLoc(getPreciseTokenLocEnd(Loc));
    }

    if (ParentCounter) {
      // If the file is contained completely by another region and doesn't
      // immediately start its own region, the whole file gets a region
      // corresponding to the parent.
      SourceLocation Loc = MostRecentLocation;
      while (isNestedIn(Loc, ParentFile)) {
        SourceLocation FileStart = getStartOfFileOrMacro(Loc);
        if (StartLocs.insert(FileStart).second) {
          SourceRegions.emplace_back(*ParentCounter, FileStart,
                                     getEndOfFileOrMacro(Loc));
          assert(SpellingRegion(SM, SourceRegions.back()).isInSourceOrder());
        }
        Loc = getIncludeOrExpansionLoc(Loc);
      }
    }

    MostRecentLocation = NewLoc;
  }

  /// Ensure that \c S is included in the current region.
  void extendRegion(const Stmt *S) {
    SourceMappingRegion &Region = getRegion();
    SourceLocation StartLoc = getStart(S);

    handleFileExit(StartLoc);
    if (!Region.hasStartLoc())
      Region.setStartLoc(StartLoc);
  }

  /// Mark \c S as a terminator, starting a zero region.
  void terminateRegion(const Stmt *S) {
    extendRegion(S);
    SourceMappingRegion &Region = getRegion();
    SourceLocation EndLoc = getEnd(S);
    if (!Region.hasEndLoc())
      Region.setEndLoc(EndLoc);
    pushRegion(Counter::getZero());
    HasTerminateStmt = true;
  }

  /// Find a valid gap range between \p AfterLoc and \p BeforeLoc.
  std::optional<SourceRange> findGapAreaBetween(SourceLocation AfterLoc,
                                                SourceLocation BeforeLoc) {
    // Some statements (like AttributedStmt and ImplicitValueInitExpr) don't
    // have valid source locations. Do not emit a gap region if this is the case
    // in either AfterLoc end or BeforeLoc end.
    if (AfterLoc.isInvalid() || BeforeLoc.isInvalid())
      return std::nullopt;

    // If AfterLoc is in function-like macro, use the right parenthesis
    // location.
    if (AfterLoc.isMacroID()) {
      FileID FID = SM.getFileID(AfterLoc);
      const SrcMgr::ExpansionInfo *EI = &SM.getSLocEntry(FID).getExpansion();
      if (EI->isFunctionMacroExpansion())
        AfterLoc = EI->getExpansionLocEnd();
    }

    size_t StartDepth = locationDepth(AfterLoc);
    size_t EndDepth = locationDepth(BeforeLoc);
    while (!SM.isWrittenInSameFile(AfterLoc, BeforeLoc)) {
      bool UnnestStart = StartDepth >= EndDepth;
      bool UnnestEnd = EndDepth >= StartDepth;
      if (UnnestEnd) {
        assert(SM.isWrittenInSameFile(getStartOfFileOrMacro(BeforeLoc),
                                      BeforeLoc));

        BeforeLoc = getIncludeOrExpansionLoc(BeforeLoc);
        assert(BeforeLoc.isValid());
        EndDepth--;
      }
      if (UnnestStart) {
        assert(SM.isWrittenInSameFile(AfterLoc,
                                      getEndOfFileOrMacro(AfterLoc)));

        AfterLoc = getIncludeOrExpansionLoc(AfterLoc);
        assert(AfterLoc.isValid());
        AfterLoc = getPreciseTokenLocEnd(AfterLoc);
        assert(AfterLoc.isValid());
        StartDepth--;
      }
    }
    AfterLoc = getPreciseTokenLocEnd(AfterLoc);
    // If the start and end locations of the gap are both within the same macro
    // file, the range may not be in source order.
    if (AfterLoc.isMacroID() || BeforeLoc.isMacroID())
      return std::nullopt;
    if (!SM.isWrittenInSameFile(AfterLoc, BeforeLoc) ||
        !SpellingRegion(SM, AfterLoc, BeforeLoc).isInSourceOrder())
      return std::nullopt;
    return {{AfterLoc, BeforeLoc}};
  }

  /// Emit a gap region between \p StartLoc and \p EndLoc with the given count.
  void fillGapAreaWithCount(SourceLocation StartLoc, SourceLocation EndLoc,
                            Counter Count) {
    if (StartLoc == EndLoc)
      return;
    assert(SpellingRegion(SM, StartLoc, EndLoc).isInSourceOrder());
    handleFileExit(StartLoc);
    size_t Index = pushRegion(Count, StartLoc, EndLoc);
    getRegion().setGap(true);
    handleFileExit(EndLoc);
    popRegions(Index);
  }

  /// Find a valid range starting with \p StartingLoc and ending before \p
  /// BeforeLoc.
  std::optional<SourceRange> findAreaStartingFromTo(SourceLocation StartingLoc,
                                                    SourceLocation BeforeLoc) {
    // If StartingLoc is in function-like macro, use its start location.
    if (StartingLoc.isMacroID()) {
      FileID FID = SM.getFileID(StartingLoc);
      const SrcMgr::ExpansionInfo *EI = &SM.getSLocEntry(FID).getExpansion();
      if (EI->isFunctionMacroExpansion())
        StartingLoc = EI->getExpansionLocStart();
    }

    size_t StartDepth = locationDepth(StartingLoc);
    size_t EndDepth = locationDepth(BeforeLoc);
    while (!SM.isWrittenInSameFile(StartingLoc, BeforeLoc)) {
      bool UnnestStart = StartDepth >= EndDepth;
      bool UnnestEnd = EndDepth >= StartDepth;
      if (UnnestEnd) {
        assert(SM.isWrittenInSameFile(getStartOfFileOrMacro(BeforeLoc),
                                      BeforeLoc));

        BeforeLoc = getIncludeOrExpansionLoc(BeforeLoc);
        assert(BeforeLoc.isValid());
        EndDepth--;
      }
      if (UnnestStart) {
        assert(SM.isWrittenInSameFile(StartingLoc,
                                      getStartOfFileOrMacro(StartingLoc)));

        StartingLoc = getIncludeOrExpansionLoc(StartingLoc);
        assert(StartingLoc.isValid());
        StartDepth--;
      }
    }
    // If the start and end locations of the gap are both within the same macro
    // file, the range may not be in source order.
    if (StartingLoc.isMacroID() || BeforeLoc.isMacroID())
      return std::nullopt;
    if (!SM.isWrittenInSameFile(StartingLoc, BeforeLoc) ||
        !SpellingRegion(SM, StartingLoc, BeforeLoc).isInSourceOrder())
      return std::nullopt;
    return {{StartingLoc, BeforeLoc}};
  }

  void markSkipped(SourceLocation StartLoc, SourceLocation BeforeLoc) {
    const auto Skipped = findAreaStartingFromTo(StartLoc, BeforeLoc);

    if (!Skipped)
      return;

    const auto NewStartLoc = Skipped->getBegin();
    const auto EndLoc = Skipped->getEnd();

    if (NewStartLoc == EndLoc)
      return;
    assert(SpellingRegion(SM, NewStartLoc, EndLoc).isInSourceOrder());
    handleFileExit(NewStartLoc);
    size_t Index = pushRegion(Counter{}, NewStartLoc, EndLoc);
    getRegion().setSkipped(true);
    handleFileExit(EndLoc);
    popRegions(Index);
  }

  /// Keep counts of breaks and continues inside loops.
  struct BreakContinue {
    Counter BreakCount;
    Counter ContinueCount;
  };
  SmallVector<BreakContinue, 8> BreakContinueStack;

  CounterCoverageMappingBuilder(
      CoverageMappingModuleGen &CVM,
      llvm::DenseMap<const Stmt *, CounterPair> &CounterMap,
      MCDC::State &MCDCState, SourceManager &SM, const LangOptions &LangOpts)
      : CoverageMappingBuilder(CVM, SM, LangOpts), CounterMap(CounterMap),
        MCDCState(MCDCState), MCDCBuilder(CVM.getCodeGenModule(), MCDCState) {}

  /// Write the mapping data to the output stream
  void write(llvm::raw_ostream &OS) {
    llvm::SmallVector<unsigned, 8> VirtualFileMapping;
    gatherFileIDs(VirtualFileMapping);
    SourceRegionFilter Filter = emitExpansionRegions();
    emitSourceRegions(Filter);
    gatherSkippedRegions();

    if (MappingRegions.empty())
      return;

    CoverageMappingWriter Writer(VirtualFileMapping, Builder.getExpressions(),
                                 MappingRegions);
    Writer.write(OS);
  }

  void VisitStmt(const Stmt *S) {
    if (S->getBeginLoc().isValid())
      extendRegion(S);
    const Stmt *LastStmt = nullptr;
    bool SaveTerminateStmt = HasTerminateStmt;
    HasTerminateStmt = false;
    GapRegionCounter = Counter::getZero();
    for (const Stmt *Child : S->children())
      if (Child) {
        // If last statement contains terminate statements, add a gap area
        // between the two statements.
        if (LastStmt && HasTerminateStmt) {
          auto Gap = findGapAreaBetween(getEnd(LastStmt), getStart(Child));
          if (Gap)
            fillGapAreaWithCount(Gap->getBegin(), Gap->getEnd(),
                                 GapRegionCounter);
          SaveTerminateStmt = true;
          HasTerminateStmt = false;
        }
        this->Visit(Child);
        LastStmt = Child;
      }
    if (SaveTerminateStmt)
      HasTerminateStmt = true;
    handleFileExit(getEnd(S));
  }

  void VisitDecl(const Decl *D) {
    Stmt *Body = D->getBody();

    // Do not propagate region counts into system headers unless collecting
    // coverage from system headers is explicitly enabled.
    if (!SystemHeadersCoverage && Body &&
        SM.isInSystemHeader(SM.getSpellingLoc(getStart(Body))))
      return;

    // Do not visit the artificial children nodes of defaulted methods. The
    // lexer may not be able to report back precise token end locations for
    // these children nodes (llvm.org/PR39822), and moreover users will not be
    // able to see coverage for them.
    Counter BodyCounter = getRegionCounter(Body);
    bool Defaulted = false;
    if (auto *Method = dyn_cast<CXXMethodDecl>(D))
      Defaulted = Method->isDefaulted();
    if (auto *Ctor = dyn_cast<CXXConstructorDecl>(D)) {
      for (auto *Initializer : Ctor->inits()) {
        if (Initializer->isWritten()) {
          auto *Init = Initializer->getInit();
          if (getStart(Init).isValid() && getEnd(Init).isValid())
            propagateCounts(BodyCounter, Init);
        }
      }
    }

    propagateCounts(BodyCounter, Body,
                    /*VisitChildren=*/!Defaulted);
    assert(RegionStack.empty() && "Regions entered but never exited");
  }

  void VisitReturnStmt(const ReturnStmt *S) {
    extendRegion(S);
    if (S->getRetValue())
      Visit(S->getRetValue());
    terminateRegion(S);
  }

  void VisitCoroutineBodyStmt(const CoroutineBodyStmt *S) {
    extendRegion(S);
    Visit(S->getBody());
  }

  void VisitCoreturnStmt(const CoreturnStmt *S) {
    extendRegion(S);
    if (S->getOperand())
      Visit(S->getOperand());
    terminateRegion(S);
  }

  void VisitCoroutineSuspendExpr(const CoroutineSuspendExpr *E) {
    Visit(E->getOperand());
  }

  void VisitCXXThrowExpr(const CXXThrowExpr *E) {
    extendRegion(E);
    if (E->getSubExpr())
      Visit(E->getSubExpr());
    terminateRegion(E);
  }

  void VisitGotoStmt(const GotoStmt *S) { terminateRegion(S); }

  void VisitLabelStmt(const LabelStmt *S) {
    Counter LabelCount = getRegionCounter(S);
    SourceLocation Start = getStart(S);
    // We can't extendRegion here or we risk overlapping with our new region.
    handleFileExit(Start);
    pushRegion(LabelCount, Start);
    Visit(S->getSubStmt());
  }

  void VisitBreakStmt(const BreakStmt *S) {
    assert(!BreakContinueStack.empty() && "break not in a loop or switch!");
    if (!llvm::EnableSingleByteCoverage)
      BreakContinueStack.back().BreakCount = addCounters(
          BreakContinueStack.back().BreakCount, getRegion().getCounter());
    // FIXME: a break in a switch should terminate regions for all preceding
    // case statements, not just the most recent one.
    terminateRegion(S);
  }

  void VisitContinueStmt(const ContinueStmt *S) {
    assert(!BreakContinueStack.empty() && "continue stmt not in a loop!");
    if (!llvm::EnableSingleByteCoverage)
      BreakContinueStack.back().ContinueCount = addCounters(
          BreakContinueStack.back().ContinueCount, getRegion().getCounter());
    terminateRegion(S);
  }

  void VisitCallExpr(const CallExpr *E) {
    VisitStmt(E);

    // Terminate the region when we hit a noreturn function.
    // (This is helpful dealing with switch statements.)
    QualType CalleeType = E->getCallee()->getType();
    if (getFunctionExtInfo(*CalleeType).getNoReturn())
      terminateRegion(E);
  }

  void VisitWhileStmt(const WhileStmt *S) {
    extendRegion(S);

    Counter ParentCount = getRegion().getCounter();
    Counter BodyCount = llvm::EnableSingleByteCoverage
                            ? getRegionCounter(S->getBody())
                            : getRegionCounter(S);

    // Handle the body first so that we can get the backedge count.
    BreakContinueStack.push_back(BreakContinue());
    extendRegion(S->getBody());
    Counter BackedgeCount = propagateCounts(BodyCount, S->getBody());
    BreakContinue BC = BreakContinueStack.pop_back_val();

    bool BodyHasTerminateStmt = HasTerminateStmt;
    HasTerminateStmt = false;

    // Go back to handle the condition.
    Counter CondCount =
        llvm::EnableSingleByteCoverage
            ? getRegionCounter(S->getCond())
            : addCounters(ParentCount, BackedgeCount, BC.ContinueCount);
    auto [ExecCount, ExitCount] =
        (llvm::EnableSingleByteCoverage
             ? std::make_pair(getRegionCounter(S), Counter::getZero())
             : getBranchCounterPair(S, CondCount));
    if (!llvm::EnableSingleByteCoverage) {
      assert(ExecCount.isZero() || ExecCount == BodyCount);
    }
    propagateCounts(CondCount, S->getCond());
    adjustForOutOfOrderTraversal(getEnd(S));

    // The body count applies to the area immediately after the increment.
    auto Gap = findGapAreaBetween(S->getRParenLoc(), getStart(S->getBody()));
    if (Gap)
      fillGapAreaWithCount(Gap->getBegin(), Gap->getEnd(), BodyCount);

    Counter OutCount = llvm::EnableSingleByteCoverage
                           ? getRegionCounter(S)
                           : addCounters(BC.BreakCount, ExitCount);

    if (!IsCounterEqual(OutCount, ParentCount)) {
      pushRegion(OutCount);
      GapRegionCounter = OutCount;
      if (BodyHasTerminateStmt)
        HasTerminateStmt = true;
    }

    // Create Branch Region around condition.
    if (!llvm::EnableSingleByteCoverage)
      createBranchRegion(S->getCond(), BodyCount, ExitCount);
  }

  void VisitDoStmt(const DoStmt *S) {
    extendRegion(S);

    Counter ParentCount = getRegion().getCounter();
    Counter BodyCount = llvm::EnableSingleByteCoverage
                            ? getRegionCounter(S->getBody())
                            : getRegionCounter(S);

    BreakContinueStack.push_back(BreakContinue());
    extendRegion(S->getBody());

    Counter BackedgeCount;
    if (llvm::EnableSingleByteCoverage)
      propagateCounts(BodyCount, S->getBody());
    else
      BackedgeCount =
          propagateCounts(addCounters(ParentCount, BodyCount), S->getBody());

    BreakContinue BC = BreakContinueStack.pop_back_val();

    bool BodyHasTerminateStmt = HasTerminateStmt;
    HasTerminateStmt = false;

    Counter CondCount = llvm::EnableSingleByteCoverage
                            ? getRegionCounter(S->getCond())
                            : addCounters(BackedgeCount, BC.ContinueCount);
    auto [ExecCount, ExitCount] =
        (llvm::EnableSingleByteCoverage
             ? std::make_pair(getRegionCounter(S), Counter::getZero())
             : getBranchCounterPair(S, CondCount));
    if (!llvm::EnableSingleByteCoverage) {
      assert(ExecCount.isZero() || ExecCount == BodyCount);
    }
    propagateCounts(CondCount, S->getCond());

    Counter OutCount = llvm::EnableSingleByteCoverage
                           ? getRegionCounter(S)
                           : addCounters(BC.BreakCount, ExitCount);
    if (!IsCounterEqual(OutCount, ParentCount)) {
      pushRegion(OutCount);
      GapRegionCounter = OutCount;
    }

    // Create Branch Region around condition.
    if (!llvm::EnableSingleByteCoverage)
      createBranchRegion(S->getCond(), BodyCount, ExitCount);

    if (BodyHasTerminateStmt)
      HasTerminateStmt = true;
  }

  void VisitForStmt(const ForStmt *S) {
    extendRegion(S);
    if (S->getInit())
      Visit(S->getInit());

    Counter ParentCount = getRegion().getCounter();
    Counter BodyCount = llvm::EnableSingleByteCoverage
                            ? getRegionCounter(S->getBody())
                            : getRegionCounter(S);

    // The loop increment may contain a break or continue.
    if (S->getInc())
      BreakContinueStack.emplace_back();

    // Handle the body first so that we can get the backedge count.
    BreakContinueStack.emplace_back();
    extendRegion(S->getBody());
    Counter BackedgeCount = propagateCounts(BodyCount, S->getBody());
    BreakContinue BodyBC = BreakContinueStack.pop_back_val();

    bool BodyHasTerminateStmt = HasTerminateStmt;
    HasTerminateStmt = false;

    // The increment is essentially part of the body but it needs to include
    // the count for all the continue statements.
    BreakContinue IncrementBC;
    if (const Stmt *Inc = S->getInc()) {
      Counter IncCount;
      if (llvm::EnableSingleByteCoverage)
        IncCount = getRegionCounter(S->getInc());
      else
        IncCount = addCounters(BackedgeCount, BodyBC.ContinueCount);
      propagateCounts(IncCount, Inc);
      IncrementBC = BreakContinueStack.pop_back_val();
    }

    // Go back to handle the condition.
    Counter CondCount =
        llvm::EnableSingleByteCoverage
            ? getRegionCounter(S->getCond())
            : addCounters(
                  addCounters(ParentCount, BackedgeCount, BodyBC.ContinueCount),
                  IncrementBC.ContinueCount);
    auto [ExecCount, ExitCount] =
        (llvm::EnableSingleByteCoverage
             ? std::make_pair(getRegionCounter(S), Counter::getZero())
             : getBranchCounterPair(S, CondCount));
    if (!llvm::EnableSingleByteCoverage) {
      assert(ExecCount.isZero() || ExecCount == BodyCount);
    }

    if (const Expr *Cond = S->getCond()) {
      propagateCounts(CondCount, Cond);
      adjustForOutOfOrderTraversal(getEnd(S));
    }

    // The body count applies to the area immediately after the increment.
    auto Gap = findGapAreaBetween(S->getRParenLoc(), getStart(S->getBody()));
    if (Gap)
      fillGapAreaWithCount(Gap->getBegin(), Gap->getEnd(), BodyCount);

    Counter OutCount =
        llvm::EnableSingleByteCoverage
            ? getRegionCounter(S)
            : addCounters(BodyBC.BreakCount, IncrementBC.BreakCount, ExitCount);
    if (!IsCounterEqual(OutCount, ParentCount)) {
      pushRegion(OutCount);
      GapRegionCounter = OutCount;
      if (BodyHasTerminateStmt)
        HasTerminateStmt = true;
    }

    // Create Branch Region around condition.
    if (!llvm::EnableSingleByteCoverage)
      createBranchRegion(S->getCond(), BodyCount, ExitCount);
  }

  void VisitCXXForRangeStmt(const CXXForRangeStmt *S) {
    extendRegion(S);
    if (S->getInit())
      Visit(S->getInit());
    Visit(S->getLoopVarStmt());
    Visit(S->getRangeStmt());

    Counter ParentCount = getRegion().getCounter();
    Counter BodyCount = llvm::EnableSingleByteCoverage
                            ? getRegionCounter(S->getBody())
                            : getRegionCounter(S);

    BreakContinueStack.push_back(BreakContinue());
    extendRegion(S->getBody());
    Counter BackedgeCount = propagateCounts(BodyCount, S->getBody());
    BreakContinue BC = BreakContinueStack.pop_back_val();

    bool BodyHasTerminateStmt = HasTerminateStmt;
    HasTerminateStmt = false;

    // The body count applies to the area immediately after the range.
    auto Gap = findGapAreaBetween(S->getRParenLoc(), getStart(S->getBody()));
    if (Gap)
      fillGapAreaWithCount(Gap->getBegin(), Gap->getEnd(), BodyCount);

    Counter OutCount;
    Counter ExitCount;
    Counter LoopCount;
    if (llvm::EnableSingleByteCoverage)
      OutCount = getRegionCounter(S);
    else {
      LoopCount = addCounters(ParentCount, BackedgeCount, BC.ContinueCount);
      auto [ExecCount, SkipCount] = getBranchCounterPair(S, LoopCount);
      ExitCount = SkipCount;
      assert(ExecCount.isZero() || ExecCount == BodyCount);
      OutCount = addCounters(BC.BreakCount, ExitCount);
    }
    if (!IsCounterEqual(OutCount, ParentCount)) {
      pushRegion(OutCount);
      GapRegionCounter = OutCount;
      if (BodyHasTerminateStmt)
        HasTerminateStmt = true;
    }

    // Create Branch Region around condition.
    if (!llvm::EnableSingleByteCoverage)
      createBranchRegion(S->getCond(), BodyCount, ExitCount);
  }

  void VisitObjCForCollectionStmt(const ObjCForCollectionStmt *S) {
    extendRegion(S);
    Visit(S->getElement());

    Counter ParentCount = getRegion().getCounter();
    Counter BodyCount = getRegionCounter(S);

    BreakContinueStack.push_back(BreakContinue());
    extendRegion(S->getBody());
    Counter BackedgeCount = propagateCounts(BodyCount, S->getBody());
    BreakContinue BC = BreakContinueStack.pop_back_val();

    // The body count applies to the area immediately after the collection.
    auto Gap = findGapAreaBetween(S->getRParenLoc(), getStart(S->getBody()));
    if (Gap)
      fillGapAreaWithCount(Gap->getBegin(), Gap->getEnd(), BodyCount);

    Counter LoopCount =
        addCounters(ParentCount, BackedgeCount, BC.ContinueCount);
    auto [ExecCount, ExitCount] = getBranchCounterPair(S, LoopCount);
    assert(ExecCount.isZero() || ExecCount == BodyCount);
    Counter OutCount = addCounters(BC.BreakCount, ExitCount);
    if (!IsCounterEqual(OutCount, ParentCount)) {
      pushRegion(OutCount);
      GapRegionCounter = OutCount;
    }
  }

  void VisitSwitchStmt(const SwitchStmt *S) {
    extendRegion(S);
    if (S->getInit())
      Visit(S->getInit());
    Visit(S->getCond());

    BreakContinueStack.push_back(BreakContinue());

    const Stmt *Body = S->getBody();
    extendRegion(Body);
    if (const auto *CS = dyn_cast<CompoundStmt>(Body)) {
      if (!CS->body_empty()) {
        // Make a region for the body of the switch.  If the body starts with
        // a case, that case will reuse this region; otherwise, this covers
        // the unreachable code at the beginning of the switch body.
        size_t Index = pushRegion(Counter::getZero(), getStart(CS));
        getRegion().setGap(true);
        Visit(Body);

        // Set the end for the body of the switch, if it isn't already set.
        for (size_t i = RegionStack.size(); i != Index; --i) {
          if (!RegionStack[i - 1].hasEndLoc())
            RegionStack[i - 1].setEndLoc(getEnd(CS->body_back()));
        }

        popRegions(Index);
      }
    } else
      propagateCounts(Counter::getZero(), Body);
    BreakContinue BC = BreakContinueStack.pop_back_val();

    if (!BreakContinueStack.empty() && !llvm::EnableSingleByteCoverage)
      BreakContinueStack.back().ContinueCount = addCounters(
          BreakContinueStack.back().ContinueCount, BC.ContinueCount);

    Counter ParentCount = getRegion().getCounter();
    Counter ExitCount = getRegionCounter(S);
    SourceLocation ExitLoc = getEnd(S);
    pushRegion(ExitCount);
    GapRegionCounter = ExitCount;

    // Ensure that handleFileExit recognizes when the end location is located
    // in a different file.
    MostRecentLocation = getStart(S);
    handleFileExit(ExitLoc);

    // When single byte coverage mode is enabled, do not create branch region by
    // early returning.
    if (llvm::EnableSingleByteCoverage)
      return;

    // Create a Branch Region around each Case. Subtract the case's
    // counter from the Parent counter to track the "False" branch count.
    Counter CaseCountSum;
    bool HasDefaultCase = false;
    const SwitchCase *Case = S->getSwitchCaseList();
    for (; Case; Case = Case->getNextSwitchCase()) {
      HasDefaultCase = HasDefaultCase || isa<DefaultStmt>(Case);
<<<<<<< HEAD
      auto CaseCount = getRegionCounter(Case);
      CaseCountSum = addCounters(CaseCountSum, CaseCount, /*Simplify=*/false);
      createSwitchCaseRegion(Case, CaseCount);
=======
      auto CaseCount = createSwitchCaseRegion(Case, ParentCount);
      CaseCountSum = addCounters(CaseCountSum, CaseCount, /*Simplify=*/false);
>>>>>>> ce7c17d5
    }
    // If no explicit default case exists, create a branch region to represent
    // the hidden branch, which will be added later by the CodeGen. This region
    // will be associated with the switch statement's condition.
    if (!HasDefaultCase) {
<<<<<<< HEAD
      Counter DefaultCount = getSwitchImplicitDefaultCounter(
          S->getCond(), ParentCount, CaseCountSum);
      createBranchRegion(S->getCond(), Counter::getZero(), DefaultCount);
=======
      // Simplify is skipped while building the counters above: it can get
      // really slow on top of switches with thousands of cases. Instead,
      // trigger simplification by adding zero to the last counter.
      CaseCountSum =
          addCounters(CaseCountSum, Counter::getZero(), /*Simplify=*/true);

      // This is considered as the False count on SwitchStmt.
      Counter SwitchFalse = subtractCounters(ParentCount, CaseCountSum);
      createBranchRegion(S->getCond(), CaseCountSum, SwitchFalse);
>>>>>>> ce7c17d5
    }
  }

  void VisitSwitchCase(const SwitchCase *S) {
    extendRegion(S);

    SourceMappingRegion &Parent = getRegion();
    Counter Count = llvm::EnableSingleByteCoverage
                        ? getRegionCounter(S)
                        : addCounters(Parent.getCounter(), getRegionCounter(S));

    // Reuse the existing region if it starts at our label. This is typical of
    // the first case in a switch.
    if (Parent.hasStartLoc() && Parent.getBeginLoc() == getStart(S))
      Parent.setCounter(Count);
    else
      pushRegion(Count, getStart(S));

    GapRegionCounter = Count;

    if (const auto *CS = dyn_cast<CaseStmt>(S)) {
      Visit(CS->getLHS());
      if (const Expr *RHS = CS->getRHS())
        Visit(RHS);
    }
    Visit(S->getSubStmt());
  }

  void coverIfConsteval(const IfStmt *S) {
    assert(S->isConsteval());

    const auto *Then = S->getThen();
    const auto *Else = S->getElse();

    // It's better for llvm-cov to create a new region with same counter
    // so line-coverage can be properly calculated for lines containing
    // a skipped region (without it the line is marked uncovered)
    const Counter ParentCount = getRegion().getCounter();

    extendRegion(S);

    if (S->isNegatedConsteval()) {
      // ignore 'if consteval'
      markSkipped(S->getIfLoc(), getStart(Then));
      propagateCounts(ParentCount, Then);

      if (Else) {
        // ignore 'else <else>'
        markSkipped(getEnd(Then), getEnd(Else));
      }
    } else {
      assert(S->isNonNegatedConsteval());
      // ignore 'if consteval <then> [else]'
      markSkipped(S->getIfLoc(), Else ? getStart(Else) : getEnd(Then));

      if (Else)
        propagateCounts(ParentCount, Else);
    }
  }

  void coverIfConstexpr(const IfStmt *S) {
    assert(S->isConstexpr());

    // evaluate constant condition...
    const bool isTrue =
        S->getCond()
            ->EvaluateKnownConstInt(CVM.getCodeGenModule().getContext())
            .getBoolValue();

    extendRegion(S);

    // I'm using 'propagateCounts' later as new region is better and allows me
    // to properly calculate line coverage in llvm-cov utility
    const Counter ParentCount = getRegion().getCounter();

    // ignore 'if constexpr ('
    SourceLocation startOfSkipped = S->getIfLoc();

    if (const auto *Init = S->getInit()) {
      const auto start = getStart(Init);
      const auto end = getEnd(Init);

      // this check is to make sure typedef here which doesn't have valid source
      // location won't crash it
      if (start.isValid() && end.isValid()) {
        markSkipped(startOfSkipped, start);
        propagateCounts(ParentCount, Init);
        startOfSkipped = getEnd(Init);
      }
    }

    const auto *Then = S->getThen();
    const auto *Else = S->getElse();

    if (isTrue) {
      // ignore '<condition>)'
      markSkipped(startOfSkipped, getStart(Then));
      propagateCounts(ParentCount, Then);

      if (Else)
        // ignore 'else <else>'
        markSkipped(getEnd(Then), getEnd(Else));
    } else {
      // ignore '<condition>) <then> [else]'
      markSkipped(startOfSkipped, Else ? getStart(Else) : getEnd(Then));

      if (Else)
        propagateCounts(ParentCount, Else);
    }
  }

  void VisitIfStmt(const IfStmt *S) {
    // "if constexpr" and "if consteval" are not normal conditional statements,
    // their discarded statement should be skipped
    if (S->isConsteval())
      return coverIfConsteval(S);
    else if (S->isConstexpr())
      return coverIfConstexpr(S);

    extendRegion(S);
    if (S->getInit())
      Visit(S->getInit());

    // Extend into the condition before we propagate through it below - this is
    // needed to handle macros that generate the "if" but not the condition.
    extendRegion(S->getCond());

    Counter ParentCount = getRegion().getCounter();
    auto [ThenCount, ElseCount] =
        (llvm::EnableSingleByteCoverage
             ? std::make_pair(getRegionCounter(S->getThen()),
                              (S->getElse() ? getRegionCounter(S->getElse())
                                            : Counter::getZero()))
             : getBranchCounterPair(S, ParentCount));

    // Emitting a counter for the condition makes it easier to interpret the
    // counter for the body when looking at the coverage.
    propagateCounts(ParentCount, S->getCond());

    // The 'then' count applies to the area immediately after the condition.
    std::optional<SourceRange> Gap =
        findGapAreaBetween(S->getRParenLoc(), getStart(S->getThen()));
    if (Gap)
      fillGapAreaWithCount(Gap->getBegin(), Gap->getEnd(), ThenCount);

    extendRegion(S->getThen());
    Counter OutCount = propagateCounts(ThenCount, S->getThen());

    if (const Stmt *Else = S->getElse()) {
      bool ThenHasTerminateStmt = HasTerminateStmt;
      HasTerminateStmt = false;
      // The 'else' count applies to the area immediately after the 'then'.
      std::optional<SourceRange> Gap =
          findGapAreaBetween(getEnd(S->getThen()), getStart(Else));
      if (Gap)
        fillGapAreaWithCount(Gap->getBegin(), Gap->getEnd(), ElseCount);
      extendRegion(Else);

      Counter ElseOutCount = propagateCounts(ElseCount, Else);
      if (!llvm::EnableSingleByteCoverage)
        OutCount = addCounters(OutCount, ElseOutCount);

      if (ThenHasTerminateStmt)
        HasTerminateStmt = true;
    } else if (!llvm::EnableSingleByteCoverage)
      OutCount = addCounters(OutCount, ElseCount);

    if (llvm::EnableSingleByteCoverage)
      OutCount = getRegionCounter(S);

    if (!IsCounterEqual(OutCount, ParentCount)) {
      pushRegion(OutCount);
      GapRegionCounter = OutCount;
    }

    if (!llvm::EnableSingleByteCoverage)
      // Create Branch Region around condition.
      createBranchRegion(S->getCond(), ThenCount, ElseCount);
  }

  void VisitCXXTryStmt(const CXXTryStmt *S) {
    extendRegion(S);
    // Handle macros that generate the "try" but not the rest.
    extendRegion(S->getTryBlock());

    Counter ParentCount = getRegion().getCounter();
    propagateCounts(ParentCount, S->getTryBlock());

    for (unsigned I = 0, E = S->getNumHandlers(); I < E; ++I)
      Visit(S->getHandler(I));

    Counter ExitCount = getRegionCounter(S);
    pushRegion(ExitCount);
  }

  void VisitCXXCatchStmt(const CXXCatchStmt *S) {
    propagateCounts(getRegionCounter(S), S->getHandlerBlock());
  }

  void VisitAbstractConditionalOperator(const AbstractConditionalOperator *E) {
    extendRegion(E);

    Counter ParentCount = getRegion().getCounter();
    auto [TrueCount, FalseCount] =
        (llvm::EnableSingleByteCoverage
             ? std::make_pair(getRegionCounter(E->getTrueExpr()),
                              getRegionCounter(E->getFalseExpr()))
             : getBranchCounterPair(E, ParentCount));
    Counter OutCount;

    if (const auto *BCO = dyn_cast<BinaryConditionalOperator>(E)) {
      propagateCounts(ParentCount, BCO->getCommon());
      OutCount = TrueCount;
    } else {
      propagateCounts(ParentCount, E->getCond());
      // The 'then' count applies to the area immediately after the condition.
      auto Gap =
          findGapAreaBetween(E->getQuestionLoc(), getStart(E->getTrueExpr()));
      if (Gap)
        fillGapAreaWithCount(Gap->getBegin(), Gap->getEnd(), TrueCount);

      extendRegion(E->getTrueExpr());
      OutCount = propagateCounts(TrueCount, E->getTrueExpr());
    }

    extendRegion(E->getFalseExpr());
    Counter FalseOutCount = propagateCounts(FalseCount, E->getFalseExpr());
    if (llvm::EnableSingleByteCoverage)
      OutCount = getRegionCounter(E);
    else
      OutCount = addCounters(OutCount, FalseOutCount);

    if (!IsCounterEqual(OutCount, ParentCount)) {
      pushRegion(OutCount);
      GapRegionCounter = OutCount;
    }

    // Create Branch Region around condition.
    if (!llvm::EnableSingleByteCoverage)
      createBranchRegion(E->getCond(), TrueCount, FalseCount);
  }

  void createOrCancelDecision(const BinaryOperator *E, unsigned Since) {
    unsigned NumConds = MCDCBuilder.getTotalConditionsAndReset(E);
    if (NumConds == 0)
      return;

    // Extract [ID, Conds] to construct the graph.
    llvm::SmallVector<mcdc::ConditionIDs> CondIDs(NumConds);
    for (const auto &SR : ArrayRef(SourceRegions).slice(Since)) {
      if (SR.isMCDCBranch()) {
        auto [ID, Conds] = SR.getMCDCBranchParams();
        CondIDs[ID] = Conds;
      }
    }

    // Construct the graph and calculate `Indices`.
    mcdc::TVIdxBuilder Builder(CondIDs);
    unsigned NumTVs = Builder.NumTestVectors;
    unsigned MaxTVs = CVM.getCodeGenModule().getCodeGenOpts().MCDCMaxTVs;
    assert(MaxTVs < mcdc::TVIdxBuilder::HardMaxTVs);

    if (NumTVs > MaxTVs) {
      // NumTVs exceeds MaxTVs -- warn and cancel the Decision.
      cancelDecision(E, Since, NumTVs, MaxTVs);
      return;
    }

    // Update the state for CodeGenPGO
    assert(MCDCState.DecisionByStmt.contains(E));
    MCDCState.DecisionByStmt[E] = {
        MCDCState.BitmapBits, // Top
        std::move(Builder.Indices),
    };

    auto DecisionParams = mcdc::DecisionParameters{
        MCDCState.BitmapBits += NumTVs, // Tail
        NumConds,
    };

    // Create MCDC Decision Region.
    createDecisionRegion(E, DecisionParams);
  }

  // Warn and cancel the Decision.
  void cancelDecision(const BinaryOperator *E, unsigned Since, int NumTVs,
                      int MaxTVs) {
    auto &Diag = CVM.getCodeGenModule().getDiags();
    unsigned DiagID =
        Diag.getCustomDiagID(DiagnosticsEngine::Warning,
                             "unsupported MC/DC boolean expression; "
                             "number of test vectors (%0) exceeds max (%1). "
                             "Expression will not be covered");
    Diag.Report(E->getBeginLoc(), DiagID) << NumTVs << MaxTVs;

    // Restore MCDCBranch to Branch.
    for (auto &SR : MutableArrayRef(SourceRegions).slice(Since)) {
      assert(!SR.isMCDCDecision() && "Decision shouldn't be seen here");
      if (SR.isMCDCBranch())
        SR.resetMCDCParams();
    }

    // Tell CodeGenPGO not to instrument.
    MCDCState.DecisionByStmt.erase(E);
  }

  /// Check if E belongs to system headers.
  bool isExprInSystemHeader(const BinaryOperator *E) const {
    return (!SystemHeadersCoverage &&
            SM.isInSystemHeader(SM.getSpellingLoc(E->getOperatorLoc())) &&
            SM.isInSystemHeader(SM.getSpellingLoc(E->getBeginLoc())) &&
            SM.isInSystemHeader(SM.getSpellingLoc(E->getEndLoc())));
  }

  void VisitBinLAnd(const BinaryOperator *E) {
    if (isExprInSystemHeader(E)) {
      LeafExprSet.insert(E);
      return;
    }

    bool IsRootNode = MCDCBuilder.isIdle();

    unsigned SourceRegionsSince = SourceRegions.size();

    // Keep track of Binary Operator and assign MCDC condition IDs.
    MCDCBuilder.pushAndAssignIDs(E);

    extendRegion(E->getLHS());
    propagateCounts(getRegion().getCounter(), E->getLHS());
    handleFileExit(getEnd(E->getLHS()));

    // Track LHS True/False Decision.
    const auto DecisionLHS = MCDCBuilder.pop();

    // Counter tracks the right hand side of a logical and operator.
    extendRegion(E->getRHS());
    propagateCounts(getRegionCounter(E), E->getRHS());

    if (llvm::EnableSingleByteCoverage)
      return;

    // Track RHS True/False Decision.
    const auto DecisionRHS = MCDCBuilder.back();

    // Extract the Parent Region Counter.
    Counter ParentCnt = getRegion().getCounter();

    // Extract the RHS's Execution Counter.
    auto [RHSExecCnt, LHSExitCnt] = getBranchCounterPair(E, ParentCnt);

    // Extract the RHS's "True" Instance Counter.
    auto [RHSTrueCnt, RHSExitCnt] =
        getBranchCounterPair(E->getRHS(), RHSExecCnt);

    // Create Branch Region around LHS condition.
    createBranchRegion(E->getLHS(), RHSExecCnt, LHSExitCnt, DecisionLHS);

    // Create Branch Region around RHS condition.
    createBranchRegion(E->getRHS(), RHSTrueCnt, RHSExitCnt, DecisionRHS);

    // Create MCDC Decision Region if at top-level (root).
    if (IsRootNode)
      createOrCancelDecision(E, SourceRegionsSince);
  }

  // Determine whether the right side of OR operation need to be visited.
  bool shouldVisitRHS(const Expr *LHS) {
    bool LHSIsTrue = false;
    bool LHSIsConst = false;
    if (!LHS->isValueDependent())
      LHSIsConst = LHS->EvaluateAsBooleanCondition(
          LHSIsTrue, CVM.getCodeGenModule().getContext());
    return !LHSIsConst || (LHSIsConst && !LHSIsTrue);
  }

  void VisitBinLOr(const BinaryOperator *E) {
    if (isExprInSystemHeader(E)) {
      LeafExprSet.insert(E);
      return;
    }

    bool IsRootNode = MCDCBuilder.isIdle();

    unsigned SourceRegionsSince = SourceRegions.size();

    // Keep track of Binary Operator and assign MCDC condition IDs.
    MCDCBuilder.pushAndAssignIDs(E);

    extendRegion(E->getLHS());
    Counter OutCount = propagateCounts(getRegion().getCounter(), E->getLHS());
    handleFileExit(getEnd(E->getLHS()));

    // Track LHS True/False Decision.
    const auto DecisionLHS = MCDCBuilder.pop();

    // Counter tracks the right hand side of a logical or operator.
    extendRegion(E->getRHS());
    propagateCounts(getRegionCounter(E), E->getRHS());

    if (llvm::EnableSingleByteCoverage)
      return;

    // Track RHS True/False Decision.
    const auto DecisionRHS = MCDCBuilder.back();

    // Extract the Parent Region Counter.
    Counter ParentCnt = getRegion().getCounter();

    // Extract the RHS's Execution Counter.
    auto [RHSExecCnt, LHSExitCnt] = getBranchCounterPair(E, ParentCnt);

    // Extract the RHS's "False" Instance Counter.
    auto [RHSFalseCnt, RHSExitCnt] =
        getBranchCounterPair(E->getRHS(), RHSExecCnt);

    if (!shouldVisitRHS(E->getLHS())) {
      GapRegionCounter = OutCount;
    }

    // Create Branch Region around LHS condition.
    createBranchRegion(E->getLHS(), LHSExitCnt, RHSExecCnt, DecisionLHS);

    // Create Branch Region around RHS condition.
    createBranchRegion(E->getRHS(), RHSExitCnt, RHSFalseCnt, DecisionRHS);

    // Create MCDC Decision Region if at top-level (root).
    if (IsRootNode)
      createOrCancelDecision(E, SourceRegionsSince);
  }

  void VisitLambdaExpr(const LambdaExpr *LE) {
    // Lambdas are treated as their own functions for now, so we shouldn't
    // propagate counts into them.
  }

  void VisitArrayInitLoopExpr(const ArrayInitLoopExpr *AILE) {
    Visit(AILE->getCommonExpr()->getSourceExpr());
  }

  void VisitPseudoObjectExpr(const PseudoObjectExpr *POE) {
    // Just visit syntatic expression as this is what users actually write.
    VisitStmt(POE->getSyntacticForm());
  }

  void VisitOpaqueValueExpr(const OpaqueValueExpr* OVE) {
    if (OVE->isUnique())
      Visit(OVE->getSourceExpr());
  }
};

} // end anonymous namespace

static void dump(llvm::raw_ostream &OS, StringRef FunctionName,
                 ArrayRef<CounterExpression> Expressions,
                 ArrayRef<CounterMappingRegion> Regions) {
  OS << FunctionName << ":\n";
  CounterMappingContext Ctx(Expressions);
  for (const auto &R : Regions) {
    OS.indent(2);
    switch (R.Kind) {
    case CounterMappingRegion::CodeRegion:
      break;
    case CounterMappingRegion::ExpansionRegion:
      OS << "Expansion,";
      break;
    case CounterMappingRegion::SkippedRegion:
      OS << "Skipped,";
      break;
    case CounterMappingRegion::GapRegion:
      OS << "Gap,";
      break;
    case CounterMappingRegion::BranchRegion:
    case CounterMappingRegion::MCDCBranchRegion:
      OS << "Branch,";
      break;
    case CounterMappingRegion::MCDCDecisionRegion:
      OS << "Decision,";
      break;
    }

    OS << "File " << R.FileID << ", " << R.LineStart << ":" << R.ColumnStart
       << " -> " << R.LineEnd << ":" << R.ColumnEnd << " = ";

    if (const auto *DecisionParams =
            std::get_if<mcdc::DecisionParameters>(&R.MCDCParams)) {
      OS << "M:" << DecisionParams->BitmapIdx;
      OS << ", C:" << DecisionParams->NumConditions;
    } else {
      Ctx.dump(R.Count, OS);

      if (R.isBranch()) {
        OS << ", ";
        Ctx.dump(R.FalseCount, OS);
      }
    }

    if (const auto *BranchParams =
            std::get_if<mcdc::BranchParameters>(&R.MCDCParams)) {
      OS << " [" << BranchParams->ID + 1 << ","
         << BranchParams->Conds[true] + 1;
      OS << "," << BranchParams->Conds[false] + 1 << "] ";
    }

    if (R.Kind == CounterMappingRegion::ExpansionRegion)
      OS << " (Expanded file = " << R.ExpandedFileID << ")";
    OS << "\n";
  }
}

CoverageMappingModuleGen::CoverageMappingModuleGen(
    CodeGenModule &CGM, CoverageSourceInfo &SourceInfo)
    : CGM(CGM), SourceInfo(SourceInfo) {}

std::string CoverageMappingModuleGen::getCurrentDirname() {
  if (!CGM.getCodeGenOpts().CoverageCompilationDir.empty())
    return CGM.getCodeGenOpts().CoverageCompilationDir;

  SmallString<256> CWD;
  llvm::sys::fs::current_path(CWD);
  return CWD.str().str();
}

std::string CoverageMappingModuleGen::normalizeFilename(StringRef Filename) {
  llvm::SmallString<256> Path(Filename);
  llvm::sys::path::remove_dots(Path, /*remove_dot_dot=*/true);

  /// Traverse coverage prefix map in reverse order because prefix replacements
  /// are applied in reverse order starting from the last one when multiple
  /// prefix replacement options are provided.
  for (const auto &[From, To] :
       llvm::reverse(CGM.getCodeGenOpts().CoveragePrefixMap)) {
    if (llvm::sys::path::replace_path_prefix(Path, From, To))
      break;
  }
  return Path.str().str();
}

static std::string getInstrProfSection(const CodeGenModule &CGM,
                                       llvm::InstrProfSectKind SK) {
  return llvm::getInstrProfSectionName(
      SK, CGM.getContext().getTargetInfo().getTriple().getObjectFormat());
}

void CoverageMappingModuleGen::emitFunctionMappingRecord(
    const FunctionInfo &Info, uint64_t FilenamesRef) {
  llvm::LLVMContext &Ctx = CGM.getLLVMContext();

  // Assign a name to the function record. This is used to merge duplicates.
  std::string FuncRecordName = "__covrec_" + llvm::utohexstr(Info.NameHash);

  // A dummy description for a function included-but-not-used in a TU can be
  // replaced by full description provided by a different TU. The two kinds of
  // descriptions play distinct roles: therefore, assign them different names
  // to prevent `linkonce_odr` merging.
  if (Info.IsUsed)
    FuncRecordName += "u";

  // Create the function record type.
  const uint64_t NameHash = Info.NameHash;
  const uint64_t FuncHash = Info.FuncHash;
  const std::string &CoverageMapping = Info.CoverageMapping;
#define COVMAP_FUNC_RECORD(Type, LLVMType, Name, Init) LLVMType,
  llvm::Type *FunctionRecordTypes[] = {
#include "llvm/ProfileData/InstrProfData.inc"
  };
  auto *FunctionRecordTy =
      llvm::StructType::get(Ctx, ArrayRef(FunctionRecordTypes),
                            /*isPacked=*/true);

  // Create the function record constant.
#define COVMAP_FUNC_RECORD(Type, LLVMType, Name, Init) Init,
  llvm::Constant *FunctionRecordVals[] = {
      #include "llvm/ProfileData/InstrProfData.inc"
  };
  auto *FuncRecordConstant =
      llvm::ConstantStruct::get(FunctionRecordTy, ArrayRef(FunctionRecordVals));

  // Create the function record global.
  auto *FuncRecord = new llvm::GlobalVariable(
      CGM.getModule(), FunctionRecordTy, /*isConstant=*/true,
      llvm::GlobalValue::LinkOnceODRLinkage, FuncRecordConstant,
      FuncRecordName);
  FuncRecord->setVisibility(llvm::GlobalValue::HiddenVisibility);
  FuncRecord->setSection(getInstrProfSection(CGM, llvm::IPSK_covfun));
  FuncRecord->setAlignment(llvm::Align(8));
  if (CGM.supportsCOMDAT())
    FuncRecord->setComdat(CGM.getModule().getOrInsertComdat(FuncRecordName));

  // Make sure the data doesn't get deleted.
  CGM.addUsedGlobal(FuncRecord);
}

void CoverageMappingModuleGen::addFunctionMappingRecord(
    llvm::GlobalVariable *NamePtr, StringRef NameValue, uint64_t FuncHash,
    const std::string &CoverageMapping, bool IsUsed) {
  const uint64_t NameHash = llvm::IndexedInstrProf::ComputeHash(NameValue);
  FunctionRecords.push_back({NameHash, FuncHash, CoverageMapping, IsUsed});

  if (!IsUsed)
    FunctionNames.push_back(NamePtr);

  if (CGM.getCodeGenOpts().DumpCoverageMapping) {
    // Dump the coverage mapping data for this function by decoding the
    // encoded data. This allows us to dump the mapping regions which were
    // also processed by the CoverageMappingWriter which performs
    // additional minimization operations such as reducing the number of
    // expressions.
    llvm::SmallVector<std::string, 16> FilenameStrs;
    std::vector<StringRef> Filenames;
    std::vector<CounterExpression> Expressions;
    std::vector<CounterMappingRegion> Regions;
    FilenameStrs.resize(FileEntries.size() + 1);
    FilenameStrs[0] = normalizeFilename(getCurrentDirname());
    for (const auto &Entry : FileEntries) {
      auto I = Entry.second;
      FilenameStrs[I] = normalizeFilename(Entry.first.getName());
    }
    ArrayRef<std::string> FilenameRefs = llvm::ArrayRef(FilenameStrs);
    RawCoverageMappingReader Reader(CoverageMapping, FilenameRefs, Filenames,
                                    Expressions, Regions);
    if (Reader.read())
      return;
    dump(llvm::outs(), NameValue, Expressions, Regions);
  }
}

void CoverageMappingModuleGen::emit() {
  if (FunctionRecords.empty())
    return;
  llvm::LLVMContext &Ctx = CGM.getLLVMContext();
  auto *Int32Ty = llvm::Type::getInt32Ty(Ctx);

  // Create the filenames and merge them with coverage mappings
  llvm::SmallVector<std::string, 16> FilenameStrs;
  FilenameStrs.resize(FileEntries.size() + 1);
  // The first filename is the current working directory.
  FilenameStrs[0] = normalizeFilename(getCurrentDirname());
  for (const auto &Entry : FileEntries) {
    auto I = Entry.second;
    FilenameStrs[I] = normalizeFilename(Entry.first.getName());
  }

  std::string Filenames;
  {
    llvm::raw_string_ostream OS(Filenames);
    CoverageFilenamesSectionWriter(FilenameStrs).write(OS);
  }
  auto *FilenamesVal =
      llvm::ConstantDataArray::getString(Ctx, Filenames, false);
  const int64_t FilenamesRef = llvm::IndexedInstrProf::ComputeHash(Filenames);

  // Emit the function records.
  for (const FunctionInfo &Info : FunctionRecords)
    emitFunctionMappingRecord(Info, FilenamesRef);

  const unsigned NRecords = 0;
  const size_t FilenamesSize = Filenames.size();
  const unsigned CoverageMappingSize = 0;
  llvm::Type *CovDataHeaderTypes[] = {
#define COVMAP_HEADER(Type, LLVMType, Name, Init) LLVMType,
#include "llvm/ProfileData/InstrProfData.inc"
  };
  auto CovDataHeaderTy =
      llvm::StructType::get(Ctx, ArrayRef(CovDataHeaderTypes));
  llvm::Constant *CovDataHeaderVals[] = {
#define COVMAP_HEADER(Type, LLVMType, Name, Init) Init,
#include "llvm/ProfileData/InstrProfData.inc"
  };
  auto CovDataHeaderVal =
      llvm::ConstantStruct::get(CovDataHeaderTy, ArrayRef(CovDataHeaderVals));

  // Create the coverage data record
  llvm::Type *CovDataTypes[] = {CovDataHeaderTy, FilenamesVal->getType()};
  auto CovDataTy = llvm::StructType::get(Ctx, ArrayRef(CovDataTypes));
  llvm::Constant *TUDataVals[] = {CovDataHeaderVal, FilenamesVal};
  auto CovDataVal = llvm::ConstantStruct::get(CovDataTy, ArrayRef(TUDataVals));
  auto CovData = new llvm::GlobalVariable(
      CGM.getModule(), CovDataTy, true, llvm::GlobalValue::PrivateLinkage,
      CovDataVal, llvm::getCoverageMappingVarName());

  CovData->setSection(getInstrProfSection(CGM, llvm::IPSK_covmap));
  CovData->setAlignment(llvm::Align(8));

  // Make sure the data doesn't get deleted.
  CGM.addUsedGlobal(CovData);
  // Create the deferred function records array
  if (!FunctionNames.empty()) {
    auto NamesArrTy = llvm::ArrayType::get(llvm::PointerType::getUnqual(Ctx),
                                           FunctionNames.size());
    auto NamesArrVal = llvm::ConstantArray::get(NamesArrTy, FunctionNames);
    // This variable will *NOT* be emitted to the object file. It is used
    // to pass the list of names referenced to codegen.
    new llvm::GlobalVariable(CGM.getModule(), NamesArrTy, true,
                             llvm::GlobalValue::InternalLinkage, NamesArrVal,
                             llvm::getCoverageUnusedNamesVarName());
  }
}

unsigned CoverageMappingModuleGen::getFileID(FileEntryRef File) {
  return FileEntries.try_emplace(File, FileEntries.size() + 1).first->second;
}

void CoverageMappingGen::emitCounterMapping(const Decl *D,
                                            llvm::raw_ostream &OS) {
  assert(CounterMap && MCDCState);
  CounterCoverageMappingBuilder Walker(CVM, *CounterMap, *MCDCState, SM,
                                       LangOpts);
  Walker.VisitDecl(D);
  Walker.write(OS);
}

void CoverageMappingGen::emitEmptyMapping(const Decl *D,
                                          llvm::raw_ostream &OS) {
  EmptyCoverageMappingBuilder Walker(CVM, SM, LangOpts);
  Walker.VisitDecl(D);
  Walker.write(OS);
}<|MERGE_RESOLUTION|>--- conflicted
+++ resolved
@@ -1164,14 +1164,6 @@
 
   /// Create a Branch Region around a SwitchCase for code coverage
   /// and add it to the function's SourceRegions.
-<<<<<<< HEAD
-  void createSwitchCaseRegion(const SwitchCase *SC, Counter TrueCnt) {
-    // Push region onto RegionStack but immediately pop it (which adds it to
-    // the function's SourceRegions) because it doesn't apply to any other
-    // source other than the SwitchCase.
-    popRegions(pushRegion(TrueCnt, getStart(SC), SC->getColonLoc(),
-                          Counter::getZero()));
-=======
   /// Returns Counter that corresponds to SC.
   Counter createSwitchCaseRegion(const SwitchCase *SC, Counter ParentCount) {
     // Push region onto RegionStack but immediately pop it (which adds it to
@@ -1181,7 +1173,6 @@
     popRegions(pushRegion(TrueCnt, getStart(SC), SC->getColonLoc(),
                           subtractCounters(ParentCount, TrueCnt)));
     return TrueCnt;
->>>>>>> ce7c17d5
   }
 
   /// Check whether a region with bounds \c StartLoc and \c EndLoc
@@ -1909,24 +1900,13 @@
     const SwitchCase *Case = S->getSwitchCaseList();
     for (; Case; Case = Case->getNextSwitchCase()) {
       HasDefaultCase = HasDefaultCase || isa<DefaultStmt>(Case);
-<<<<<<< HEAD
-      auto CaseCount = getRegionCounter(Case);
-      CaseCountSum = addCounters(CaseCountSum, CaseCount, /*Simplify=*/false);
-      createSwitchCaseRegion(Case, CaseCount);
-=======
       auto CaseCount = createSwitchCaseRegion(Case, ParentCount);
       CaseCountSum = addCounters(CaseCountSum, CaseCount, /*Simplify=*/false);
->>>>>>> ce7c17d5
     }
     // If no explicit default case exists, create a branch region to represent
     // the hidden branch, which will be added later by the CodeGen. This region
     // will be associated with the switch statement's condition.
     if (!HasDefaultCase) {
-<<<<<<< HEAD
-      Counter DefaultCount = getSwitchImplicitDefaultCounter(
-          S->getCond(), ParentCount, CaseCountSum);
-      createBranchRegion(S->getCond(), Counter::getZero(), DefaultCount);
-=======
       // Simplify is skipped while building the counters above: it can get
       // really slow on top of switches with thousands of cases. Instead,
       // trigger simplification by adding zero to the last counter.
@@ -1936,7 +1916,6 @@
       // This is considered as the False count on SwitchStmt.
       Counter SwitchFalse = subtractCounters(ParentCount, CaseCountSum);
       createBranchRegion(S->getCond(), CaseCountSum, SwitchFalse);
->>>>>>> ce7c17d5
     }
   }
 
