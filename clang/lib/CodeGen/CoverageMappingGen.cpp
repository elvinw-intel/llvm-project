//===--- CoverageMappingGen.cpp - Coverage mapping generation ---*- C++ -*-===//
//
// Part of the LLVM Project, under the Apache License v2.0 with LLVM Exceptions.
// See https://llvm.org/LICENSE.txt for license information.
// SPDX-License-Identifier: Apache-2.0 WITH LLVM-exception
//
//===----------------------------------------------------------------------===//
//
// Instrumentation-based code coverage mapping generator
//
//===----------------------------------------------------------------------===//

#include "CoverageMappingGen.h"
#include "CodeGenFunction.h"
#include "clang/AST/StmtVisitor.h"
#include "clang/Basic/Diagnostic.h"
#include "clang/Lex/Lexer.h"
#include "llvm/ADT/DenseSet.h"
#include "llvm/ADT/SmallSet.h"
#include "llvm/ADT/StringExtras.h"
#include "llvm/ProfileData/Coverage/CoverageMapping.h"
#include "llvm/ProfileData/Coverage/CoverageMappingReader.h"
#include "llvm/ProfileData/Coverage/CoverageMappingWriter.h"
#include "llvm/Support/FileSystem.h"
#include "llvm/Support/Path.h"
#include <optional>

// This selects the coverage mapping format defined when `InstrProfData.inc`
// is textually included.
#define COVMAP_V3

namespace llvm {
cl::opt<bool>
    EnableSingleByteCoverage("enable-single-byte-coverage",
                             llvm::cl::ZeroOrMore,
                             llvm::cl::desc("Enable single byte coverage"),
                             llvm::cl::Hidden, llvm::cl::init(false));
} // namespace llvm

static llvm::cl::opt<bool> EmptyLineCommentCoverage(
    "emptyline-comment-coverage",
    llvm::cl::desc("Emit emptylines and comment lines as skipped regions (only "
                   "disable it on test)"),
    llvm::cl::init(true), llvm::cl::Hidden);

namespace llvm::coverage {
cl::opt<bool> SystemHeadersCoverage(
    "system-headers-coverage",
    cl::desc("Enable collecting coverage from system headers"), cl::init(false),
    cl::Hidden);
}

using namespace clang;
using namespace CodeGen;
using namespace llvm::coverage;

CoverageSourceInfo *
CoverageMappingModuleGen::setUpCoverageCallbacks(Preprocessor &PP) {
  CoverageSourceInfo *CoverageInfo =
      new CoverageSourceInfo(PP.getSourceManager());
  PP.addPPCallbacks(std::unique_ptr<PPCallbacks>(CoverageInfo));
  if (EmptyLineCommentCoverage) {
    PP.addCommentHandler(CoverageInfo);
    PP.setEmptylineHandler(CoverageInfo);
    PP.setPreprocessToken(true);
    PP.setTokenWatcher([CoverageInfo](clang::Token Tok) {
      // Update previous token location.
      CoverageInfo->PrevTokLoc = Tok.getLocation();
      if (Tok.getKind() != clang::tok::eod)
        CoverageInfo->updateNextTokLoc(Tok.getLocation());
    });
  }
  return CoverageInfo;
}

void CoverageSourceInfo::AddSkippedRange(SourceRange Range,
                                         SkippedRange::Kind RangeKind) {
  if (EmptyLineCommentCoverage && !SkippedRanges.empty() &&
      PrevTokLoc == SkippedRanges.back().PrevTokLoc &&
      SourceMgr.isWrittenInSameFile(SkippedRanges.back().Range.getEnd(),
                                    Range.getBegin()))
    SkippedRanges.back().Range.setEnd(Range.getEnd());
  else
    SkippedRanges.push_back({Range, RangeKind, PrevTokLoc});
}

void CoverageSourceInfo::SourceRangeSkipped(SourceRange Range, SourceLocation) {
  AddSkippedRange(Range, SkippedRange::PPIfElse);
}

void CoverageSourceInfo::HandleEmptyline(SourceRange Range) {
  AddSkippedRange(Range, SkippedRange::EmptyLine);
}

bool CoverageSourceInfo::HandleComment(Preprocessor &PP, SourceRange Range) {
  AddSkippedRange(Range, SkippedRange::Comment);
  return false;
}

void CoverageSourceInfo::updateNextTokLoc(SourceLocation Loc) {
  if (!SkippedRanges.empty() && SkippedRanges.back().NextTokLoc.isInvalid())
    SkippedRanges.back().NextTokLoc = Loc;
}

namespace {
/// A region of source code that can be mapped to a counter.
class SourceMappingRegion {
  /// Primary Counter that is also used for Branch Regions for "True" branches.
  Counter Count;

  /// Secondary Counter used for Branch Regions for "False" branches.
  std::optional<Counter> FalseCount;

  /// Parameters used for Modified Condition/Decision Coverage
  mcdc::Parameters MCDCParams;

  /// The region's starting location.
  std::optional<SourceLocation> LocStart;

  /// The region's ending location.
  std::optional<SourceLocation> LocEnd;

  /// Whether this region is a gap region. The count from a gap region is set
  /// as the line execution count if there are no other regions on the line.
  bool GapRegion;

  /// Whetever this region is skipped ('if constexpr' or 'if consteval' untaken
  /// branch, or anything skipped but not empty line / comments)
  bool SkippedRegion;

public:
  SourceMappingRegion(Counter Count, std::optional<SourceLocation> LocStart,
                      std::optional<SourceLocation> LocEnd,
                      bool GapRegion = false)
      : Count(Count), LocStart(LocStart), LocEnd(LocEnd), GapRegion(GapRegion),
        SkippedRegion(false) {}

  SourceMappingRegion(Counter Count, std::optional<Counter> FalseCount,
                      mcdc::Parameters MCDCParams,
                      std::optional<SourceLocation> LocStart,
                      std::optional<SourceLocation> LocEnd,
                      bool GapRegion = false)
      : Count(Count), FalseCount(FalseCount), MCDCParams(MCDCParams),
        LocStart(LocStart), LocEnd(LocEnd), GapRegion(GapRegion),
        SkippedRegion(false) {}

  SourceMappingRegion(mcdc::Parameters MCDCParams,
                      std::optional<SourceLocation> LocStart,
                      std::optional<SourceLocation> LocEnd)
      : MCDCParams(MCDCParams), LocStart(LocStart), LocEnd(LocEnd),
        GapRegion(false), SkippedRegion(false) {}

  const Counter &getCounter() const { return Count; }

  const Counter &getFalseCounter() const {
    assert(FalseCount && "Region has no alternate counter");
    return *FalseCount;
  }

  void setCounter(Counter C) { Count = C; }

  bool hasStartLoc() const { return LocStart.has_value(); }

  void setStartLoc(SourceLocation Loc) { LocStart = Loc; }

  SourceLocation getBeginLoc() const {
    assert(LocStart && "Region has no start location");
    return *LocStart;
  }

  bool hasEndLoc() const { return LocEnd.has_value(); }

  void setEndLoc(SourceLocation Loc) {
    assert(Loc.isValid() && "Setting an invalid end location");
    LocEnd = Loc;
  }

  SourceLocation getEndLoc() const {
    assert(LocEnd && "Region has no end location");
    return *LocEnd;
  }

  bool isGap() const { return GapRegion; }

  void setGap(bool Gap) { GapRegion = Gap; }

  bool isSkipped() const { return SkippedRegion; }

  void setSkipped(bool Skipped) { SkippedRegion = Skipped; }

  bool isBranch() const { return FalseCount.has_value(); }

  bool isMCDCBranch() const {
    return std::holds_alternative<mcdc::BranchParameters>(MCDCParams);
  }

  const auto &getMCDCBranchParams() const {
    return mcdc::getParams<const mcdc::BranchParameters>(MCDCParams);
  }

  bool isMCDCDecision() const {
    return std::holds_alternative<mcdc::DecisionParameters>(MCDCParams);
  }

  const auto &getMCDCDecisionParams() const {
    return mcdc::getParams<const mcdc::DecisionParameters>(MCDCParams);
  }

  const mcdc::Parameters &getMCDCParams() const { return MCDCParams; }

  void resetMCDCParams() { MCDCParams = mcdc::Parameters(); }
};

/// Spelling locations for the start and end of a source region.
struct SpellingRegion {
  /// The line where the region starts.
  unsigned LineStart;

  /// The column where the region starts.
  unsigned ColumnStart;

  /// The line where the region ends.
  unsigned LineEnd;

  /// The column where the region ends.
  unsigned ColumnEnd;

  SpellingRegion(SourceManager &SM, SourceLocation LocStart,
                 SourceLocation LocEnd) {
    LineStart = SM.getSpellingLineNumber(LocStart);
    ColumnStart = SM.getSpellingColumnNumber(LocStart);
    LineEnd = SM.getSpellingLineNumber(LocEnd);
    ColumnEnd = SM.getSpellingColumnNumber(LocEnd);
  }

  SpellingRegion(SourceManager &SM, SourceMappingRegion &R)
      : SpellingRegion(SM, R.getBeginLoc(), R.getEndLoc()) {}

  /// Check if the start and end locations appear in source order, i.e
  /// top->bottom, left->right.
  bool isInSourceOrder() const {
    return (LineStart < LineEnd) ||
           (LineStart == LineEnd && ColumnStart <= ColumnEnd);
  }
};

/// Provides the common functionality for the different
/// coverage mapping region builders.
class CoverageMappingBuilder {
public:
  CoverageMappingModuleGen &CVM;
  SourceManager &SM;
  const LangOptions &LangOpts;

private:
  /// Map of clang's FileIDs to IDs used for coverage mapping.
  llvm::SmallDenseMap<FileID, std::pair<unsigned, SourceLocation>, 8>
      FileIDMapping;

public:
  /// The coverage mapping regions for this function
  llvm::SmallVector<CounterMappingRegion, 32> MappingRegions;
  /// The source mapping regions for this function.
  std::vector<SourceMappingRegion> SourceRegions;

  /// A set of regions which can be used as a filter.
  ///
  /// It is produced by emitExpansionRegions() and is used in
  /// emitSourceRegions() to suppress producing code regions if
  /// the same area is covered by expansion regions.
  typedef llvm::SmallSet<std::pair<SourceLocation, SourceLocation>, 8>
      SourceRegionFilter;

  CoverageMappingBuilder(CoverageMappingModuleGen &CVM, SourceManager &SM,
                         const LangOptions &LangOpts)
      : CVM(CVM), SM(SM), LangOpts(LangOpts) {}

  /// Return the precise end location for the given token.
  SourceLocation getPreciseTokenLocEnd(SourceLocation Loc) {
    // We avoid getLocForEndOfToken here, because it doesn't do what we want for
    // macro locations, which we just treat as expanded files.
    unsigned TokLen =
        Lexer::MeasureTokenLength(SM.getSpellingLoc(Loc), SM, LangOpts);
    return Loc.getLocWithOffset(TokLen);
  }

  /// Return the start location of an included file or expanded macro.
  SourceLocation getStartOfFileOrMacro(SourceLocation Loc) {
    if (Loc.isMacroID())
      return Loc.getLocWithOffset(-SM.getFileOffset(Loc));
    return SM.getLocForStartOfFile(SM.getFileID(Loc));
  }

  /// Return the end location of an included file or expanded macro.
  SourceLocation getEndOfFileOrMacro(SourceLocation Loc) {
    if (Loc.isMacroID())
      return Loc.getLocWithOffset(SM.getFileIDSize(SM.getFileID(Loc)) -
                                  SM.getFileOffset(Loc));
    return SM.getLocForEndOfFile(SM.getFileID(Loc));
  }

  /// Find out where a macro is expanded. If the immediate result is a
  /// <scratch space>, keep looking until the result isn't. Return a pair of
  /// \c SourceLocation. The first object is always the begin sloc of found
  /// result. The second should be checked by the caller: if it has value, it's
  /// the end sloc of the found result. Otherwise the while loop didn't get
  /// executed, which means the location wasn't changed and the caller has to
  /// learn the end sloc from somewhere else.
  std::pair<SourceLocation, std::optional<SourceLocation>>
  getNonScratchExpansionLoc(SourceLocation Loc) {
    std::optional<SourceLocation> EndLoc = std::nullopt;
    while (Loc.isMacroID() &&
           SM.isWrittenInScratchSpace(SM.getSpellingLoc(Loc))) {
      auto ExpansionRange = SM.getImmediateExpansionRange(Loc);
      Loc = ExpansionRange.getBegin();
      EndLoc = ExpansionRange.getEnd();
    }
    return std::make_pair(Loc, EndLoc);
  }

  /// Find out where the current file is included or macro is expanded. If
  /// \c AcceptScratch is set to false, keep looking for expansions until the
  /// found sloc is not a <scratch space>.
  SourceLocation getIncludeOrExpansionLoc(SourceLocation Loc,
                                          bool AcceptScratch = true) {
    if (!Loc.isMacroID())
      return SM.getIncludeLoc(SM.getFileID(Loc));
    Loc = SM.getImmediateExpansionRange(Loc).getBegin();
    if (AcceptScratch)
      return Loc;
    return getNonScratchExpansionLoc(Loc).first;
  }

  /// Return true if \c Loc is a location in a built-in macro.
  bool isInBuiltin(SourceLocation Loc) {
    return SM.getBufferName(SM.getSpellingLoc(Loc)) == "<built-in>";
  }

  /// Check whether \c Loc is included or expanded from \c Parent.
  bool isNestedIn(SourceLocation Loc, FileID Parent) {
    do {
      Loc = getIncludeOrExpansionLoc(Loc);
      if (Loc.isInvalid())
        return false;
    } while (!SM.isInFileID(Loc, Parent));
    return true;
  }

  /// Get the start of \c S ignoring macro arguments and builtin macros.
  SourceLocation getStart(const Stmt *S) {
    SourceLocation Loc = S->getBeginLoc();
    while (SM.isMacroArgExpansion(Loc) || isInBuiltin(Loc))
      Loc = SM.getImmediateExpansionRange(Loc).getBegin();
    return Loc;
  }

  /// Get the end of \c S ignoring macro arguments and builtin macros.
  SourceLocation getEnd(const Stmt *S) {
    SourceLocation Loc = S->getEndLoc();
    while (SM.isMacroArgExpansion(Loc) || isInBuiltin(Loc))
      Loc = SM.getImmediateExpansionRange(Loc).getBegin();
    return getPreciseTokenLocEnd(Loc);
  }

  /// Find the set of files we have regions for and assign IDs
  ///
  /// Fills \c Mapping with the virtual file mapping needed to write out
  /// coverage and collects the necessary file information to emit source and
  /// expansion regions.
  void gatherFileIDs(SmallVectorImpl<unsigned> &Mapping) {
    FileIDMapping.clear();

    llvm::SmallSet<FileID, 8> Visited;
    SmallVector<std::pair<SourceLocation, unsigned>, 8> FileLocs;
    for (auto &Region : SourceRegions) {
      SourceLocation Loc = Region.getBeginLoc();

      // Replace Region with its definition if it is in <scratch space>.
      auto NonScratchExpansionLoc = getNonScratchExpansionLoc(Loc);
      auto EndLoc = NonScratchExpansionLoc.second;
      if (EndLoc.has_value()) {
        Loc = NonScratchExpansionLoc.first;
        Region.setStartLoc(Loc);
        Region.setEndLoc(EndLoc.value());
      }

      // Replace Loc with FileLoc if it is expanded with system headers.
      if (!SystemHeadersCoverage && SM.isInSystemMacro(Loc)) {
        auto BeginLoc = SM.getSpellingLoc(Loc);
        auto EndLoc = SM.getSpellingLoc(Region.getEndLoc());
        if (SM.isWrittenInSameFile(BeginLoc, EndLoc)) {
          Loc = SM.getFileLoc(Loc);
          Region.setStartLoc(Loc);
          Region.setEndLoc(SM.getFileLoc(Region.getEndLoc()));
        }
      }

      FileID File = SM.getFileID(Loc);
      if (!Visited.insert(File).second)
        continue;

      assert(SystemHeadersCoverage ||
             !SM.isInSystemHeader(SM.getSpellingLoc(Loc)));

      unsigned Depth = 0;
      for (SourceLocation Parent = getIncludeOrExpansionLoc(Loc);
           Parent.isValid(); Parent = getIncludeOrExpansionLoc(Parent))
        ++Depth;
      FileLocs.push_back(std::make_pair(Loc, Depth));
    }
    llvm::stable_sort(FileLocs, llvm::less_second());

    for (const auto &FL : FileLocs) {
      SourceLocation Loc = FL.first;
      FileID SpellingFile = SM.getDecomposedSpellingLoc(Loc).first;
      auto Entry = SM.getFileEntryRefForID(SpellingFile);
      if (!Entry)
        continue;

      FileIDMapping[SM.getFileID(Loc)] = std::make_pair(Mapping.size(), Loc);
      Mapping.push_back(CVM.getFileID(*Entry));
    }
  }

  /// Get the coverage mapping file ID for \c Loc.
  ///
  /// If such file id doesn't exist, return std::nullopt.
  std::optional<unsigned> getCoverageFileID(SourceLocation Loc) {
    auto Mapping = FileIDMapping.find(SM.getFileID(Loc));
    if (Mapping != FileIDMapping.end())
      return Mapping->second.first;
    return std::nullopt;
  }

  /// This shrinks the skipped range if it spans a line that contains a
  /// non-comment token. If shrinking the skipped range would make it empty,
  /// this returns std::nullopt.
  /// Note this function can potentially be expensive because
  /// getSpellingLineNumber uses getLineNumber, which is expensive.
  std::optional<SpellingRegion> adjustSkippedRange(SourceManager &SM,
                                                   SourceLocation LocStart,
                                                   SourceLocation LocEnd,
                                                   SourceLocation PrevTokLoc,
                                                   SourceLocation NextTokLoc) {
    SpellingRegion SR{SM, LocStart, LocEnd};
    SR.ColumnStart = 1;
    if (PrevTokLoc.isValid() && SM.isWrittenInSameFile(LocStart, PrevTokLoc) &&
        SR.LineStart == SM.getSpellingLineNumber(PrevTokLoc))
      SR.LineStart++;
    if (NextTokLoc.isValid() && SM.isWrittenInSameFile(LocEnd, NextTokLoc) &&
        SR.LineEnd == SM.getSpellingLineNumber(NextTokLoc)) {
      SR.LineEnd--;
      SR.ColumnEnd++;
    }
    if (SR.isInSourceOrder())
      return SR;
    return std::nullopt;
  }

  /// Gather all the regions that were skipped by the preprocessor
  /// using the constructs like #if or comments.
  void gatherSkippedRegions() {
    /// An array of the minimum lineStarts and the maximum lineEnds
    /// for mapping regions from the appropriate source files.
    llvm::SmallVector<std::pair<unsigned, unsigned>, 8> FileLineRanges;
    FileLineRanges.resize(
        FileIDMapping.size(),
        std::make_pair(std::numeric_limits<unsigned>::max(), 0));
    for (const auto &R : MappingRegions) {
      FileLineRanges[R.FileID].first =
          std::min(FileLineRanges[R.FileID].first, R.LineStart);
      FileLineRanges[R.FileID].second =
          std::max(FileLineRanges[R.FileID].second, R.LineEnd);
    }

    auto SkippedRanges = CVM.getSourceInfo().getSkippedRanges();
    for (auto &I : SkippedRanges) {
      SourceRange Range = I.Range;
      auto LocStart = Range.getBegin();
      auto LocEnd = Range.getEnd();
      assert(SM.isWrittenInSameFile(LocStart, LocEnd) &&
             "region spans multiple files");

      auto CovFileID = getCoverageFileID(LocStart);
      if (!CovFileID)
        continue;
      std::optional<SpellingRegion> SR;
      if (I.isComment())
        SR = adjustSkippedRange(SM, LocStart, LocEnd, I.PrevTokLoc,
                                I.NextTokLoc);
      else if (I.isPPIfElse() || I.isEmptyLine())
        SR = {SM, LocStart, LocEnd};

      if (!SR)
        continue;
      auto Region = CounterMappingRegion::makeSkipped(
          *CovFileID, SR->LineStart, SR->ColumnStart, SR->LineEnd,
          SR->ColumnEnd);
      // Make sure that we only collect the regions that are inside
      // the source code of this function.
      if (Region.LineStart >= FileLineRanges[*CovFileID].first &&
          Region.LineEnd <= FileLineRanges[*CovFileID].second)
        MappingRegions.push_back(Region);
    }
  }

  /// Generate the coverage counter mapping regions from collected
  /// source regions.
  void emitSourceRegions(const SourceRegionFilter &Filter) {
    for (const auto &Region : SourceRegions) {
      assert(Region.hasEndLoc() && "incomplete region");

      SourceLocation LocStart = Region.getBeginLoc();
      assert(SM.getFileID(LocStart).isValid() && "region in invalid file");

      // Ignore regions from system headers unless collecting coverage from
      // system headers is explicitly enabled.
      if (!SystemHeadersCoverage &&
          SM.isInSystemHeader(SM.getSpellingLoc(LocStart))) {
        assert(!Region.isMCDCBranch() && !Region.isMCDCDecision() &&
               "Don't suppress the condition in system headers");
        continue;
      }

      auto CovFileID = getCoverageFileID(LocStart);
      // Ignore regions that don't have a file, such as builtin macros.
      if (!CovFileID) {
        assert(!Region.isMCDCBranch() && !Region.isMCDCDecision() &&
               "Don't suppress the condition in non-file regions");
        continue;
      }

      SourceLocation LocEnd = Region.getEndLoc();
      assert(SM.isWrittenInSameFile(LocStart, LocEnd) &&
             "region spans multiple files");

      // Don't add code regions for the area covered by expansion regions.
      // This not only suppresses redundant regions, but sometimes prevents
      // creating regions with wrong counters if, for example, a statement's
      // body ends at the end of a nested macro.
      if (Filter.count(std::make_pair(LocStart, LocEnd))) {
        assert(!Region.isMCDCBranch() && !Region.isMCDCDecision() &&
               "Don't suppress the condition");
        continue;
      }

      // Find the spelling locations for the mapping region.
      SpellingRegion SR{SM, LocStart, LocEnd};
      assert(SR.isInSourceOrder() && "region start and end out of order");

      if (Region.isGap()) {
        MappingRegions.push_back(CounterMappingRegion::makeGapRegion(
            Region.getCounter(), *CovFileID, SR.LineStart, SR.ColumnStart,
            SR.LineEnd, SR.ColumnEnd));
      } else if (Region.isSkipped()) {
        MappingRegions.push_back(CounterMappingRegion::makeSkipped(
            *CovFileID, SR.LineStart, SR.ColumnStart, SR.LineEnd,
            SR.ColumnEnd));
      } else if (Region.isBranch()) {
        MappingRegions.push_back(CounterMappingRegion::makeBranchRegion(
            Region.getCounter(), Region.getFalseCounter(), *CovFileID,
            SR.LineStart, SR.ColumnStart, SR.LineEnd, SR.ColumnEnd,
            Region.getMCDCParams()));
      } else if (Region.isMCDCDecision()) {
        MappingRegions.push_back(CounterMappingRegion::makeDecisionRegion(
            Region.getMCDCDecisionParams(), *CovFileID, SR.LineStart,
            SR.ColumnStart, SR.LineEnd, SR.ColumnEnd));
      } else {
        MappingRegions.push_back(CounterMappingRegion::makeRegion(
            Region.getCounter(), *CovFileID, SR.LineStart, SR.ColumnStart,
            SR.LineEnd, SR.ColumnEnd));
      }
    }
  }

  /// Generate expansion regions for each virtual file we've seen.
  SourceRegionFilter emitExpansionRegions() {
    SourceRegionFilter Filter;
    for (const auto &FM : FileIDMapping) {
      SourceLocation ExpandedLoc = FM.second.second;
      SourceLocation ParentLoc = getIncludeOrExpansionLoc(ExpandedLoc, false);
      if (ParentLoc.isInvalid())
        continue;

      auto ParentFileID = getCoverageFileID(ParentLoc);
      if (!ParentFileID)
        continue;
      auto ExpandedFileID = getCoverageFileID(ExpandedLoc);
      assert(ExpandedFileID && "expansion in uncovered file");

      SourceLocation LocEnd = getPreciseTokenLocEnd(ParentLoc);
      assert(SM.isWrittenInSameFile(ParentLoc, LocEnd) &&
             "region spans multiple files");
      Filter.insert(std::make_pair(ParentLoc, LocEnd));

      SpellingRegion SR{SM, ParentLoc, LocEnd};
      assert(SR.isInSourceOrder() && "region start and end out of order");
      MappingRegions.push_back(CounterMappingRegion::makeExpansion(
          *ParentFileID, *ExpandedFileID, SR.LineStart, SR.ColumnStart,
          SR.LineEnd, SR.ColumnEnd));
    }
    return Filter;
  }
};

/// Creates unreachable coverage regions for the functions that
/// are not emitted.
struct EmptyCoverageMappingBuilder : public CoverageMappingBuilder {
  EmptyCoverageMappingBuilder(CoverageMappingModuleGen &CVM, SourceManager &SM,
                              const LangOptions &LangOpts)
      : CoverageMappingBuilder(CVM, SM, LangOpts) {}

  void VisitDecl(const Decl *D) {
    if (!D->hasBody())
      return;
    auto Body = D->getBody();
    SourceLocation Start = getStart(Body);
    SourceLocation End = getEnd(Body);
    if (!SM.isWrittenInSameFile(Start, End)) {
      // Walk up to find the common ancestor.
      // Correct the locations accordingly.
      FileID StartFileID = SM.getFileID(Start);
      FileID EndFileID = SM.getFileID(End);
      while (StartFileID != EndFileID && !isNestedIn(End, StartFileID)) {
        Start = getIncludeOrExpansionLoc(Start);
        assert(Start.isValid() &&
               "Declaration start location not nested within a known region");
        StartFileID = SM.getFileID(Start);
      }
      while (StartFileID != EndFileID) {
        End = getPreciseTokenLocEnd(getIncludeOrExpansionLoc(End));
        assert(End.isValid() &&
               "Declaration end location not nested within a known region");
        EndFileID = SM.getFileID(End);
      }
    }
    SourceRegions.emplace_back(Counter(), Start, End);
  }

  /// Write the mapping data to the output stream
  void write(llvm::raw_ostream &OS) {
    SmallVector<unsigned, 16> FileIDMapping;
    gatherFileIDs(FileIDMapping);
    emitSourceRegions(SourceRegionFilter());

    if (MappingRegions.empty())
      return;

    CoverageMappingWriter Writer(FileIDMapping, {}, MappingRegions);
    Writer.write(OS);
  }
};

/// A wrapper object for maintaining stacks to track the resursive AST visitor
/// walks for the purpose of assigning IDs to leaf-level conditions measured by
/// MC/DC. The object is created with a reference to the MCDCBitmapMap that was
/// created during the initial AST walk. The presence of a bitmap associated
/// with a boolean expression (top-level logical operator nest) indicates that
/// the boolean expression qualified for MC/DC.  The resulting condition IDs
/// are preserved in a map reference that is also provided during object
/// creation.
struct MCDCCoverageBuilder {

  /// The AST walk recursively visits nested logical-AND or logical-OR binary
  /// operator nodes and then visits their LHS and RHS children nodes.  As this
  /// happens, the algorithm will assign IDs to each operator's LHS and RHS side
  /// as the walk moves deeper into the nest.  At each level of the recursive
  /// nest, the LHS and RHS may actually correspond to larger subtrees (not
  /// leaf-conditions). If this is the case, when that node is visited, the ID
  /// assigned to the subtree is re-assigned to its LHS, and a new ID is given
  /// to its RHS. At the end of the walk, all leaf-level conditions will have a
  /// unique ID -- keep in mind that the final set of IDs may not be in
  /// numerical order from left to right.
  ///
  /// Example: "x = (A && B) || (C && D) || (D && F)"
  ///
  ///      Visit Depth1:
  ///              (A && B) || (C && D) || (D && F)
  ///              ^-------LHS--------^    ^-RHS--^
  ///                      ID=1              ID=2
  ///
  ///      Visit LHS-Depth2:
  ///              (A && B) || (C && D)
  ///              ^-LHS--^    ^-RHS--^
  ///                ID=1        ID=3
  ///
  ///      Visit LHS-Depth3:
  ///               (A && B)
  ///               LHS   RHS
  ///               ID=1  ID=4
  ///
  ///      Visit RHS-Depth3:
  ///                         (C && D)
  ///                         LHS   RHS
  ///                         ID=3  ID=5
  ///
  ///      Visit RHS-Depth2:              (D && F)
  ///                                     LHS   RHS
  ///                                     ID=2  ID=6
  ///
  ///      Visit Depth1:
  ///              (A && B)  || (C && D)  || (D && F)
  ///              ID=1  ID=4   ID=3  ID=5   ID=2  ID=6
  ///
  /// A node ID of '0' always means MC/DC isn't being tracked.
  ///
  /// As the AST walk proceeds recursively, the algorithm will also use a stack
  /// to track the IDs of logical-AND and logical-OR operations on the RHS so
  /// that it can be determined which nodes are executed next, depending on how
  /// a LHS or RHS of a logical-AND or logical-OR is evaluated.  This
  /// information relies on the assigned IDs and are embedded within the
  /// coverage region IDs of each branch region associated with a leaf-level
  /// condition. This information helps the visualization tool reconstruct all
  /// possible test vectors for the purposes of MC/DC analysis. If a "next" node
  /// ID is '0', it means it's the end of the test vector. The following rules
  /// are used:
  ///
  /// For logical-AND ("LHS && RHS"):
  /// - If LHS is TRUE, execution goes to the RHS node.
  /// - If LHS is FALSE, execution goes to the LHS node of the next logical-OR.
  ///   If that does not exist, execution exits (ID == 0).
  ///
  /// - If RHS is TRUE, execution goes to LHS node of the next logical-AND.
  ///   If that does not exist, execution exits (ID == 0).
  /// - If RHS is FALSE, execution goes to the LHS node of the next logical-OR.
  ///   If that does not exist, execution exits (ID == 0).
  ///
  /// For logical-OR ("LHS || RHS"):
  /// - If LHS is TRUE, execution goes to the LHS node of the next logical-AND.
  ///   If that does not exist, execution exits (ID == 0).
  /// - If LHS is FALSE, execution goes to the RHS node.
  ///
  /// - If RHS is TRUE, execution goes to LHS node of the next logical-AND.
  ///   If that does not exist, execution exits (ID == 0).
  /// - If RHS is FALSE, execution goes to the LHS node of the next logical-OR.
  ///   If that does not exist, execution exits (ID == 0).
  ///
  /// Finally, the condition IDs are also used when instrumenting the code to
  /// indicate a unique offset into a temporary bitmap that represents the true
  /// or false evaluation of that particular condition.
  ///
  /// NOTE regarding the use of CodeGenFunction::stripCond(). Even though, for
  /// simplicity, parentheses and unary logical-NOT operators are considered
  /// part of their underlying condition for both MC/DC and branch coverage, the
  /// condition IDs themselves are assigned and tracked using the underlying
  /// condition itself.  This is done solely for consistency since parentheses
  /// and logical-NOTs are ignored when checking whether the condition is
  /// actually an instrumentable condition. This can also make debugging a bit
  /// easier.

private:
  CodeGenModule &CGM;

  llvm::SmallVector<mcdc::ConditionIDs> DecisionStack;
  MCDC::State &MCDCState;
  const Stmt *DecisionStmt = nullptr;
  mcdc::ConditionID NextID = 0;
  bool NotMapped = false;

  /// Represent a sentinel value as a pair of final decisions for the bottom
  // of DecisionStack.
  static constexpr mcdc::ConditionIDs DecisionStackSentinel{-1, -1};

  /// Is this a logical-AND operation?
  bool isLAnd(const BinaryOperator *E) const {
    return E->getOpcode() == BO_LAnd;
  }

public:
  MCDCCoverageBuilder(CodeGenModule &CGM, MCDC::State &MCDCState)
      : CGM(CGM), DecisionStack(1, DecisionStackSentinel),
        MCDCState(MCDCState) {}

  /// Return whether the build of the control flow map is at the top-level
  /// (root) of a logical operator nest in a boolean expression prior to the
  /// assignment of condition IDs.
  bool isIdle() const { return (NextID == 0 && !NotMapped); }

  /// Return whether any IDs have been assigned in the build of the control
  /// flow map, indicating that the map is being generated for this boolean
  /// expression.
  bool isBuilding() const { return (NextID > 0); }

  /// Set the given condition's ID.
  void setCondID(const Expr *Cond, mcdc::ConditionID ID) {
    MCDCState.BranchByStmt[CodeGenFunction::stripCond(Cond)] = {ID,
                                                                DecisionStmt};
  }

  /// Return the ID of a given condition.
  mcdc::ConditionID getCondID(const Expr *Cond) const {
    auto I = MCDCState.BranchByStmt.find(CodeGenFunction::stripCond(Cond));
    if (I == MCDCState.BranchByStmt.end())
      return -1;
    else
      return I->second.ID;
  }

  /// Return the LHS Decision ([0,0] if not set).
  const mcdc::ConditionIDs &back() const { return DecisionStack.back(); }

  /// Push the binary operator statement to track the nest level and assign IDs
  /// to the operator's LHS and RHS.  The RHS may be a larger subtree that is
  /// broken up on successive levels.
  void pushAndAssignIDs(const BinaryOperator *E) {
    if (!CGM.getCodeGenOpts().MCDCCoverage)
      return;

    // If binary expression is disqualified, don't do mapping.
    if (!isBuilding() &&
        !MCDCState.DecisionByStmt.contains(CodeGenFunction::stripCond(E)))
      NotMapped = true;

    // Don't go any further if we don't need to map condition IDs.
    if (NotMapped)
      return;

    if (NextID == 0) {
      DecisionStmt = E;
      assert(MCDCState.DecisionByStmt.contains(E));
    }

    const mcdc::ConditionIDs &ParentDecision = DecisionStack.back();

    // If the operator itself has an assigned ID, this means it represents a
    // larger subtree.  In this case, assign that ID to its LHS node.  Its RHS
    // will receive a new ID below. Otherwise, assign ID+1 to LHS.
    if (MCDCState.BranchByStmt.contains(CodeGenFunction::stripCond(E)))
      setCondID(E->getLHS(), getCondID(E));
    else
      setCondID(E->getLHS(), NextID++);

    // Assign a ID+1 for the RHS.
    mcdc::ConditionID RHSid = NextID++;
    setCondID(E->getRHS(), RHSid);

    // Push the LHS decision IDs onto the DecisionStack.
    if (isLAnd(E))
      DecisionStack.push_back({ParentDecision[false], RHSid});
    else
      DecisionStack.push_back({RHSid, ParentDecision[true]});
  }

  /// Pop and return the LHS Decision ([0,0] if not set).
  mcdc::ConditionIDs pop() {
    if (!CGM.getCodeGenOpts().MCDCCoverage || NotMapped)
      return DecisionStackSentinel;

    assert(DecisionStack.size() > 1);
    return DecisionStack.pop_back_val();
  }

  /// Return the total number of conditions and reset the state. The number of
  /// conditions is zero if the expression isn't mapped.
  unsigned getTotalConditionsAndReset(const BinaryOperator *E) {
    if (!CGM.getCodeGenOpts().MCDCCoverage)
      return 0;

    assert(!isIdle());
    assert(DecisionStack.size() == 1);

    // Reset state if not doing mapping.
    if (NotMapped) {
      NotMapped = false;
      assert(NextID == 0);
      return 0;
    }

    // Set number of conditions and reset.
    unsigned TotalConds = NextID;

    // Reset ID back to beginning.
    NextID = 0;

    return TotalConds;
  }
};

/// A StmtVisitor that creates coverage mapping regions which map
/// from the source code locations to the PGO counters.
struct CounterCoverageMappingBuilder
    : public CoverageMappingBuilder,
      public ConstStmtVisitor<CounterCoverageMappingBuilder> {
  /// The map of statements to count values.
  llvm::DenseMap<const Stmt *, CounterPair> &CounterMap;

  CounterExpressionBuilder::ReplaceMap MapToExpand;
  unsigned NextCounterNum;

  MCDC::State &MCDCState;

  /// A stack of currently live regions.
  llvm::SmallVector<SourceMappingRegion> RegionStack;

  /// Set if the Expr should be handled as a leaf even if it is kind of binary
  /// logical ops (&&, ||).
  llvm::DenseSet<const Stmt *> LeafExprSet;

  /// An object to manage MCDC regions.
  MCDCCoverageBuilder MCDCBuilder;

  CounterExpressionBuilder Builder;

  /// A location in the most recently visited file or macro.
  ///
  /// This is used to adjust the active source regions appropriately when
  /// expressions cross file or macro boundaries.
  SourceLocation MostRecentLocation;

  /// Whether the visitor at a terminate statement.
  bool HasTerminateStmt = false;

  /// Gap region counter after terminate statement.
  Counter GapRegionCounter;

  /// Return a counter for the subtraction of \c RHS from \c LHS
  Counter subtractCounters(Counter LHS, Counter RHS, bool Simplify = true) {
    assert(!llvm::EnableSingleByteCoverage &&
           "cannot add counters when single byte coverage mode is enabled");
    return Builder.subtract(LHS, RHS, Simplify);
  }

  /// Return a counter for the sum of \c LHS and \c RHS.
  Counter addCounters(Counter LHS, Counter RHS, bool Simplify = true) {
    return Builder.add(LHS, RHS, Simplify);
  }

  Counter addCounters(Counter C1, Counter C2, Counter C3,
                      bool Simplify = true) {
    return addCounters(addCounters(C1, C2, Simplify), C3, Simplify);
  }

  /// Return the region counter for the given statement.
  ///
  /// This should only be called on statements that have a dedicated counter.
  Counter getRegionCounter(const Stmt *S) {
    return Counter::getCounter(CounterMap[S].first);
  }

  std::pair<Counter, Counter> getBranchCounterPair(const Stmt *S,
                                                   Counter ParentCnt) {
    auto &TheMap = CounterMap[S];
    auto ExecCnt = Counter::getCounter(TheMap.first);
    auto SkipExpr = Builder.subtract(ParentCnt, ExecCnt);

    if (!llvm::EnableSingleByteCoverage || !SkipExpr.isExpression()) {
      assert(
          !TheMap.getIsCounterPair().second &&
          "SkipCnt shouldn't be allocated but refer to an existing counter.");
      return {ExecCnt, SkipExpr};
    }

    // Assign second if second is not assigned yet.
    if (!TheMap.getIsCounterPair().second)
      TheMap.second = NextCounterNum++;

    Counter SkipCnt = Counter::getCounter(TheMap.second);
    MapToExpand[SkipCnt] = SkipExpr;
    return {ExecCnt, SkipCnt};
  }

  Counter getSwitchImplicitDefaultCounter(const Stmt *Cond, Counter ParentCount,
                                          Counter CaseCountSum) {
    return (
        llvm::EnableSingleByteCoverage
            ? Counter::getCounter(CounterMap[Cond].second = NextCounterNum++)
            : Builder.subtract(ParentCount, CaseCountSum));
  }

  bool IsCounterEqual(Counter OutCount, Counter ParentCount) {
    if (OutCount == ParentCount)
      return true;

    // Try comaparison with pre-replaced expressions.
    if (Builder.replace(Builder.subtract(OutCount, ParentCount), MapToExpand)
            .isZero())
      return true;

    return false;
  }

  /// Push a region onto the stack.
  ///
  /// Returns the index on the stack where the region was pushed. This can be
  /// used with popRegions to exit a "scope", ending the region that was pushed.
  size_t pushRegion(Counter Count,
                    std::optional<SourceLocation> StartLoc = std::nullopt,
                    std::optional<SourceLocation> EndLoc = std::nullopt,
                    std::optional<Counter> FalseCount = std::nullopt,
                    const mcdc::Parameters &BranchParams = std::monostate()) {

    if (StartLoc && !FalseCount) {
      MostRecentLocation = *StartLoc;
    }

    // If either of these locations is invalid, something elsewhere in the
    // compiler has broken.
    assert((!StartLoc || StartLoc->isValid()) && "Start location is not valid");
    assert((!EndLoc || EndLoc->isValid()) && "End location is not valid");

    // However, we can still recover without crashing.
    // If either location is invalid, set it to std::nullopt to avoid
    // letting users of RegionStack think that region has a valid start/end
    // location.
    if (StartLoc && StartLoc->isInvalid())
      StartLoc = std::nullopt;
    if (EndLoc && EndLoc->isInvalid())
      EndLoc = std::nullopt;
    RegionStack.emplace_back(Count, FalseCount, BranchParams, StartLoc, EndLoc);

    return RegionStack.size() - 1;
  }

  size_t pushRegion(const mcdc::DecisionParameters &DecisionParams,
                    std::optional<SourceLocation> StartLoc = std::nullopt,
                    std::optional<SourceLocation> EndLoc = std::nullopt) {

    RegionStack.emplace_back(DecisionParams, StartLoc, EndLoc);

    return RegionStack.size() - 1;
  }

  size_t locationDepth(SourceLocation Loc) {
    size_t Depth = 0;
    while (Loc.isValid()) {
      Loc = getIncludeOrExpansionLoc(Loc);
      Depth++;
    }
    return Depth;
  }

  /// Pop regions from the stack into the function's list of regions.
  ///
  /// Adds all regions from \c ParentIndex to the top of the stack to the
  /// function's \c SourceRegions.
  void popRegions(size_t ParentIndex) {
    assert(RegionStack.size() >= ParentIndex && "parent not in stack");
    while (RegionStack.size() > ParentIndex) {
      SourceMappingRegion &Region = RegionStack.back();
      if (Region.hasStartLoc() &&
          (Region.hasEndLoc() || RegionStack[ParentIndex].hasEndLoc())) {
        SourceLocation StartLoc = Region.getBeginLoc();
        SourceLocation EndLoc = Region.hasEndLoc()
                                    ? Region.getEndLoc()
                                    : RegionStack[ParentIndex].getEndLoc();
        bool isBranch = Region.isBranch();
        size_t StartDepth = locationDepth(StartLoc);
        size_t EndDepth = locationDepth(EndLoc);
        while (!SM.isWrittenInSameFile(StartLoc, EndLoc)) {
          bool UnnestStart = StartDepth >= EndDepth;
          bool UnnestEnd = EndDepth >= StartDepth;
          if (UnnestEnd) {
            // The region ends in a nested file or macro expansion. If the
            // region is not a branch region, create a separate region for each
            // expansion, and for all regions, update the EndLoc. Branch
            // regions should not be split in order to keep a straightforward
            // correspondance between the region and its associated branch
            // condition, even if the condition spans multiple depths.
            SourceLocation NestedLoc = getStartOfFileOrMacro(EndLoc);
            assert(SM.isWrittenInSameFile(NestedLoc, EndLoc));

            if (!isBranch && !isRegionAlreadyAdded(NestedLoc, EndLoc))
              SourceRegions.emplace_back(Region.getCounter(), NestedLoc,
                                         EndLoc);

            EndLoc = getPreciseTokenLocEnd(getIncludeOrExpansionLoc(EndLoc));
            if (EndLoc.isInvalid())
              llvm::report_fatal_error(
                  "File exit not handled before popRegions");
            EndDepth--;
          }
          if (UnnestStart) {
            // The region ends in a nested file or macro expansion. If the
            // region is not a branch region, create a separate region for each
            // expansion, and for all regions, update the StartLoc. Branch
            // regions should not be split in order to keep a straightforward
            // correspondance between the region and its associated branch
            // condition, even if the condition spans multiple depths.
            SourceLocation NestedLoc = getEndOfFileOrMacro(StartLoc);
            assert(SM.isWrittenInSameFile(StartLoc, NestedLoc));

            if (!isBranch && !isRegionAlreadyAdded(StartLoc, NestedLoc))
              SourceRegions.emplace_back(Region.getCounter(), StartLoc,
                                         NestedLoc);

            StartLoc = getIncludeOrExpansionLoc(StartLoc);
            if (StartLoc.isInvalid())
              llvm::report_fatal_error(
                  "File exit not handled before popRegions");
            StartDepth--;
          }
        }
        Region.setStartLoc(StartLoc);
        Region.setEndLoc(EndLoc);

        if (!isBranch) {
          MostRecentLocation = EndLoc;
          // If this region happens to span an entire expansion, we need to
          // make sure we don't overlap the parent region with it.
          if (StartLoc == getStartOfFileOrMacro(StartLoc) &&
              EndLoc == getEndOfFileOrMacro(EndLoc))
            MostRecentLocation = getIncludeOrExpansionLoc(EndLoc);
        }

        assert(SM.isWrittenInSameFile(Region.getBeginLoc(), EndLoc));
        assert(SpellingRegion(SM, Region).isInSourceOrder());
        SourceRegions.push_back(Region);
      }
      RegionStack.pop_back();
    }
  }

  /// Return the currently active region.
  SourceMappingRegion &getRegion() {
    assert(!RegionStack.empty() && "statement has no region");
    return RegionStack.back();
  }

  /// Propagate counts through the children of \p S if \p VisitChildren is true.
  /// Otherwise, only emit a count for \p S itself.
  Counter propagateCounts(Counter TopCount, const Stmt *S,
                          bool VisitChildren = true) {
    SourceLocation StartLoc = getStart(S);
    SourceLocation EndLoc = getEnd(S);
    size_t Index = pushRegion(TopCount, StartLoc, EndLoc);
    if (VisitChildren)
      Visit(S);
    Counter ExitCount = getRegion().getCounter();
    popRegions(Index);

    // The statement may be spanned by an expansion. Make sure we handle a file
    // exit out of this expansion before moving to the next statement.
    if (SM.isBeforeInTranslationUnit(StartLoc, S->getBeginLoc()))
      MostRecentLocation = EndLoc;

    return ExitCount;
  }

  /// Create a Branch Region around an instrumentable condition for coverage
  /// and add it to the function's SourceRegions.  A branch region tracks a
  /// "True" counter and a "False" counter for boolean expressions that
  /// result in the generation of a branch.
  void createBranchRegion(const Expr *C, Counter TrueCnt, Counter FalseCnt,
                          const mcdc::ConditionIDs &Conds = {}) {
    // Check for NULL conditions.
    if (!C)
      return;

    // Ensure we are an instrumentable condition (i.e. no "&&" or "||").  Push
    // region onto RegionStack but immediately pop it (which adds it to the
    // function's SourceRegions) because it doesn't apply to any other source
    // code other than the Condition.
    // With !SystemHeadersCoverage, binary logical ops in system headers may be
    // treated as instrumentable conditions.
    if (CodeGenFunction::isInstrumentedCondition(C) ||
        LeafExprSet.count(CodeGenFunction::stripCond(C))) {
      mcdc::Parameters BranchParams;
      mcdc::ConditionID ID = MCDCBuilder.getCondID(C);
      if (ID >= 0)
        BranchParams = mcdc::BranchParameters{ID, Conds};

      // If a condition can fold to true or false, the corresponding branch
      // will be removed.  Create a region with both counters hard-coded to
      // zero. This allows us to visualize them in a special way.
      // Alternatively, we can prevent any optimization done via
      // constant-folding by ensuring that ConstantFoldsToSimpleInteger() in
      // CodeGenFunction.c always returns false, but that is very heavy-handed.
      Expr::EvalResult Result;
      if (C->EvaluateAsInt(Result, CVM.getCodeGenModule().getContext())) {
        if (Result.Val.getInt().getBoolValue())
          FalseCnt = Counter::getZero();
        else
          TrueCnt = Counter::getZero();
      }
      popRegions(
          pushRegion(TrueCnt, getStart(C), getEnd(C), FalseCnt, BranchParams));
    }
  }

  /// Create a Decision Region with a BitmapIdx and number of Conditions. This
  /// type of region "contains" branch regions, one for each of the conditions.
  /// The visualization tool will group everything together.
  void createDecisionRegion(const Expr *C,
                            const mcdc::DecisionParameters &DecisionParams) {
    popRegions(pushRegion(DecisionParams, getStart(C), getEnd(C)));
  }

  /// Create a Branch Region around a SwitchCase for code coverage
  /// and add it to the function's SourceRegions.
  /// Returns Counter that corresponds to SC.
  Counter createSwitchCaseRegion(const SwitchCase *SC, Counter ParentCount) {
    // Push region onto RegionStack but immediately pop it (which adds it to
    // the function's SourceRegions) because it doesn't apply to any other
    // source other than the SwitchCase.
    Counter TrueCnt = getRegionCounter(SC);
    popRegions(pushRegion(TrueCnt, getStart(SC), SC->getColonLoc(),
                          subtractCounters(ParentCount, TrueCnt)));
    return TrueCnt;
  }

  /// Check whether a region with bounds \c StartLoc and \c EndLoc
  /// is already added to \c SourceRegions.
  bool isRegionAlreadyAdded(SourceLocation StartLoc, SourceLocation EndLoc,
                            bool isBranch = false) {
    return llvm::any_of(
        llvm::reverse(SourceRegions), [&](const SourceMappingRegion &Region) {
          return Region.getBeginLoc() == StartLoc &&
                 Region.getEndLoc() == EndLoc && Region.isBranch() == isBranch;
        });
  }

  /// Adjust the most recently visited location to \c EndLoc.
  ///
  /// This should be used after visiting any statements in non-source order.
  void adjustForOutOfOrderTraversal(SourceLocation EndLoc) {
    MostRecentLocation = EndLoc;
    // The code region for a whole macro is created in handleFileExit() when
    // it detects exiting of the virtual file of that macro. If we visited
    // statements in non-source order, we might already have such a region
    // added, for example, if a body of a loop is divided among multiple
    // macros. Avoid adding duplicate regions in such case.
    if (getRegion().hasEndLoc() &&
        MostRecentLocation == getEndOfFileOrMacro(MostRecentLocation) &&
        isRegionAlreadyAdded(getStartOfFileOrMacro(MostRecentLocation),
                             MostRecentLocation, getRegion().isBranch()))
      MostRecentLocation = getIncludeOrExpansionLoc(MostRecentLocation);
  }

  /// Adjust regions and state when \c NewLoc exits a file.
  ///
  /// If moving from our most recently tracked location to \c NewLoc exits any
  /// files, this adjusts our current region stack and creates the file regions
  /// for the exited file.
  void handleFileExit(SourceLocation NewLoc) {
    if (NewLoc.isInvalid() ||
        SM.isWrittenInSameFile(MostRecentLocation, NewLoc))
      return;

    // If NewLoc is not in a file that contains MostRecentLocation, walk up to
    // find the common ancestor.
    SourceLocation LCA = NewLoc;
    FileID ParentFile = SM.getFileID(LCA);
    while (!isNestedIn(MostRecentLocation, ParentFile)) {
      LCA = getIncludeOrExpansionLoc(LCA);
      if (LCA.isInvalid() || SM.isWrittenInSameFile(LCA, MostRecentLocation)) {
        // Since there isn't a common ancestor, no file was exited. We just need
        // to adjust our location to the new file.
        MostRecentLocation = NewLoc;
        return;
      }
      ParentFile = SM.getFileID(LCA);
    }

    llvm::SmallSet<SourceLocation, 8> StartLocs;
    std::optional<Counter> ParentCounter;
    for (SourceMappingRegion &I : llvm::reverse(RegionStack)) {
      if (!I.hasStartLoc())
        continue;
      SourceLocation Loc = I.getBeginLoc();
      if (!isNestedIn(Loc, ParentFile)) {
        ParentCounter = I.getCounter();
        break;
      }

      while (!SM.isInFileID(Loc, ParentFile)) {
        // The most nested region for each start location is the one with the
        // correct count. We avoid creating redundant regions by stopping once
        // we've seen this region.
        if (StartLocs.insert(Loc).second) {
          if (I.isBranch())
            SourceRegions.emplace_back(I.getCounter(), I.getFalseCounter(),
                                       I.getMCDCParams(), Loc,
                                       getEndOfFileOrMacro(Loc), I.isBranch());
          else
            SourceRegions.emplace_back(I.getCounter(), Loc,
                                       getEndOfFileOrMacro(Loc));
        }
        Loc = getIncludeOrExpansionLoc(Loc);
      }
      I.setStartLoc(getPreciseTokenLocEnd(Loc));
    }

    if (ParentCounter) {
      // If the file is contained completely by another region and doesn't
      // immediately start its own region, the whole file gets a region
      // corresponding to the parent.
      SourceLocation Loc = MostRecentLocation;
      while (isNestedIn(Loc, ParentFile)) {
        SourceLocation FileStart = getStartOfFileOrMacro(Loc);
        if (StartLocs.insert(FileStart).second) {
          SourceRegions.emplace_back(*ParentCounter, FileStart,
                                     getEndOfFileOrMacro(Loc));
          assert(SpellingRegion(SM, SourceRegions.back()).isInSourceOrder());
        }
        Loc = getIncludeOrExpansionLoc(Loc);
      }
    }

    MostRecentLocation = NewLoc;
  }

  /// Ensure that \c S is included in the current region.
  void extendRegion(const Stmt *S) {
    SourceMappingRegion &Region = getRegion();
    SourceLocation StartLoc = getStart(S);

    handleFileExit(StartLoc);
    if (!Region.hasStartLoc())
      Region.setStartLoc(StartLoc);
  }

  /// Mark \c S as a terminator, starting a zero region.
  void terminateRegion(const Stmt *S) {
    extendRegion(S);
    SourceMappingRegion &Region = getRegion();
    SourceLocation EndLoc = getEnd(S);
    if (!Region.hasEndLoc())
      Region.setEndLoc(EndLoc);
    pushRegion(Counter::getZero());
    HasTerminateStmt = true;
  }

  /// Find a valid gap range between \p AfterLoc and \p BeforeLoc.
  std::optional<SourceRange> findGapAreaBetween(SourceLocation AfterLoc,
                                                SourceLocation BeforeLoc) {
    // Some statements (like AttributedStmt and ImplicitValueInitExpr) don't
    // have valid source locations. Do not emit a gap region if this is the case
    // in either AfterLoc end or BeforeLoc end.
    if (AfterLoc.isInvalid() || BeforeLoc.isInvalid())
      return std::nullopt;

    // If AfterLoc is in function-like macro, use the right parenthesis
    // location.
    if (AfterLoc.isMacroID()) {
      FileID FID = SM.getFileID(AfterLoc);
      const SrcMgr::ExpansionInfo *EI = &SM.getSLocEntry(FID).getExpansion();
      if (EI->isFunctionMacroExpansion())
        AfterLoc = EI->getExpansionLocEnd();
    }

    size_t StartDepth = locationDepth(AfterLoc);
    size_t EndDepth = locationDepth(BeforeLoc);
    while (!SM.isWrittenInSameFile(AfterLoc, BeforeLoc)) {
      bool UnnestStart = StartDepth >= EndDepth;
      bool UnnestEnd = EndDepth >= StartDepth;
      if (UnnestEnd) {
        assert(SM.isWrittenInSameFile(getStartOfFileOrMacro(BeforeLoc),
                                      BeforeLoc));

        BeforeLoc = getIncludeOrExpansionLoc(BeforeLoc);
        assert(BeforeLoc.isValid());
        EndDepth--;
      }
      if (UnnestStart) {
        assert(SM.isWrittenInSameFile(AfterLoc,
                                      getEndOfFileOrMacro(AfterLoc)));

        AfterLoc = getIncludeOrExpansionLoc(AfterLoc);
        assert(AfterLoc.isValid());
        AfterLoc = getPreciseTokenLocEnd(AfterLoc);
        assert(AfterLoc.isValid());
        StartDepth--;
      }
    }
    AfterLoc = getPreciseTokenLocEnd(AfterLoc);
    // If the start and end locations of the gap are both within the same macro
    // file, the range may not be in source order.
    if (AfterLoc.isMacroID() || BeforeLoc.isMacroID())
      return std::nullopt;
    if (!SM.isWrittenInSameFile(AfterLoc, BeforeLoc) ||
        !SpellingRegion(SM, AfterLoc, BeforeLoc).isInSourceOrder())
      return std::nullopt;
    return {{AfterLoc, BeforeLoc}};
  }

  /// Emit a gap region between \p StartLoc and \p EndLoc with the given count.
  void fillGapAreaWithCount(SourceLocation StartLoc, SourceLocation EndLoc,
                            Counter Count) {
    if (StartLoc == EndLoc)
      return;
    assert(SpellingRegion(SM, StartLoc, EndLoc).isInSourceOrder());
    handleFileExit(StartLoc);
    size_t Index = pushRegion(Count, StartLoc, EndLoc);
    getRegion().setGap(true);
    handleFileExit(EndLoc);
    popRegions(Index);
  }

  /// Find a valid range starting with \p StartingLoc and ending before \p
  /// BeforeLoc.
  std::optional<SourceRange> findAreaStartingFromTo(SourceLocation StartingLoc,
                                                    SourceLocation BeforeLoc) {
    // If StartingLoc is in function-like macro, use its start location.
    if (StartingLoc.isMacroID()) {
      FileID FID = SM.getFileID(StartingLoc);
      const SrcMgr::ExpansionInfo *EI = &SM.getSLocEntry(FID).getExpansion();
      if (EI->isFunctionMacroExpansion())
        StartingLoc = EI->getExpansionLocStart();
    }

    size_t StartDepth = locationDepth(StartingLoc);
    size_t EndDepth = locationDepth(BeforeLoc);
    while (!SM.isWrittenInSameFile(StartingLoc, BeforeLoc)) {
      bool UnnestStart = StartDepth >= EndDepth;
      bool UnnestEnd = EndDepth >= StartDepth;
      if (UnnestEnd) {
        assert(SM.isWrittenInSameFile(getStartOfFileOrMacro(BeforeLoc),
                                      BeforeLoc));

        BeforeLoc = getIncludeOrExpansionLoc(BeforeLoc);
        assert(BeforeLoc.isValid());
        EndDepth--;
      }
      if (UnnestStart) {
        assert(SM.isWrittenInSameFile(StartingLoc,
                                      getStartOfFileOrMacro(StartingLoc)));

        StartingLoc = getIncludeOrExpansionLoc(StartingLoc);
        assert(StartingLoc.isValid());
        StartDepth--;
      }
    }
    // If the start and end locations of the gap are both within the same macro
    // file, the range may not be in source order.
    if (StartingLoc.isMacroID() || BeforeLoc.isMacroID())
      return std::nullopt;
    if (!SM.isWrittenInSameFile(StartingLoc, BeforeLoc) ||
        !SpellingRegion(SM, StartingLoc, BeforeLoc).isInSourceOrder())
      return std::nullopt;
    return {{StartingLoc, BeforeLoc}};
  }

  void markSkipped(SourceLocation StartLoc, SourceLocation BeforeLoc) {
    const auto Skipped = findAreaStartingFromTo(StartLoc, BeforeLoc);

    if (!Skipped)
      return;

    const auto NewStartLoc = Skipped->getBegin();
    const auto EndLoc = Skipped->getEnd();

    if (NewStartLoc == EndLoc)
      return;
    assert(SpellingRegion(SM, NewStartLoc, EndLoc).isInSourceOrder());
    handleFileExit(NewStartLoc);
    size_t Index = pushRegion(Counter{}, NewStartLoc, EndLoc);
    getRegion().setSkipped(true);
    handleFileExit(EndLoc);
    popRegions(Index);
  }

  /// Keep counts of breaks and continues inside loops.
  struct BreakContinue {
    Counter BreakCount;
    Counter ContinueCount;
  };
  SmallVector<BreakContinue, 8> BreakContinueStack;

  CounterCoverageMappingBuilder(
      CoverageMappingModuleGen &CVM,
      llvm::DenseMap<const Stmt *, CounterPair> &CounterMap,
      MCDC::State &MCDCState, SourceManager &SM, const LangOptions &LangOpts)
      : CoverageMappingBuilder(CVM, SM, LangOpts), CounterMap(CounterMap),
        NextCounterNum(CounterMap.size()), MCDCState(MCDCState),
        MCDCBuilder(CVM.getCodeGenModule(), MCDCState) {}

  /// Write the mapping data to the output stream
  void write(llvm::raw_ostream &OS) {
    llvm::SmallVector<unsigned, 8> VirtualFileMapping;
    gatherFileIDs(VirtualFileMapping);
    SourceRegionFilter Filter = emitExpansionRegions();
    emitSourceRegions(Filter);
    gatherSkippedRegions();

    if (MappingRegions.empty())
      return;

    CoverageMappingWriter Writer(VirtualFileMapping, Builder.getExpressions(),
                                 MappingRegions);
    Writer.write(OS);
  }

  void VisitStmt(const Stmt *S) {
    if (S->getBeginLoc().isValid())
      extendRegion(S);
    const Stmt *LastStmt = nullptr;
    bool SaveTerminateStmt = HasTerminateStmt;
    HasTerminateStmt = false;
    GapRegionCounter = Counter::getZero();
    for (const Stmt *Child : S->children())
      if (Child) {
        // If last statement contains terminate statements, add a gap area
        // between the two statements.
        if (LastStmt && HasTerminateStmt) {
          auto Gap = findGapAreaBetween(getEnd(LastStmt), getStart(Child));
          if (Gap)
            fillGapAreaWithCount(Gap->getBegin(), Gap->getEnd(),
                                 GapRegionCounter);
          SaveTerminateStmt = true;
          HasTerminateStmt = false;
        }
        this->Visit(Child);
        LastStmt = Child;
      }
    if (SaveTerminateStmt)
      HasTerminateStmt = true;
    handleFileExit(getEnd(S));
  }

  void VisitDecl(const Decl *D) {
    Stmt *Body = D->getBody();

    // Do not propagate region counts into system headers unless collecting
    // coverage from system headers is explicitly enabled.
    if (!SystemHeadersCoverage && Body &&
        SM.isInSystemHeader(SM.getSpellingLoc(getStart(Body))))
      return;

    // Do not visit the artificial children nodes of defaulted methods. The
    // lexer may not be able to report back precise token end locations for
    // these children nodes (llvm.org/PR39822), and moreover users will not be
    // able to see coverage for them.
    Counter BodyCounter = getRegionCounter(Body);
    bool Defaulted = false;
    if (auto *Method = dyn_cast<CXXMethodDecl>(D))
      Defaulted = Method->isDefaulted();
    if (auto *Ctor = dyn_cast<CXXConstructorDecl>(D)) {
      for (auto *Initializer : Ctor->inits()) {
        if (Initializer->isWritten()) {
          auto *Init = Initializer->getInit();
          if (getStart(Init).isValid() && getEnd(Init).isValid())
            propagateCounts(BodyCounter, Init);
        }
      }
    }

    propagateCounts(BodyCounter, Body,
                    /*VisitChildren=*/!Defaulted);
    assert(RegionStack.empty() && "Regions entered but never exited");
  }

  void VisitReturnStmt(const ReturnStmt *S) {
    extendRegion(S);
    if (S->getRetValue())
      Visit(S->getRetValue());
    terminateRegion(S);
  }

  void VisitCoroutineBodyStmt(const CoroutineBodyStmt *S) {
    extendRegion(S);
    Visit(S->getBody());
  }

  void VisitCoreturnStmt(const CoreturnStmt *S) {
    extendRegion(S);
    if (S->getOperand())
      Visit(S->getOperand());
    terminateRegion(S);
  }

  void VisitCoroutineSuspendExpr(const CoroutineSuspendExpr *E) {
    Visit(E->getOperand());
  }

  void VisitCXXThrowExpr(const CXXThrowExpr *E) {
    extendRegion(E);
    if (E->getSubExpr())
      Visit(E->getSubExpr());
    terminateRegion(E);
  }

  void VisitGotoStmt(const GotoStmt *S) { terminateRegion(S); }

  void VisitLabelStmt(const LabelStmt *S) {
    Counter LabelCount = getRegionCounter(S);
    SourceLocation Start = getStart(S);
    // We can't extendRegion here or we risk overlapping with our new region.
    handleFileExit(Start);
    pushRegion(LabelCount, Start);
    Visit(S->getSubStmt());
  }

  void VisitBreakStmt(const BreakStmt *S) {
    assert(!BreakContinueStack.empty() && "break not in a loop or switch!");
    if (!llvm::EnableSingleByteCoverage)
      BreakContinueStack.back().BreakCount = addCounters(
          BreakContinueStack.back().BreakCount, getRegion().getCounter());
    // FIXME: a break in a switch should terminate regions for all preceding
    // case statements, not just the most recent one.
    terminateRegion(S);
  }

  void VisitContinueStmt(const ContinueStmt *S) {
    assert(!BreakContinueStack.empty() && "continue stmt not in a loop!");
    if (!llvm::EnableSingleByteCoverage)
      BreakContinueStack.back().ContinueCount = addCounters(
          BreakContinueStack.back().ContinueCount, getRegion().getCounter());
    terminateRegion(S);
  }

  void VisitCallExpr(const CallExpr *E) {
    VisitStmt(E);

    // Terminate the region when we hit a noreturn function.
    // (This is helpful dealing with switch statements.)
    QualType CalleeType = E->getCallee()->getType();
    if (getFunctionExtInfo(*CalleeType).getNoReturn())
      terminateRegion(E);
  }

  void VisitWhileStmt(const WhileStmt *S) {
    extendRegion(S);

    Counter ParentCount = getRegion().getCounter();
    Counter BodyCount = llvm::EnableSingleByteCoverage
                            ? getRegionCounter(S->getBody())
                            : getRegionCounter(S);

    // Handle the body first so that we can get the backedge count.
    BreakContinueStack.push_back(BreakContinue());
    extendRegion(S->getBody());
    Counter BackedgeCount = propagateCounts(BodyCount, S->getBody());
    BreakContinue BC = BreakContinueStack.pop_back_val();

    bool BodyHasTerminateStmt = HasTerminateStmt;
    HasTerminateStmt = false;

    // Go back to handle the condition.
    Counter CondCount =
        llvm::EnableSingleByteCoverage
            ? getRegionCounter(S->getCond())
            : addCounters(ParentCount, BackedgeCount, BC.ContinueCount);
    auto [ExecCount, ExitCount] =
        (llvm::EnableSingleByteCoverage
             ? std::make_pair(getRegionCounter(S), Counter::getZero())
             : getBranchCounterPair(S, CondCount));
    if (!llvm::EnableSingleByteCoverage) {
      assert(ExecCount.isZero() || ExecCount == BodyCount);
    }
    propagateCounts(CondCount, S->getCond());
    adjustForOutOfOrderTraversal(getEnd(S));

    // The body count applies to the area immediately after the increment.
    auto Gap = findGapAreaBetween(S->getRParenLoc(), getStart(S->getBody()));
    if (Gap)
      fillGapAreaWithCount(Gap->getBegin(), Gap->getEnd(), BodyCount);

    Counter OutCount = llvm::EnableSingleByteCoverage
                           ? getRegionCounter(S)
                           : addCounters(BC.BreakCount, ExitCount);

    if (!IsCounterEqual(OutCount, ParentCount)) {
      pushRegion(OutCount);
      GapRegionCounter = OutCount;
      if (BodyHasTerminateStmt)
        HasTerminateStmt = true;
    }

    // Create Branch Region around condition.
    if (!llvm::EnableSingleByteCoverage)
      createBranchRegion(S->getCond(), BodyCount, ExitCount);
  }

  void VisitDoStmt(const DoStmt *S) {
    extendRegion(S);

    Counter ParentCount = getRegion().getCounter();
    Counter BodyCount = llvm::EnableSingleByteCoverage
                            ? getRegionCounter(S->getBody())
                            : getRegionCounter(S);

    BreakContinueStack.push_back(BreakContinue());
    extendRegion(S->getBody());

    Counter BackedgeCount;
    if (llvm::EnableSingleByteCoverage)
      propagateCounts(BodyCount, S->getBody());
    else
      BackedgeCount =
          propagateCounts(addCounters(ParentCount, BodyCount), S->getBody());

    BreakContinue BC = BreakContinueStack.pop_back_val();

    bool BodyHasTerminateStmt = HasTerminateStmt;
    HasTerminateStmt = false;

    Counter CondCount = llvm::EnableSingleByteCoverage
                            ? getRegionCounter(S->getCond())
                            : addCounters(BackedgeCount, BC.ContinueCount);
    auto [ExecCount, ExitCount] =
        (llvm::EnableSingleByteCoverage
             ? std::make_pair(getRegionCounter(S), Counter::getZero())
             : getBranchCounterPair(S, CondCount));
    if (!llvm::EnableSingleByteCoverage) {
      assert(ExecCount.isZero() || ExecCount == BodyCount);
    }
    propagateCounts(CondCount, S->getCond());

    Counter OutCount = llvm::EnableSingleByteCoverage
                           ? getRegionCounter(S)
                           : addCounters(BC.BreakCount, ExitCount);
    if (!IsCounterEqual(OutCount, ParentCount)) {
      pushRegion(OutCount);
      GapRegionCounter = OutCount;
    }

    // Create Branch Region around condition.
    if (!llvm::EnableSingleByteCoverage)
      createBranchRegion(S->getCond(), BodyCount, ExitCount);

    if (BodyHasTerminateStmt)
      HasTerminateStmt = true;
  }

  void VisitForStmt(const ForStmt *S) {
    extendRegion(S);
    if (S->getInit())
      Visit(S->getInit());

    Counter ParentCount = getRegion().getCounter();
    Counter BodyCount = llvm::EnableSingleByteCoverage
                            ? getRegionCounter(S->getBody())
                            : getRegionCounter(S);

    // The loop increment may contain a break or continue.
    if (S->getInc())
      BreakContinueStack.emplace_back();

    // Handle the body first so that we can get the backedge count.
    BreakContinueStack.emplace_back();
    extendRegion(S->getBody());
    Counter BackedgeCount = propagateCounts(BodyCount, S->getBody());
    BreakContinue BodyBC = BreakContinueStack.pop_back_val();

    bool BodyHasTerminateStmt = HasTerminateStmt;
    HasTerminateStmt = false;

    // The increment is essentially part of the body but it needs to include
    // the count for all the continue statements.
    BreakContinue IncrementBC;
    if (const Stmt *Inc = S->getInc()) {
      Counter IncCount;
      if (llvm::EnableSingleByteCoverage)
        IncCount = getRegionCounter(S->getInc());
      else
        IncCount = addCounters(BackedgeCount, BodyBC.ContinueCount);
      propagateCounts(IncCount, Inc);
      IncrementBC = BreakContinueStack.pop_back_val();
    }

    // Go back to handle the condition.
    Counter CondCount =
        llvm::EnableSingleByteCoverage
            ? getRegionCounter(S->getCond())
            : addCounters(
                  addCounters(ParentCount, BackedgeCount, BodyBC.ContinueCount),
                  IncrementBC.ContinueCount);
    auto [ExecCount, ExitCount] =
        (llvm::EnableSingleByteCoverage
             ? std::make_pair(getRegionCounter(S), Counter::getZero())
             : getBranchCounterPair(S, CondCount));
    if (!llvm::EnableSingleByteCoverage) {
      assert(ExecCount.isZero() || ExecCount == BodyCount);
    }

    if (const Expr *Cond = S->getCond()) {
      propagateCounts(CondCount, Cond);
      adjustForOutOfOrderTraversal(getEnd(S));
    }

    // The body count applies to the area immediately after the increment.
    auto Gap = findGapAreaBetween(S->getRParenLoc(), getStart(S->getBody()));
    if (Gap)
      fillGapAreaWithCount(Gap->getBegin(), Gap->getEnd(), BodyCount);

    Counter OutCount =
        llvm::EnableSingleByteCoverage
            ? getRegionCounter(S)
            : addCounters(BodyBC.BreakCount, IncrementBC.BreakCount, ExitCount);
    if (!IsCounterEqual(OutCount, ParentCount)) {
      pushRegion(OutCount);
      GapRegionCounter = OutCount;
      if (BodyHasTerminateStmt)
        HasTerminateStmt = true;
    }

    // Create Branch Region around condition.
    if (!llvm::EnableSingleByteCoverage)
      createBranchRegion(S->getCond(), BodyCount, ExitCount);
  }

  void VisitCXXForRangeStmt(const CXXForRangeStmt *S) {
    extendRegion(S);
    if (S->getInit())
      Visit(S->getInit());
    Visit(S->getLoopVarStmt());
    Visit(S->getRangeStmt());

    Counter ParentCount = getRegion().getCounter();
    Counter BodyCount = llvm::EnableSingleByteCoverage
                            ? getRegionCounter(S->getBody())
                            : getRegionCounter(S);

    BreakContinueStack.push_back(BreakContinue());
    extendRegion(S->getBody());
    Counter BackedgeCount = propagateCounts(BodyCount, S->getBody());
    BreakContinue BC = BreakContinueStack.pop_back_val();

    bool BodyHasTerminateStmt = HasTerminateStmt;
    HasTerminateStmt = false;

    // The body count applies to the area immediately after the range.
    auto Gap = findGapAreaBetween(S->getRParenLoc(), getStart(S->getBody()));
    if (Gap)
      fillGapAreaWithCount(Gap->getBegin(), Gap->getEnd(), BodyCount);

    Counter OutCount;
    Counter ExitCount;
    Counter LoopCount;
    if (llvm::EnableSingleByteCoverage)
      OutCount = getRegionCounter(S);
    else {
      LoopCount = addCounters(ParentCount, BackedgeCount, BC.ContinueCount);
      auto [ExecCount, SkipCount] = getBranchCounterPair(S, LoopCount);
      ExitCount = SkipCount;
      assert(ExecCount.isZero() || ExecCount == BodyCount);
      OutCount = addCounters(BC.BreakCount, ExitCount);
    }
    if (!IsCounterEqual(OutCount, ParentCount)) {
      pushRegion(OutCount);
      GapRegionCounter = OutCount;
      if (BodyHasTerminateStmt)
        HasTerminateStmt = true;
    }

    // Create Branch Region around condition.
    if (!llvm::EnableSingleByteCoverage)
      createBranchRegion(S->getCond(), BodyCount, ExitCount);
  }

  void VisitObjCForCollectionStmt(const ObjCForCollectionStmt *S) {
    extendRegion(S);
    Visit(S->getElement());

    Counter ParentCount = getRegion().getCounter();
    Counter BodyCount = getRegionCounter(S);

    BreakContinueStack.push_back(BreakContinue());
    extendRegion(S->getBody());
    Counter BackedgeCount = propagateCounts(BodyCount, S->getBody());
    BreakContinue BC = BreakContinueStack.pop_back_val();

    // The body count applies to the area immediately after the collection.
    auto Gap = findGapAreaBetween(S->getRParenLoc(), getStart(S->getBody()));
    if (Gap)
      fillGapAreaWithCount(Gap->getBegin(), Gap->getEnd(), BodyCount);

    Counter LoopCount =
        addCounters(ParentCount, BackedgeCount, BC.ContinueCount);
    auto [ExecCount, ExitCount] = getBranchCounterPair(S, LoopCount);
    assert(ExecCount.isZero() || ExecCount == BodyCount);
    Counter OutCount = addCounters(BC.BreakCount, ExitCount);
    if (!IsCounterEqual(OutCount, ParentCount)) {
      pushRegion(OutCount);
      GapRegionCounter = OutCount;
    }
  }

  void VisitSwitchStmt(const SwitchStmt *S) {
    extendRegion(S);
    if (S->getInit())
      Visit(S->getInit());
    Visit(S->getCond());

    BreakContinueStack.push_back(BreakContinue());

    const Stmt *Body = S->getBody();
    extendRegion(Body);
    if (const auto *CS = dyn_cast<CompoundStmt>(Body)) {
      if (!CS->body_empty()) {
        // Make a region for the body of the switch.  If the body starts with
        // a case, that case will reuse this region; otherwise, this covers
        // the unreachable code at the beginning of the switch body.
        size_t Index = pushRegion(Counter::getZero(), getStart(CS));
        getRegion().setGap(true);
        Visit(Body);

        // Set the end for the body of the switch, if it isn't already set.
        for (size_t i = RegionStack.size(); i != Index; --i) {
          if (!RegionStack[i - 1].hasEndLoc())
            RegionStack[i - 1].setEndLoc(getEnd(CS->body_back()));
        }

        popRegions(Index);
      }
    } else
      propagateCounts(Counter::getZero(), Body);
    BreakContinue BC = BreakContinueStack.pop_back_val();

    if (!BreakContinueStack.empty() && !llvm::EnableSingleByteCoverage)
      BreakContinueStack.back().ContinueCount = addCounters(
          BreakContinueStack.back().ContinueCount, BC.ContinueCount);

    Counter ParentCount = getRegion().getCounter();
    Counter ExitCount = getRegionCounter(S);
    SourceLocation ExitLoc = getEnd(S);
    pushRegion(ExitCount);
    GapRegionCounter = ExitCount;

    // Ensure that handleFileExit recognizes when the end location is located
    // in a different file.
    MostRecentLocation = getStart(S);
    handleFileExit(ExitLoc);

    // When single byte coverage mode is enabled, do not create branch region by
    // early returning.
    if (llvm::EnableSingleByteCoverage)
      return;

    // Create a Branch Region around each Case. Subtract the case's
    // counter from the Parent counter to track the "False" branch count.
    Counter CaseCountSum;
    bool HasDefaultCase = false;
    const SwitchCase *Case = S->getSwitchCaseList();
    for (; Case; Case = Case->getNextSwitchCase()) {
      HasDefaultCase = HasDefaultCase || isa<DefaultStmt>(Case);
      auto CaseCount = createSwitchCaseRegion(Case, ParentCount);
      CaseCountSum = addCounters(CaseCountSum, CaseCount, /*Simplify=*/false);
    }
    // If no explicit default case exists, create a branch region to represent
    // the hidden branch, which will be added later by the CodeGen. This region
    // will be associated with the switch statement's condition.
    if (!HasDefaultCase) {
<<<<<<< HEAD
      Counter DefaultCount = getSwitchImplicitDefaultCounter(
          S->getCond(), ParentCount, CaseCountSum);
      createBranchRegion(S->getCond(), Counter::getZero(), DefaultCount);
=======
      // Simplify is skipped while building the counters above: it can get
      // really slow on top of switches with thousands of cases. Instead,
      // trigger simplification by adding zero to the last counter.
      CaseCountSum =
          addCounters(CaseCountSum, Counter::getZero(), /*Simplify=*/true);

      // This is considered as the False count on SwitchStmt.
      Counter SwitchFalse = subtractCounters(ParentCount, CaseCountSum);
      createBranchRegion(S->getCond(), CaseCountSum, SwitchFalse);
>>>>>>> f96b435e
    }
  }

  void VisitSwitchCase(const SwitchCase *S) {
    extendRegion(S);

    SourceMappingRegion &Parent = getRegion();
    Counter Count = llvm::EnableSingleByteCoverage
                        ? getRegionCounter(S)
                        : addCounters(Parent.getCounter(), getRegionCounter(S));

    // Reuse the existing region if it starts at our label. This is typical of
    // the first case in a switch.
    if (Parent.hasStartLoc() && Parent.getBeginLoc() == getStart(S))
      Parent.setCounter(Count);
    else
      pushRegion(Count, getStart(S));

    GapRegionCounter = Count;

    if (const auto *CS = dyn_cast<CaseStmt>(S)) {
      Visit(CS->getLHS());
      if (const Expr *RHS = CS->getRHS())
        Visit(RHS);
    }
    Visit(S->getSubStmt());
  }

  void coverIfConsteval(const IfStmt *S) {
    assert(S->isConsteval());

    const auto *Then = S->getThen();
    const auto *Else = S->getElse();

    // It's better for llvm-cov to create a new region with same counter
    // so line-coverage can be properly calculated for lines containing
    // a skipped region (without it the line is marked uncovered)
    const Counter ParentCount = getRegion().getCounter();

    extendRegion(S);

    if (S->isNegatedConsteval()) {
      // ignore 'if consteval'
      markSkipped(S->getIfLoc(), getStart(Then));
      propagateCounts(ParentCount, Then);

      if (Else) {
        // ignore 'else <else>'
        markSkipped(getEnd(Then), getEnd(Else));
      }
    } else {
      assert(S->isNonNegatedConsteval());
      // ignore 'if consteval <then> [else]'
      markSkipped(S->getIfLoc(), Else ? getStart(Else) : getEnd(Then));

      if (Else)
        propagateCounts(ParentCount, Else);
    }
  }

  void coverIfConstexpr(const IfStmt *S) {
    assert(S->isConstexpr());

    // evaluate constant condition...
    const bool isTrue =
        S->getCond()
            ->EvaluateKnownConstInt(CVM.getCodeGenModule().getContext())
            .getBoolValue();

    extendRegion(S);

    // I'm using 'propagateCounts' later as new region is better and allows me
    // to properly calculate line coverage in llvm-cov utility
    const Counter ParentCount = getRegion().getCounter();

    // ignore 'if constexpr ('
    SourceLocation startOfSkipped = S->getIfLoc();

    if (const auto *Init = S->getInit()) {
      const auto start = getStart(Init);
      const auto end = getEnd(Init);

      // this check is to make sure typedef here which doesn't have valid source
      // location won't crash it
      if (start.isValid() && end.isValid()) {
        markSkipped(startOfSkipped, start);
        propagateCounts(ParentCount, Init);
        startOfSkipped = getEnd(Init);
      }
    }

    const auto *Then = S->getThen();
    const auto *Else = S->getElse();

    if (isTrue) {
      // ignore '<condition>)'
      markSkipped(startOfSkipped, getStart(Then));
      propagateCounts(ParentCount, Then);

      if (Else)
        // ignore 'else <else>'
        markSkipped(getEnd(Then), getEnd(Else));
    } else {
      // ignore '<condition>) <then> [else]'
      markSkipped(startOfSkipped, Else ? getStart(Else) : getEnd(Then));

      if (Else)
        propagateCounts(ParentCount, Else);
    }
  }

  void VisitIfStmt(const IfStmt *S) {
    // "if constexpr" and "if consteval" are not normal conditional statements,
    // their discarded statement should be skipped
    if (S->isConsteval())
      return coverIfConsteval(S);
    else if (S->isConstexpr())
      return coverIfConstexpr(S);

    extendRegion(S);
    if (S->getInit())
      Visit(S->getInit());

    // Extend into the condition before we propagate through it below - this is
    // needed to handle macros that generate the "if" but not the condition.
    extendRegion(S->getCond());

    Counter ParentCount = getRegion().getCounter();
    auto [ThenCount, ElseCount] =
        (llvm::EnableSingleByteCoverage
             ? std::make_pair(getRegionCounter(S->getThen()),
                              (S->getElse() ? getRegionCounter(S->getElse())
                                            : Counter::getZero()))
             : getBranchCounterPair(S, ParentCount));

    // Emitting a counter for the condition makes it easier to interpret the
    // counter for the body when looking at the coverage.
    propagateCounts(ParentCount, S->getCond());

    // The 'then' count applies to the area immediately after the condition.
    std::optional<SourceRange> Gap =
        findGapAreaBetween(S->getRParenLoc(), getStart(S->getThen()));
    if (Gap)
      fillGapAreaWithCount(Gap->getBegin(), Gap->getEnd(), ThenCount);

    extendRegion(S->getThen());
    Counter OutCount = propagateCounts(ThenCount, S->getThen());

    if (const Stmt *Else = S->getElse()) {
      bool ThenHasTerminateStmt = HasTerminateStmt;
      HasTerminateStmt = false;
      // The 'else' count applies to the area immediately after the 'then'.
      std::optional<SourceRange> Gap =
          findGapAreaBetween(getEnd(S->getThen()), getStart(Else));
      if (Gap)
        fillGapAreaWithCount(Gap->getBegin(), Gap->getEnd(), ElseCount);
      extendRegion(Else);

      Counter ElseOutCount = propagateCounts(ElseCount, Else);
      if (!llvm::EnableSingleByteCoverage)
        OutCount = addCounters(OutCount, ElseOutCount);

      if (ThenHasTerminateStmt)
        HasTerminateStmt = true;
    } else if (!llvm::EnableSingleByteCoverage)
      OutCount = addCounters(OutCount, ElseCount);

    if (llvm::EnableSingleByteCoverage)
      OutCount = getRegionCounter(S);

    if (!IsCounterEqual(OutCount, ParentCount)) {
      pushRegion(OutCount);
      GapRegionCounter = OutCount;
    }

    if (!llvm::EnableSingleByteCoverage)
      // Create Branch Region around condition.
      createBranchRegion(S->getCond(), ThenCount, ElseCount);
  }

  void VisitCXXTryStmt(const CXXTryStmt *S) {
    extendRegion(S);
    // Handle macros that generate the "try" but not the rest.
    extendRegion(S->getTryBlock());

    Counter ParentCount = getRegion().getCounter();
    propagateCounts(ParentCount, S->getTryBlock());

    for (unsigned I = 0, E = S->getNumHandlers(); I < E; ++I)
      Visit(S->getHandler(I));

    Counter ExitCount = getRegionCounter(S);
    pushRegion(ExitCount);
  }

  void VisitCXXCatchStmt(const CXXCatchStmt *S) {
    propagateCounts(getRegionCounter(S), S->getHandlerBlock());
  }

  void VisitAbstractConditionalOperator(const AbstractConditionalOperator *E) {
    extendRegion(E);

    Counter ParentCount = getRegion().getCounter();
    auto [TrueCount, FalseCount] =
        (llvm::EnableSingleByteCoverage
             ? std::make_pair(getRegionCounter(E->getTrueExpr()),
                              getRegionCounter(E->getFalseExpr()))
             : getBranchCounterPair(E, ParentCount));
    Counter OutCount;

    if (const auto *BCO = dyn_cast<BinaryConditionalOperator>(E)) {
      propagateCounts(ParentCount, BCO->getCommon());
      OutCount = TrueCount;
    } else {
      propagateCounts(ParentCount, E->getCond());
      // The 'then' count applies to the area immediately after the condition.
      auto Gap =
          findGapAreaBetween(E->getQuestionLoc(), getStart(E->getTrueExpr()));
      if (Gap)
        fillGapAreaWithCount(Gap->getBegin(), Gap->getEnd(), TrueCount);

      extendRegion(E->getTrueExpr());
      OutCount = propagateCounts(TrueCount, E->getTrueExpr());
    }

    extendRegion(E->getFalseExpr());
    Counter FalseOutCount = propagateCounts(FalseCount, E->getFalseExpr());
    if (llvm::EnableSingleByteCoverage)
      OutCount = getRegionCounter(E);
    else
      OutCount = addCounters(OutCount, FalseOutCount);

    if (!IsCounterEqual(OutCount, ParentCount)) {
      pushRegion(OutCount);
      GapRegionCounter = OutCount;
    }

    // Create Branch Region around condition.
    if (!llvm::EnableSingleByteCoverage)
      createBranchRegion(E->getCond(), TrueCount, FalseCount);
  }

  void createOrCancelDecision(const BinaryOperator *E, unsigned Since) {
    unsigned NumConds = MCDCBuilder.getTotalConditionsAndReset(E);
    if (NumConds == 0)
      return;

    // Extract [ID, Conds] to construct the graph.
    llvm::SmallVector<mcdc::ConditionIDs> CondIDs(NumConds);
    for (const auto &SR : ArrayRef(SourceRegions).slice(Since)) {
      if (SR.isMCDCBranch()) {
        auto [ID, Conds] = SR.getMCDCBranchParams();
        CondIDs[ID] = Conds;
      }
    }

    // Construct the graph and calculate `Indices`.
    mcdc::TVIdxBuilder Builder(CondIDs);
    unsigned NumTVs = Builder.NumTestVectors;
    unsigned MaxTVs = CVM.getCodeGenModule().getCodeGenOpts().MCDCMaxTVs;
    assert(MaxTVs < mcdc::TVIdxBuilder::HardMaxTVs);

    if (NumTVs > MaxTVs) {
      // NumTVs exceeds MaxTVs -- warn and cancel the Decision.
      cancelDecision(E, Since, NumTVs, MaxTVs);
      return;
    }

    // Update the state for CodeGenPGO
    assert(MCDCState.DecisionByStmt.contains(E));
    MCDCState.DecisionByStmt[E] = {
        MCDCState.BitmapBits, // Top
        std::move(Builder.Indices),
    };

    auto DecisionParams = mcdc::DecisionParameters{
        MCDCState.BitmapBits += NumTVs, // Tail
        NumConds,
    };

    // Create MCDC Decision Region.
    createDecisionRegion(E, DecisionParams);
  }

  // Warn and cancel the Decision.
  void cancelDecision(const BinaryOperator *E, unsigned Since, int NumTVs,
                      int MaxTVs) {
    auto &Diag = CVM.getCodeGenModule().getDiags();
    unsigned DiagID =
        Diag.getCustomDiagID(DiagnosticsEngine::Warning,
                             "unsupported MC/DC boolean expression; "
                             "number of test vectors (%0) exceeds max (%1). "
                             "Expression will not be covered");
    Diag.Report(E->getBeginLoc(), DiagID) << NumTVs << MaxTVs;

    // Restore MCDCBranch to Branch.
    for (auto &SR : MutableArrayRef(SourceRegions).slice(Since)) {
      assert(!SR.isMCDCDecision() && "Decision shouldn't be seen here");
      if (SR.isMCDCBranch())
        SR.resetMCDCParams();
    }

    // Tell CodeGenPGO not to instrument.
    MCDCState.DecisionByStmt.erase(E);
  }

  /// Check if E belongs to system headers.
  bool isExprInSystemHeader(const BinaryOperator *E) const {
    return (!SystemHeadersCoverage &&
            SM.isInSystemHeader(SM.getSpellingLoc(E->getOperatorLoc())) &&
            SM.isInSystemHeader(SM.getSpellingLoc(E->getBeginLoc())) &&
            SM.isInSystemHeader(SM.getSpellingLoc(E->getEndLoc())));
  }

  void VisitBinLAnd(const BinaryOperator *E) {
    if (isExprInSystemHeader(E)) {
      LeafExprSet.insert(E);
      return;
    }

    bool IsRootNode = MCDCBuilder.isIdle();

    unsigned SourceRegionsSince = SourceRegions.size();

    // Keep track of Binary Operator and assign MCDC condition IDs.
    MCDCBuilder.pushAndAssignIDs(E);

    extendRegion(E->getLHS());
    propagateCounts(getRegion().getCounter(), E->getLHS());
    handleFileExit(getEnd(E->getLHS()));

    // Track LHS True/False Decision.
    const auto DecisionLHS = MCDCBuilder.pop();

    // Counter tracks the right hand side of a logical and operator.
    extendRegion(E->getRHS());
    propagateCounts(getRegionCounter(E), E->getRHS());

    if (llvm::EnableSingleByteCoverage)
      return;

    // Track RHS True/False Decision.
    const auto DecisionRHS = MCDCBuilder.back();

    // Extract the Parent Region Counter.
    Counter ParentCnt = getRegion().getCounter();

    // Extract the RHS's Execution Counter.
    auto [RHSExecCnt, LHSExitCnt] = getBranchCounterPair(E, ParentCnt);

    // Extract the RHS's "True" Instance Counter.
    auto [RHSTrueCnt, RHSExitCnt] =
        getBranchCounterPair(E->getRHS(), RHSExecCnt);

    // Create Branch Region around LHS condition.
    createBranchRegion(E->getLHS(), RHSExecCnt, LHSExitCnt, DecisionLHS);

    // Create Branch Region around RHS condition.
    createBranchRegion(E->getRHS(), RHSTrueCnt, RHSExitCnt, DecisionRHS);

    // Create MCDC Decision Region if at top-level (root).
    if (IsRootNode)
      createOrCancelDecision(E, SourceRegionsSince);
  }

  // Determine whether the right side of OR operation need to be visited.
  bool shouldVisitRHS(const Expr *LHS) {
    bool LHSIsTrue = false;
    bool LHSIsConst = false;
    if (!LHS->isValueDependent())
      LHSIsConst = LHS->EvaluateAsBooleanCondition(
          LHSIsTrue, CVM.getCodeGenModule().getContext());
    return !LHSIsConst || (LHSIsConst && !LHSIsTrue);
  }

  void VisitBinLOr(const BinaryOperator *E) {
    if (isExprInSystemHeader(E)) {
      LeafExprSet.insert(E);
      return;
    }

    bool IsRootNode = MCDCBuilder.isIdle();

    unsigned SourceRegionsSince = SourceRegions.size();

    // Keep track of Binary Operator and assign MCDC condition IDs.
    MCDCBuilder.pushAndAssignIDs(E);

    extendRegion(E->getLHS());
    Counter OutCount = propagateCounts(getRegion().getCounter(), E->getLHS());
    handleFileExit(getEnd(E->getLHS()));

    // Track LHS True/False Decision.
    const auto DecisionLHS = MCDCBuilder.pop();

    // Counter tracks the right hand side of a logical or operator.
    extendRegion(E->getRHS());
    propagateCounts(getRegionCounter(E), E->getRHS());

    if (llvm::EnableSingleByteCoverage)
      return;

    // Track RHS True/False Decision.
    const auto DecisionRHS = MCDCBuilder.back();

    // Extract the Parent Region Counter.
    Counter ParentCnt = getRegion().getCounter();

    // Extract the RHS's Execution Counter.
    auto [RHSExecCnt, LHSExitCnt] = getBranchCounterPair(E, ParentCnt);

    // Extract the RHS's "False" Instance Counter.
    auto [RHSFalseCnt, RHSExitCnt] =
        getBranchCounterPair(E->getRHS(), RHSExecCnt);

    if (!shouldVisitRHS(E->getLHS())) {
      GapRegionCounter = OutCount;
    }

    // Create Branch Region around LHS condition.
    createBranchRegion(E->getLHS(), LHSExitCnt, RHSExecCnt, DecisionLHS);

    // Create Branch Region around RHS condition.
    createBranchRegion(E->getRHS(), RHSExitCnt, RHSFalseCnt, DecisionRHS);

    // Create MCDC Decision Region if at top-level (root).
    if (IsRootNode)
      createOrCancelDecision(E, SourceRegionsSince);
  }

  void VisitLambdaExpr(const LambdaExpr *LE) {
    // Lambdas are treated as their own functions for now, so we shouldn't
    // propagate counts into them.
  }

  void VisitArrayInitLoopExpr(const ArrayInitLoopExpr *AILE) {
    Visit(AILE->getCommonExpr()->getSourceExpr());
  }

  void VisitPseudoObjectExpr(const PseudoObjectExpr *POE) {
    // Just visit syntatic expression as this is what users actually write.
    VisitStmt(POE->getSyntacticForm());
  }

  void VisitOpaqueValueExpr(const OpaqueValueExpr* OVE) {
    if (OVE->isUnique())
      Visit(OVE->getSourceExpr());
  }
};

} // end anonymous namespace

static void dump(llvm::raw_ostream &OS, StringRef FunctionName,
                 ArrayRef<CounterExpression> Expressions,
                 ArrayRef<CounterMappingRegion> Regions) {
  OS << FunctionName << ":\n";
  CounterMappingContext Ctx(Expressions);
  for (const auto &R : Regions) {
    OS.indent(2);
    switch (R.Kind) {
    case CounterMappingRegion::CodeRegion:
      break;
    case CounterMappingRegion::ExpansionRegion:
      OS << "Expansion,";
      break;
    case CounterMappingRegion::SkippedRegion:
      OS << "Skipped,";
      break;
    case CounterMappingRegion::GapRegion:
      OS << "Gap,";
      break;
    case CounterMappingRegion::BranchRegion:
    case CounterMappingRegion::MCDCBranchRegion:
      OS << "Branch,";
      break;
    case CounterMappingRegion::MCDCDecisionRegion:
      OS << "Decision,";
      break;
    }

    OS << "File " << R.FileID << ", " << R.LineStart << ":" << R.ColumnStart
       << " -> " << R.LineEnd << ":" << R.ColumnEnd << " = ";

    if (const auto *DecisionParams =
            std::get_if<mcdc::DecisionParameters>(&R.MCDCParams)) {
      OS << "M:" << DecisionParams->BitmapIdx;
      OS << ", C:" << DecisionParams->NumConditions;
    } else {
      Ctx.dump(R.Count, OS);

      if (R.isBranch()) {
        OS << ", ";
        Ctx.dump(R.FalseCount, OS);
      }
    }

    if (const auto *BranchParams =
            std::get_if<mcdc::BranchParameters>(&R.MCDCParams)) {
      OS << " [" << BranchParams->ID + 1 << ","
         << BranchParams->Conds[true] + 1;
      OS << "," << BranchParams->Conds[false] + 1 << "] ";
    }

    if (R.Kind == CounterMappingRegion::ExpansionRegion)
      OS << " (Expanded file = " << R.ExpandedFileID << ")";
    OS << "\n";
  }
}

CoverageMappingModuleGen::CoverageMappingModuleGen(
    CodeGenModule &CGM, CoverageSourceInfo &SourceInfo)
    : CGM(CGM), SourceInfo(SourceInfo) {}

std::string CoverageMappingModuleGen::getCurrentDirname() {
  if (!CGM.getCodeGenOpts().CoverageCompilationDir.empty())
    return CGM.getCodeGenOpts().CoverageCompilationDir;

  SmallString<256> CWD;
  llvm::sys::fs::current_path(CWD);
  return CWD.str().str();
}

std::string CoverageMappingModuleGen::normalizeFilename(StringRef Filename) {
  llvm::SmallString<256> Path(Filename);
  llvm::sys::path::remove_dots(Path, /*remove_dot_dot=*/true);

  /// Traverse coverage prefix map in reverse order because prefix replacements
  /// are applied in reverse order starting from the last one when multiple
  /// prefix replacement options are provided.
  for (const auto &[From, To] :
       llvm::reverse(CGM.getCodeGenOpts().CoveragePrefixMap)) {
    if (llvm::sys::path::replace_path_prefix(Path, From, To))
      break;
  }
  return Path.str().str();
}

static std::string getInstrProfSection(const CodeGenModule &CGM,
                                       llvm::InstrProfSectKind SK) {
  return llvm::getInstrProfSectionName(
      SK, CGM.getContext().getTargetInfo().getTriple().getObjectFormat());
}

void CoverageMappingModuleGen::emitFunctionMappingRecord(
    const FunctionInfo &Info, uint64_t FilenamesRef) {
  llvm::LLVMContext &Ctx = CGM.getLLVMContext();

  // Assign a name to the function record. This is used to merge duplicates.
  std::string FuncRecordName = "__covrec_" + llvm::utohexstr(Info.NameHash);

  // A dummy description for a function included-but-not-used in a TU can be
  // replaced by full description provided by a different TU. The two kinds of
  // descriptions play distinct roles: therefore, assign them different names
  // to prevent `linkonce_odr` merging.
  if (Info.IsUsed)
    FuncRecordName += "u";

  // Create the function record type.
  const uint64_t NameHash = Info.NameHash;
  const uint64_t FuncHash = Info.FuncHash;
  const std::string &CoverageMapping = Info.CoverageMapping;
#define COVMAP_FUNC_RECORD(Type, LLVMType, Name, Init) LLVMType,
  llvm::Type *FunctionRecordTypes[] = {
#include "llvm/ProfileData/InstrProfData.inc"
  };
  auto *FunctionRecordTy =
      llvm::StructType::get(Ctx, ArrayRef(FunctionRecordTypes),
                            /*isPacked=*/true);

  // Create the function record constant.
#define COVMAP_FUNC_RECORD(Type, LLVMType, Name, Init) Init,
  llvm::Constant *FunctionRecordVals[] = {
      #include "llvm/ProfileData/InstrProfData.inc"
  };
  auto *FuncRecordConstant =
      llvm::ConstantStruct::get(FunctionRecordTy, ArrayRef(FunctionRecordVals));

  // Create the function record global.
  auto *FuncRecord = new llvm::GlobalVariable(
      CGM.getModule(), FunctionRecordTy, /*isConstant=*/true,
      llvm::GlobalValue::LinkOnceODRLinkage, FuncRecordConstant,
      FuncRecordName);
  FuncRecord->setVisibility(llvm::GlobalValue::HiddenVisibility);
  FuncRecord->setSection(getInstrProfSection(CGM, llvm::IPSK_covfun));
  FuncRecord->setAlignment(llvm::Align(8));
  if (CGM.supportsCOMDAT())
    FuncRecord->setComdat(CGM.getModule().getOrInsertComdat(FuncRecordName));

  // Make sure the data doesn't get deleted.
  CGM.addUsedGlobal(FuncRecord);
}

void CoverageMappingModuleGen::addFunctionMappingRecord(
    llvm::GlobalVariable *NamePtr, StringRef NameValue, uint64_t FuncHash,
    const std::string &CoverageMapping, bool IsUsed) {
  const uint64_t NameHash = llvm::IndexedInstrProf::ComputeHash(NameValue);
  FunctionRecords.push_back({NameHash, FuncHash, CoverageMapping, IsUsed});

  if (!IsUsed)
    FunctionNames.push_back(NamePtr);

  if (CGM.getCodeGenOpts().DumpCoverageMapping) {
    // Dump the coverage mapping data for this function by decoding the
    // encoded data. This allows us to dump the mapping regions which were
    // also processed by the CoverageMappingWriter which performs
    // additional minimization operations such as reducing the number of
    // expressions.
    llvm::SmallVector<std::string, 16> FilenameStrs;
    std::vector<StringRef> Filenames;
    std::vector<CounterExpression> Expressions;
    std::vector<CounterMappingRegion> Regions;
    FilenameStrs.resize(FileEntries.size() + 1);
    FilenameStrs[0] = normalizeFilename(getCurrentDirname());
    for (const auto &Entry : FileEntries) {
      auto I = Entry.second;
      FilenameStrs[I] = normalizeFilename(Entry.first.getName());
    }
    ArrayRef<std::string> FilenameRefs = llvm::ArrayRef(FilenameStrs);
    RawCoverageMappingReader Reader(CoverageMapping, FilenameRefs, Filenames,
                                    Expressions, Regions);
    if (Reader.read())
      return;
    dump(llvm::outs(), NameValue, Expressions, Regions);
  }
}

void CoverageMappingModuleGen::emit() {
  if (FunctionRecords.empty())
    return;
  llvm::LLVMContext &Ctx = CGM.getLLVMContext();
  auto *Int32Ty = llvm::Type::getInt32Ty(Ctx);

  // Create the filenames and merge them with coverage mappings
  llvm::SmallVector<std::string, 16> FilenameStrs;
  FilenameStrs.resize(FileEntries.size() + 1);
  // The first filename is the current working directory.
  FilenameStrs[0] = normalizeFilename(getCurrentDirname());
  for (const auto &Entry : FileEntries) {
    auto I = Entry.second;
    FilenameStrs[I] = normalizeFilename(Entry.first.getName());
  }

  std::string Filenames;
  {
    llvm::raw_string_ostream OS(Filenames);
    CoverageFilenamesSectionWriter(FilenameStrs).write(OS);
  }
  auto *FilenamesVal =
      llvm::ConstantDataArray::getString(Ctx, Filenames, false);
  const int64_t FilenamesRef = llvm::IndexedInstrProf::ComputeHash(Filenames);

  // Emit the function records.
  for (const FunctionInfo &Info : FunctionRecords)
    emitFunctionMappingRecord(Info, FilenamesRef);

  const unsigned NRecords = 0;
  const size_t FilenamesSize = Filenames.size();
  const unsigned CoverageMappingSize = 0;
  llvm::Type *CovDataHeaderTypes[] = {
#define COVMAP_HEADER(Type, LLVMType, Name, Init) LLVMType,
#include "llvm/ProfileData/InstrProfData.inc"
  };
  auto CovDataHeaderTy =
      llvm::StructType::get(Ctx, ArrayRef(CovDataHeaderTypes));
  llvm::Constant *CovDataHeaderVals[] = {
#define COVMAP_HEADER(Type, LLVMType, Name, Init) Init,
#include "llvm/ProfileData/InstrProfData.inc"
  };
  auto CovDataHeaderVal =
      llvm::ConstantStruct::get(CovDataHeaderTy, ArrayRef(CovDataHeaderVals));

  // Create the coverage data record
  llvm::Type *CovDataTypes[] = {CovDataHeaderTy, FilenamesVal->getType()};
  auto CovDataTy = llvm::StructType::get(Ctx, ArrayRef(CovDataTypes));
  llvm::Constant *TUDataVals[] = {CovDataHeaderVal, FilenamesVal};
  auto CovDataVal = llvm::ConstantStruct::get(CovDataTy, ArrayRef(TUDataVals));
  auto CovData = new llvm::GlobalVariable(
      CGM.getModule(), CovDataTy, true, llvm::GlobalValue::PrivateLinkage,
      CovDataVal, llvm::getCoverageMappingVarName());

  CovData->setSection(getInstrProfSection(CGM, llvm::IPSK_covmap));
  CovData->setAlignment(llvm::Align(8));

  // Make sure the data doesn't get deleted.
  CGM.addUsedGlobal(CovData);
  // Create the deferred function records array
  if (!FunctionNames.empty()) {
    auto NamesArrTy = llvm::ArrayType::get(llvm::PointerType::getUnqual(Ctx),
                                           FunctionNames.size());
    auto NamesArrVal = llvm::ConstantArray::get(NamesArrTy, FunctionNames);
    // This variable will *NOT* be emitted to the object file. It is used
    // to pass the list of names referenced to codegen.
    new llvm::GlobalVariable(CGM.getModule(), NamesArrTy, true,
                             llvm::GlobalValue::InternalLinkage, NamesArrVal,
                             llvm::getCoverageUnusedNamesVarName());
  }
}

unsigned CoverageMappingModuleGen::getFileID(FileEntryRef File) {
  return FileEntries.try_emplace(File, FileEntries.size() + 1).first->second;
}

void CoverageMappingGen::emitCounterMapping(const Decl *D,
                                            llvm::raw_ostream &OS) {
  assert(CounterMap && MCDCState);
  CounterCoverageMappingBuilder Walker(CVM, *CounterMap, *MCDCState, SM,
                                       LangOpts);
  Walker.VisitDecl(D);
  Walker.write(OS);
}

void CoverageMappingGen::emitEmptyMapping(const Decl *D,
                                          llvm::raw_ostream &OS) {
  EmptyCoverageMappingBuilder Walker(CVM, SM, LangOpts);
  Walker.VisitDecl(D);
  Walker.write(OS);
}<|MERGE_RESOLUTION|>--- conflicted
+++ resolved
@@ -1931,11 +1931,6 @@
     // the hidden branch, which will be added later by the CodeGen. This region
     // will be associated with the switch statement's condition.
     if (!HasDefaultCase) {
-<<<<<<< HEAD
-      Counter DefaultCount = getSwitchImplicitDefaultCounter(
-          S->getCond(), ParentCount, CaseCountSum);
-      createBranchRegion(S->getCond(), Counter::getZero(), DefaultCount);
-=======
       // Simplify is skipped while building the counters above: it can get
       // really slow on top of switches with thousands of cases. Instead,
       // trigger simplification by adding zero to the last counter.
@@ -1945,7 +1940,6 @@
       // This is considered as the False count on SwitchStmt.
       Counter SwitchFalse = subtractCounters(ParentCount, CaseCountSum);
       createBranchRegion(S->getCond(), CaseCountSum, SwitchFalse);
->>>>>>> f96b435e
     }
   }
 
