// RUN: %clang_cc1 -verify -std=c++2a -fsyntax-only -triple x86_64-apple-macosx10.14.0 %s
// RUN: %clang_cc1 -verify -std=c++2a -fsyntax-only -triple x86_64-apple-macosx10.14.0 %s -fno-signed-char
// RUN: %clang_cc1 -verify -std=c++2a -fsyntax-only -triple aarch64_be-linux-gnu %s

#if __BYTE_ORDER__ == __ORDER_LITTLE_ENDIAN__
#  define LITTLE_END 1
#elif __BYTE_ORDER__ == __ORDER_BIG_ENDIAN__
#  define LITTLE_END 0
#else
#  error "huh?"
#endif

template <class T, class V> struct is_same {
  static constexpr bool value = false;
};
template <class T> struct is_same<T, T> {
  static constexpr bool value = true;
};

static_assert(sizeof(int) == 4);
static_assert(sizeof(long long) == 8);

template <class To, class From>
constexpr To bit_cast(const From &from) {
  static_assert(sizeof(To) == sizeof(From));
  // expected-note@+9 {{cannot be represented in type 'bool'}}
#ifdef __x86_64
  // expected-note@+7 {{or 'std::byte'; '__int128' is invalid}}
#endif
#ifdef __CHAR_UNSIGNED__
  // expected-note@+4 2 {{indeterminate value can only initialize an object of type 'unsigned char', 'char', or 'std::byte'; 'signed char' is invalid}}
#else
  // expected-note@+2 2 {{indeterminate value can only initialize an object of type 'unsigned char' or 'std::byte'; 'signed char' is invalid}}
#endif
  return __builtin_bit_cast(To, from);
}

template <class Intermediate, class Init>
constexpr bool round_trip(const Init &init) {
  return bit_cast<Init>(bit_cast<Intermediate>(init)) == init;
}

void test_int() {
  static_assert(round_trip<unsigned>((int)-1));
  static_assert(round_trip<unsigned>((int)0x12345678));
  static_assert(round_trip<unsigned>((int)0x87654321));
  static_assert(round_trip<unsigned>((int)0x0C05FEFE));
}

void test_array() {
  constexpr unsigned char input[] = {0xCA, 0xFE, 0xBA, 0xBE};
  constexpr unsigned expected = LITTLE_END ? 0xBEBAFECA : 0xCAFEBABE;
  static_assert(bit_cast<unsigned>(input) == expected);
}

void test_record() {
  struct int_splicer {
    unsigned x;
    unsigned y;

    constexpr bool operator==(const int_splicer &other) const {
      return other.x == x && other.y == y;
    }
  };

  constexpr int_splicer splice{0x0C05FEFE, 0xCAFEBABE};

  static_assert(bit_cast<unsigned long long>(splice) == (LITTLE_END
                                                             ? 0xCAFEBABE0C05FEFE
                                                             : 0x0C05FEFECAFEBABE));

  static_assert(bit_cast<int_splicer>(0xCAFEBABE0C05FEFE).x == (LITTLE_END
                                                                    ? 0x0C05FEFE
                                                                    : 0xCAFEBABE));

  static_assert(round_trip<unsigned long long>(splice));
  static_assert(round_trip<long long>(splice));

  struct base2 {
  };

  struct base3 {
    unsigned z;
  };

  struct bases : int_splicer, base2, base3 {
    unsigned doublez;
  };

  struct tuple4 {
    unsigned x, y, z, doublez;

    bool operator==(tuple4 const &other) const = default;
    constexpr bool operator==(bases const &other) const {
      return x == other.x && y == other.y &&
             z == other.z && doublez == other.doublez;
    }
  };
  constexpr bases b = {{1, 2}, {}, {3}, 4};
  constexpr tuple4 t4 = bit_cast<tuple4>(b);
  static_assert(t4 == tuple4{1, 2, 3, 4});
  static_assert(round_trip<tuple4>(b));

  constexpr auto b2 = bit_cast<bases>(t4);
  static_assert(t4 == b2);
}

void test_partially_initialized() {
  struct pad {
    signed char x;
    int y;
  };

  struct no_pad {
    signed char x;
    signed char p1, p2, p3;
    int y;
  };

  static_assert(sizeof(pad) == sizeof(no_pad));

  constexpr pad pir{4, 4};
  // expected-error@+2 {{constexpr variable 'piw' must be initialized by a constant expression}}
  // expected-note@+1 {{in call to 'bit_cast<no_pad, pad>(pir)'}}
  constexpr int piw = bit_cast<no_pad>(pir).x;

  // expected-error@+2 {{constexpr variable 'bad' must be initialized by a constant expression}}
  // expected-note@+1 {{in call to 'bit_cast<no_pad, pad>(pir)'}}
  constexpr no_pad bad = bit_cast<no_pad>(pir);

  constexpr pad fine = bit_cast<pad>(no_pad{1, 2, 3, 4, 5});
  static_assert(fine.x == 1 && fine.y == 5);
}

void no_bitfields() {
  // FIXME!
  struct S {
    unsigned char x : 8;
  };

  struct G {
    unsigned char x : 8;
  };

  constexpr S s{0};
  // expected-error@+2 {{constexpr variable 'g' must be initialized by a constant expression}}
  // expected-note@+1 {{constexpr bit_cast involving bit-field is not yet supported}}
  constexpr G g = __builtin_bit_cast(G, s);
}

void array_members() {
  struct S {
    int ar[3];

    constexpr bool operator==(const S &rhs) {
      return ar[0] == rhs.ar[0] && ar[1] == rhs.ar[1] && ar[2] == rhs.ar[2];
    }
  };

  struct G {
    int a, b, c;

    constexpr bool operator==(const G &rhs) {
      return a == rhs.a && b == rhs.b && c == rhs.c;
    }
  };

  constexpr S s{{1, 2, 3}};
  constexpr G g = bit_cast<G>(s);
  static_assert(g.a == 1 && g.b == 2 && g.c == 3);

  static_assert(round_trip<G>(s));
  static_assert(round_trip<S>(g));
}

void bad_types() {
  union X {
    int x;
  };

  struct G {
    int g;
  };
  // expected-error@+2 {{constexpr variable 'g' must be initialized by a constant expression}}
  // expected-note@+1 {{bit_cast from a union type is not allowed in a constant expression}}
  constexpr G g = __builtin_bit_cast(G, X{0});
  // expected-error@+2 {{constexpr variable 'x' must be initialized by a constant expression}}
  // expected-note@+1 {{bit_cast to a union type is not allowed in a constant expression}}
  constexpr X x = __builtin_bit_cast(X, G{0});

  struct has_pointer {
    // expected-note@+1 2 {{invalid type 'int *' is a member of 'has_pointer'}}
    int *ptr;
  };

  // expected-error@+2 {{constexpr variable 'ptr' must be initialized by a constant expression}}
  // expected-note@+1 {{bit_cast from a pointer type is not allowed in a constant expression}}
  constexpr unsigned long ptr = __builtin_bit_cast(unsigned long, has_pointer{0});
  // expected-error@+2 {{constexpr variable 'hptr' must be initialized by a constant expression}}
  // expected-note@+1 {{bit_cast to a pointer type is not allowed in a constant expression}}
  constexpr has_pointer hptr =  __builtin_bit_cast(has_pointer, 0ul);
}

void backtrace() {
  struct A {
    // expected-note@+1 {{invalid type 'int *' is a member of 'A'}}
    int *ptr;
  };

  struct B {
    // expected-note@+1 {{invalid type 'A[10]' is a member of 'B'}}
    A as[10];
  };

  // expected-note@+1 {{invalid type 'B' is a base of 'C'}}
  struct C : B {
  };

  struct E {
    unsigned long ar[10];
  };

  // expected-error@+2 {{constexpr variable 'e' must be initialized by a constant expression}}
  // expected-note@+1 {{bit_cast from a pointer type is not allowed in a constant expression}}
  constexpr E e = __builtin_bit_cast(E, C{});
}

void test_array_fill() {
  constexpr unsigned char a[4] = {1, 2};
  constexpr unsigned int i = bit_cast<unsigned int>(a);
  static_assert(i == (LITTLE_END ? 0x00000201 : 0x01020000));
}

typedef decltype(nullptr) nullptr_t;

#ifdef __CHAR_UNSIGNED__
// expected-note@+5 {{indeterminate value can only initialize an object of type 'unsigned char', 'char', or 'std::byte'; 'unsigned long' is invalid}}
#else
// expected-note@+3 {{indeterminate value can only initialize an object of type 'unsigned char' or 'std::byte'; 'unsigned long' is invalid}}
#endif
// expected-error@+1 {{constexpr variable 'test_from_nullptr' must be initialized by a constant expression}}
constexpr unsigned long test_from_nullptr = __builtin_bit_cast(unsigned long, nullptr);

constexpr int test_from_nullptr_pass = (__builtin_bit_cast(unsigned char[8], nullptr), 0);

constexpr int test_to_nullptr() {
  nullptr_t npt = __builtin_bit_cast(nullptr_t, 0ul);

  struct indet_mem {
    unsigned char data[sizeof(void *)];
  };
  indet_mem im = __builtin_bit_cast(indet_mem, nullptr);
  nullptr_t npt2 = __builtin_bit_cast(nullptr_t, im);

  return 0;
}

constexpr int ttn = test_to_nullptr();

// expected-warning@+2 {{returning reference to local temporary object}}
// expected-note@+1 {{temporary created here}}
constexpr const long &returns_local() { return 0L; }

// expected-error@+2 {{constexpr variable 'test_nullptr_bad' must be initialized by a constant expression}}
// expected-note@+1 {{read of temporary whose lifetime has ended}}
constexpr nullptr_t test_nullptr_bad = __builtin_bit_cast(nullptr_t, returns_local());

constexpr int test_indeterminate(bool read_indet) {
  struct pad {
    char a;
    int b;
  };

  struct no_pad {
    char a;
    unsigned char p1, p2, p3;
    int b;
  };

  pad p{1, 2};
  no_pad np = bit_cast<no_pad>(p);

  int tmp = np.a + np.b;

  unsigned char& indet_ref = np.p1;

  if (read_indet) {
    // expected-note@+1 {{read of uninitialized object is not allowed in a constant expression}}
    tmp = indet_ref;
  }

  indet_ref = 0;

  return 0;
}

constexpr int run_test_indeterminate = test_indeterminate(false);
// expected-error@+2 {{constexpr variable 'run_test_indeterminate2' must be initialized by a constant expression}}
// expected-note@+1 {{in call to 'test_indeterminate(true)'}}
constexpr int run_test_indeterminate2 = test_indeterminate(true);

struct ref_mem {
  const int &rm;
};

constexpr int global_int = 0;

// expected-error@+2 {{constexpr variable 'run_ref_mem' must be initialized by a constant expression}}
// expected-note@+1 {{bit_cast from a type with a reference member is not allowed in a constant expression}}
constexpr unsigned long run_ref_mem = __builtin_bit_cast(
    unsigned long, ref_mem{global_int});

union u {
  int im;
};

// expected-error@+2 {{constexpr variable 'run_u' must be initialized by a constant expression}}
// expected-note@+1 {{bit_cast from a union type is not allowed in a constant expression}}
constexpr int run_u = __builtin_bit_cast(int, u{32});

struct vol_mem {
  volatile int x;
};

// expected-error@+2 {{constexpr variable 'run_vol_mem' must be initialized by a constant expression}}
// expected-note@+1 {{non-literal type 'vol_mem' cannot be used in a constant expression}}
constexpr int run_vol_mem = __builtin_bit_cast(int, vol_mem{43});

struct mem_ptr {
  int vol_mem::*x; // expected-note{{invalid type 'int vol_mem::*' is a member of 'mem_ptr'}}
};
// expected-error@+2 {{constexpr variable 'run_mem_ptr' must be initialized by a constant expression}}
// expected-note@+1 {{bit_cast from a member pointer type is not allowed in a constant expression}}
constexpr int run_mem_ptr = __builtin_bit_cast(unsigned long, mem_ptr{nullptr});

struct A { char c; /* char padding : 8; */ short s; };
struct B { unsigned char x[4]; };

constexpr B one() {
  A a = {1, 2};
  return bit_cast<B>(a);
}
constexpr char good_one = one().x[0] + one().x[2] + one().x[3];
// expected-error@+2 {{constexpr variable 'bad_one' must be initialized by a constant expression}}
// expected-note@+1 {{read of uninitialized object is not allowed in a constant expression}}
constexpr char bad_one = one().x[1];

constexpr A two() {
  B b = one(); // b.x[1] is indeterminate.
  b.x[0] = 'a';
  b.x[2] = 1;
  b.x[3] = 2;
  return bit_cast<A>(b);
}
constexpr short good_two = two().c + two().s;

namespace std {
enum byte : unsigned char {};
}

enum my_byte : unsigned char {};

struct pad {
  char a;
  int b;
};

constexpr int ok_byte = (__builtin_bit_cast(std::byte[8], pad{1, 2}), 0);
constexpr int ok_uchar = (__builtin_bit_cast(unsigned char[8], pad{1, 2}), 0);

#ifdef __CHAR_UNSIGNED__
// expected-note@+5 {{indeterminate value can only initialize an object of type 'unsigned char', 'char', or 'std::byte'; 'my_byte' is invalid}}}}
#else
// expected-note@+3 {{indeterminate value can only initialize an object of type 'unsigned char' or 'std::byte'; 'my_byte' is invalid}}
#endif
// expected-error@+1 {{constexpr variable 'bad_my_byte' must be initialized by a constant expression}}
constexpr int bad_my_byte = (__builtin_bit_cast(my_byte[8], pad{1, 2}), 0);
#ifndef __CHAR_UNSIGNED__
// expected-error@+3 {{constexpr variable 'bad_char' must be initialized by a constant expression}}
// expected-note@+2 {{indeterminate value can only initialize an object of type 'unsigned char' or 'std::byte'; 'char' is invalid}}
#endif
constexpr int bad_char =  (__builtin_bit_cast(char[8], pad{1, 2}), 0);

struct pad_buffer { unsigned char data[sizeof(pad)]; };
constexpr bool test_pad_buffer() {
  pad x = {1, 2};
  pad_buffer y = __builtin_bit_cast(pad_buffer, x);
  pad z = __builtin_bit_cast(pad, y);
  return x.a == z.a && x.b == z.b;
}
static_assert(test_pad_buffer());

constexpr unsigned char identity1a = 42;
constexpr unsigned char identity1b = __builtin_bit_cast(unsigned char, identity1a);
static_assert(identity1b == 42);

struct IdentityInStruct {
  unsigned char n;
};
constexpr IdentityInStruct identity2a = {42};
constexpr unsigned char identity2b = __builtin_bit_cast(unsigned char, identity2a.n);

union IdentityInUnion {
  unsigned char n;
};
constexpr IdentityInUnion identity3a = {42};
constexpr unsigned char identity3b = __builtin_bit_cast(unsigned char, identity3a.n);

namespace test_bool {

constexpr bool test_bad_bool = bit_cast<bool>('A'); // expected-error {{must be initialized by a constant expression}} expected-note{{in call}}

static_assert(round_trip<signed char>(true), "");
static_assert(round_trip<unsigned char>(false), "");
static_assert(round_trip<bool>(false), "");

static_assert(round_trip<bool>((char)0), "");
static_assert(round_trip<bool>((char)1), "");
}

namespace test_long_double {
#ifdef __x86_64
constexpr __int128_t test_cast_to_int128 = bit_cast<__int128_t>((long double)0); // expected-error{{must be initialized by a constant expression}} expected-note{{in call}}

constexpr long double ld = 3.1425926539;

struct bytes {
  unsigned char d[16];
};

static_assert(round_trip<bytes>(ld), "");

static_assert(round_trip<long double>(10.0L));

constexpr bool f(bool read_uninit) {
  bytes b = bit_cast<bytes>(ld);
  unsigned char ld_bytes[10] = {
    0x0,  0x48, 0x9f, 0x49, 0xf0,
    0x3c, 0x20, 0xc9, 0x0,  0x40,
  };

  for (int i = 0; i != 10; ++i)
    if (ld_bytes[i] != b.d[i])
      return false;

  if (read_uninit && b.d[10]) // expected-note{{read of uninitialized object is not allowed in a constant expression}}
    return false;

  return true;
}

static_assert(f(/*read_uninit=*/false), "");
static_assert(f(/*read_uninit=*/true), ""); // expected-error{{static assertion expression is not an integral constant expression}} expected-note{{in call to 'f(true)'}}

constexpr bytes ld539 = {
  0x0, 0x0,  0x0,  0x0,
  0x0, 0x0,  0xc0, 0x86,
  0x8, 0x40, 0x0,  0x0,
  0x0, 0x0,  0x0,  0x0,
};

constexpr long double fivehundredandthirtynine = 539.0;

static_assert(bit_cast<long double>(ld539) == fivehundredandthirtynine, "");

#else
static_assert(round_trip<__int128_t>(34.0L));
#endif
}

namespace test_vector {

typedef unsigned uint2 __attribute__((vector_size(2 * sizeof(unsigned))));
typedef char byte8 __attribute__((vector_size(sizeof(unsigned long long))));

constexpr uint2 test_vector = { 0x0C05FEFE, 0xCAFEBABE };

static_assert(bit_cast<unsigned long long>(test_vector) == (LITTLE_END
                                                                ? 0xCAFEBABE0C05FEFE
                                                                : 0x0C05FEFECAFEBABE), "");

static_assert(round_trip<uint2>(0xCAFEBABE0C05FEFEULL), "");
static_assert(round_trip<byte8>(0xCAFEBABE0C05FEFEULL), "");

typedef bool bool8 __attribute__((ext_vector_type(8)));
typedef bool bool9 __attribute__((ext_vector_type(9)));
typedef bool bool16 __attribute__((ext_vector_type(16)));
typedef bool bool17 __attribute__((ext_vector_type(17)));
typedef bool bool32 __attribute__((ext_vector_type(32)));
typedef bool bool128 __attribute__((ext_vector_type(128)));

static_assert(bit_cast<unsigned char>(bool8{1,0,1,0,1,0,1,0}) == (LITTLE_END ? 0x55 : 0xAA), "");
static_assert(round_trip<bool8>(static_cast<unsigned char>(0)), "");
static_assert(round_trip<bool8>(static_cast<unsigned char>(1)), "");
static_assert(round_trip<bool8>(static_cast<unsigned char>(0x55)), "");

static_assert(bit_cast<unsigned short>(bool16{1,1,1,1,1,0,0,0, 1,1,1,1,0,1,0,0}) == (LITTLE_END ? 0x2F1F : 0xF8F4), "");

static_assert(round_trip<bool16>(static_cast<short>(0xCAFE)), "");
static_assert(round_trip<bool32>(static_cast<int>(0xCAFEBABE)), "");
static_assert(round_trip<bool128>(static_cast<__int128_t>(0xCAFEBABE0C05FEFEULL)), "");

// expected-error@+2 {{constexpr variable 'bad_bool9_to_short' must be initialized by a constant expression}}
// expected-note@+1 {{bit_cast involving type 'bool __attribute__((ext_vector_type(9)))' (vector of 9 'bool' values) is not allowed in a constant expression; element size 1 * element count 9 is not a multiple of the byte size 8}}
constexpr unsigned short bad_bool9_to_short = __builtin_bit_cast(unsigned short, bool9{1,1,0,1,0,1,0,1,0});
// expected-error@+2 {{constexpr variable 'bad_short_to_bool9' must be initialized by a constant expression}}
// expected-note@+1 {{bit_cast involving type 'bool __attribute__((ext_vector_type(9)))' (vector of 9 'bool' values) is not allowed in a constant expression; element size 1 * element count 9 is not a multiple of the byte size 8}}
constexpr bool9 bad_short_to_bool9 = __builtin_bit_cast(bool9, static_cast<unsigned short>(0));
// expected-error@+2 {{constexpr variable 'bad_int_to_bool17' must be initialized by a constant expression}}
// expected-note@+1 {{bit_cast involving type 'bool __attribute__((ext_vector_type(17)))' (vector of 17 'bool' values) is not allowed in a constant expression; element size 1 * element count 17 is not a multiple of the byte size 8}}
constexpr bool17 bad_int_to_bool17 = __builtin_bit_cast(bool17, 0x0001CAFEU);

}

namespace test_complex {
  constexpr _Complex unsigned test_int_complex = { 0x0C05FEFE, 0xCAFEBABE };
  static_assert(round_trip<_Complex unsigned>(0xCAFEBABE0C05FEFEULL), "");
  static_assert(bit_cast<unsigned long long>(test_int_complex) == (LITTLE_END
                                                                   ? 0xCAFEBABE0C05FEFE
                                                                   : 0x0C05FEFECAFEBABE), "");
  static_assert(sizeof(double) == 2 * sizeof(float));
  struct TwoFloats { float A; float B; };
  constexpr _Complex float test_float_complex = {1.0f, 2.0f};
  constexpr TwoFloats TF = __builtin_bit_cast(TwoFloats, test_float_complex);
  static_assert(TF.A == 1.0f && TF.B == 2.0f);

  constexpr double D = __builtin_bit_cast(double, test_float_complex);
<<<<<<< HEAD
  constexpr int M = __builtin_bit_cast(int, test_int_complex); // expected-error {{__builtin_bit_cast source size does not equal destination size}}
=======
  constexpr int M = __builtin_bit_cast(int, test_int_complex); // expected-error {{size of '__builtin_bit_cast' source type 'const _Complex unsigned int' does not match destination type 'int' (8 vs 4 bytes)}}
>>>>>>> ce7c17d5
}<|MERGE_RESOLUTION|>--- conflicted
+++ resolved
@@ -525,9 +525,5 @@
   static_assert(TF.A == 1.0f && TF.B == 2.0f);
 
   constexpr double D = __builtin_bit_cast(double, test_float_complex);
-<<<<<<< HEAD
-  constexpr int M = __builtin_bit_cast(int, test_int_complex); // expected-error {{__builtin_bit_cast source size does not equal destination size}}
-=======
   constexpr int M = __builtin_bit_cast(int, test_int_complex); // expected-error {{size of '__builtin_bit_cast' source type 'const _Complex unsigned int' does not match destination type 'int' (8 vs 4 bytes)}}
->>>>>>> ce7c17d5
 }