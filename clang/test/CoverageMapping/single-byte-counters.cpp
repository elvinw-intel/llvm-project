// RUN: %clang_cc1 -mllvm -emptyline-comment-coverage=false -mllvm -enable-single-byte-coverage=true -fprofile-instrument=clang -fcoverage-mapping -dump-coverage-mapping -emit-llvm-only -main-file-name single-byte-counters.cpp %s | FileCheck %s

// CHECK: testIf
int testIf(int x) { // CHECK-NEXT: File 0, [[@LINE]]:19 -> [[@LINE+8]]:2 = [[C00:#0]]
  int result = 0;
  if (x == 0)       // CHECK-NEXT: File 0, [[@LINE]]:7 -> [[@LINE]]:13 = [[C00]]
                    // CHECK-NEXT: Branch,File 0, [[@LINE-1]]:7 -> [[@LINE-1]]:13 = [[C0T:#1]], [[C0F:#2]]
                    // CHECK-NEXT: Gap,File 0, [[@LINE-2]]:14 -> [[@LINE+1]]:5 = [[C0T]]
    result = -1;    // CHECK-NEXT: File 0, [[@LINE]]:5 -> [[@LINE]]:16 = [[C0T]]

  return result;    // #0
}

// CHECK-NEXT: testIfElse
int testIfElse(int x) { // CHECK-NEXT: File 0, [[@LINE]]:23 -> [[@LINE+9]]:2 = [[C10:#0]]
  int result = 0;
  if (x < 0)            // CHECK-NEXT: File 0, [[@LINE]]:7 -> [[@LINE]]:12 = [[C10]]
                        // CHECK-NEXT: Branch,File 0, [[@LINE-1]]:7 -> [[@LINE-1]]:12 = [[C1T:#1]], [[C1F:#2]]
                        // CHECK-NEXT: Gap,File 0, [[@LINE-2]]:13 -> [[@LINE+1]]:5 = [[C1T]]
    result = 0;         // CHECK-NEXT: File 0, [[@LINE]]:5 -> [[@LINE]]:15 = [[C1T]]
  else                  // CHECK-NEXT: Gap,File 0, [[@LINE-1]]:16 -> [[@LINE+1]]:5 = [[C1F]]
    result = x * x;     // CHECK-NEXT: File 0, [[@LINE]]:5 -> [[@LINE]]:19 = [[C1F]]
  return result;        // #0
}

// CHECK-NEXT: testIfElseReturn
int testIfElseReturn(int x) { // CHECK-NEXT: File 0, [[@LINE]]:29 -> [[@LINE+10]]:2 = [[C20:#0]]
  int result = 0;
  if (x > 0)                  // CHECK-NEXT: File 0, [[@LINE]]:7 -> [[@LINE]]:12 = [[C20]]
                              // CHECK-NEXT: Branch,File 0, [[@LINE-1]]:7 -> [[@LINE-1]]:12 = [[C2T:#1]], [[C2F:#2]]
                              // CHECK-NEXT: Gap,File 0, [[@LINE-2]]:13 -> [[@LINE+1]]:5 = [[C2T]]
    result = x * x;           // CHECK-NEXT: File 0, [[@LINE]]:5 -> [[@LINE]]:19 = [[C2T]]
  else                        // CHECK-NEXT: Gap,File 0, [[@LINE-1]]:20 -> [[@LINE+1]]:5 = [[C2F]]
    return 0;                 // CHECK-NEXT: File 0, [[@LINE]]:5 -> [[@LINE]]:13 = [[C2F]]
                              // CHECK-NEXT: Gap,File 0, [[@LINE-1]]:14 -> [[@LINE+1]]:3 = [[C2T]]
  return result;              // CHECK-NEXT: File 0, [[@LINE]]:3 -> [[@LINE]]:16 = [[C2T]]
}

// CHECK-NEXT: testIfBothReturn
int testIfBothReturn(int x) { // CHECK-NEXT: File 0, [[@LINE]]:29 -> [[@LINE+10]]:2 = [[C20:#0]]
  int result = 0;
  if (x > 0)                  // CHECK-NEXT: File 0, [[@LINE]]:7 -> [[@LINE]]:12 = [[C20]]
                              // CHECK-NEXT: Branch,File 0, [[@LINE-1]]:7 -> [[@LINE-1]]:12 = [[C2T:#1]], [[C2F:#2]]
                              // CHECK-NEXT: Gap,File 0, [[@LINE-2]]:13 -> [[@LINE+1]]:5 = [[C2T]]
    return 42;                // CHECK-NEXT: File 0, [[@LINE]]:5 -> [[@LINE]]:14 = [[C2T]]
  else                        // CHECK-NEXT: Gap,File 0, [[@LINE-1]]:15 -> [[@LINE+1]]:5 = [[C2F]]
    return 0;                 // CHECK-NEXT: File 0, [[@LINE]]:5 -> [[@LINE]]:13 = [[C2F]]
                              // CHECK-NEXT: Gap,File 0, [[@LINE-1]]:14 -> [[@LINE+1]]:3 = 0
  return -1;                  // CHECK-NEXT: File 0, [[@LINE]]:3 -> [[@LINE]]:12 = 0
}

// CHECK-NEXT: testSwitch
int testSwitch(int x) { // CHECK-NEXT: File 0, [[@LINE]]:23 -> [[@LINE+20]]:2 = [[C30:#0]]
  int result;
  switch (x) {
                        // CHECK-NEXT: Gap,File 0, [[@LINE-1]]:14 -> [[@LINE+13]]:15 = 0
  case 1:               // CHECK-NEXT: File 0, [[@LINE]]:3 -> [[@LINE+3]]:10 = [[C31:#2]]
                        // CHECK-NEXT: Branch,File 0, [[@LINE-1]]:3 -> [[@LINE-1]]:9 = [[C31]], 0
    result = 1;
    break;
                        // CHECK-NEXT: Gap,File 0, [[@LINE-1]]:11 -> [[@LINE+1]]:3 = 0
  case 2:               // CHECK-NEXT: File 0, [[@LINE]]:3 -> [[@LINE+3]]:10 = [[C32:#3]]
                        // CHECK-NEXT: Branch,File 0, [[@LINE-1]]:3 -> [[@LINE-1]]:9 = [[C32]], 0
    result = 2;
    break;
                        // CHECK-NEXT: Gap,File 0, [[@LINE-1]]:11 -> [[@LINE+1]]:3 = 0
  default:              // CHECK-NEXT: File 0, [[@LINE]]:3 -> [[@LINE+2]]:15 = [[C3D:#4]]
                        // CHECK-NEXT: Branch,File 0, [[@LINE-1]]:3 -> [[@LINE-1]]:10 = [[C3D]], 0
    result = 0;
  }
                        // CHECK-NEXT: Gap,File 0, [[@LINE-1]]:4 -> [[@LINE+1]]:3 = [[C3E:#1]]
  return result;        // CHECK-NEXT: File 0, [[@LINE]]:3 -> [[@LINE]]:16 = [[C3E]]
}

// CHECK-NEXT: testWhile
int testWhile() {       // CHECK-NEXT: File 0, [[@LINE]]:17 -> [[@LINE+12]]:2 = [[C40:#0]]
  int i = 0;
  int sum = 0;
  while (i < 10) {      // CHECK-NEXT: File 0, [[@LINE]]:10 -> [[@LINE]]:16 = ([[C40]] + [[C4T:#1]])
                        // CHECK-NEXT: Branch,File 0, [[@LINE-1]]:10 -> [[@LINE-1]]:16 = [[C4T]], [[C4F:#0]]
                        // CHECK-NEXT: Gap,File 0, [[@LINE-2]]:17 -> [[@LINE-2]]:18 = [[C4T]]
                        // CHECK-NEXT: File 0, [[@LINE-3]]:18 -> [[@LINE+3]]:4 = [[C4T]]
    sum += i;
    i++;
  }

  return sum;           // #0
}

// CHECK-NEXT: testContinueBreak
int testContinueBreak() { // CHECK-NEXT: File 0, [[@LINE]]:25 -> [[@LINE+23]]:2 = [[C50:#0]]
  int i = 0;
  int sum = 0;
  while (i < 10) {   // CHECK-NEXT: File 0, [[@LINE]]:10 -> [[@LINE]]:16 = (([[C50]] + [[C5T:#2]]) + [[C5F1:#5]])
                     // CHECK-NEXT: Branch,File 0, [[@LINE-1]]:10 -> [[@LINE-1]]:16 = [[C5B:#1]], [[C5E:#6]]
                     // CHECK-NEXT: Gap,File 0, [[@LINE-2]]:17 -> [[@LINE-2]]:18 = [[C5B]]
                     // CHECK-NEXT: File 0, [[@LINE-3]]:18 -> [[@LINE+14]]:4 = [[C5B]]
    if (i == 4)      // CHECK-NEXT: File 0, [[@LINE]]:9 -> [[@LINE]]:15 = [[C5B]]
<<<<<<< HEAD
                     // CHECK-NEXT: Branch,File 0, [[@LINE-1]]:9 -> [[@LINE-1]]:15 = [[C5T]], [[C5F]]
=======
                     // CHECK-NEXT: Branch,File 0, [[@LINE-1]]:9 -> [[@LINE-1]]:15 = [[C5T]], [[C5F:#4]]
>>>>>>> b955f747
                     // CHECK-NEXT: Gap,File 0, [[@LINE-2]]:16 -> [[@LINE+1]]:7 = [[C5T]]
      continue;      // CHECK-NEXT: File 0, [[@LINE]]:7 -> [[@LINE]]:15 = [[C5T]]
                     // CHECK-NEXT: Gap,File 0, [[@LINE-1]]:16 -> [[@LINE+2]]:5 = [[C5F]]
                     // CHECK-NEXT: File 0, [[@LINE+1]]:5 -> [[@LINE+8]]:4 = [[C5F]]
    if (i == 5)      // CHECK-NEXT: File 0, [[@LINE]]:9 -> [[@LINE]]:15 = [[C5F]]
                     // CHECK-NEXT: Branch,File 0, [[@LINE-1]]:9 -> [[@LINE-1]]:15 = [[C5T1:#3]], [[C5F1]]
                     // CHECK-NEXT: Gap,File 0, [[@LINE-2]]:16 -> [[@LINE+1]]:7 = [[C5T1]]
      break;         // CHECK-NEXT: File 0, [[@LINE]]:7 -> [[@LINE]]:12 = [[C5T1]]
                     // CHECK-NEXT: Gap,File 0, [[@LINE-1]]:13 -> [[@LINE+1]]:5 = [[C5F1]]
    sum += i;        // CHECK-NEXT: File 0, [[@LINE]]:5 -> [[@LINE+2]]:4 = [[C5F1]]
    i++;
  }
<<<<<<< HEAD
                     // CHECK-NEXT: Gap,File 0, [[@LINE-1]]:4 -> [[@LINE+1]]:3 = [[C5E]]
  return sum;        // CHECK-NEXT: File 0, [[@LINE]]:3 -> [[@LINE]]:13 = [[C5E]]
=======
                     // CHECK-NEXT: Gap,File 0, [[@LINE-1]]:4 -> [[@LINE+1]]:3 = ([[C5T1]] + [[C5E]])
  return sum;        // CHECK-NEXT: File 0, [[@LINE]]:3 -> [[@LINE]]:13 = ([[C5T1]] + [[C5E]])
>>>>>>> b955f747
}

// CHECK-NEXT: testFor
int testFor() { // CHECK-NEXT: File 0, [[@LINE]]:15 -> [[@LINE+13]]:2 = [[C60:#0]]
  int i;
  int sum = 0;
                // CHECK-NEXT: File 0, [[@LINE+3]]:19 -> [[@LINE+3]]:25 = ([[C60]] + [[C6B:#1]])
                // CHECK-NEXT: Branch,File 0, [[@LINE+2]]:19 -> [[@LINE+2]]:25 = [[C6B]], [[C6E:#0]]
                // CHECK-NEXT: File 0, [[@LINE+1]]:27 -> [[@LINE+1]]:30 = [[C6B]]
  for (int i = 0; i < 10; i++) {
                // CHECK-NEXT: Gap,File 0, [[@LINE-1]]:31 -> [[@LINE-1]]:32 = [[C6B]]
                // CHECK-NEXT: File 0, [[@LINE-2]]:32 -> [[@LINE+2]]:4 = [[C6B]]
    sum += i;
  }

  return sum;   // #0
}

// CHECK-NEXT: testForRange
int testForRange() {    // CHECK-NEXT: File 0, [[@LINE]]:20 -> [[@LINE+12]]:2 = [[C70:#0]]
  int sum = 0;
  int array[] = {1, 2, 3, 4, 5};

                        // CHECK-NEXT: Branch,File 0, [[@LINE+1]]:20 -> [[@LINE+1]]:21 = [[C7B:#1]], [[C7E:#0]]
  for (int element : array) {
                        // CHECK-NEXT: Gap,File 0, [[@LINE-1]]:28 -> [[@LINE-1]]:29 = [[C7B]]
                        // CHECK-NEXT: File 0, [[@LINE-2]]:29 -> [[@LINE+2]]:4 = [[C7B]]
      sum += element;
  }

  return sum;           // #0
}

// CHECK-NEXT: testDo
int testDo() {          // CHECK-NEXT: File 0, [[@LINE]]:14 -> [[@LINE+10]]:2 = [[C80:#0]]
  int i = 0;
  int sum = 0;
  do {                  // CHECK-NEXT: File 0, [[@LINE]]:6 -> [[@LINE+3]]:4 = ([[C80]] + [[C8B:#1]])
    sum += i;
    i++;
  } while (i < 5);      // CHECK-NEXT: File 0, [[@LINE]]:12 -> [[@LINE]]:17 = ([[C80]] + [[C8B]])
                        // CHECK-NEXT: Branch,File 0, [[@LINE-1]]:12 -> [[@LINE-1]]:17 = [[C8B]], [[C8E:#0]]

  return sum;           // #0
}

// CHECK-NEXT: testConditional
int testConditional(int x) {    // CHECK-NEXT: File 0, [[@LINE]]:28 -> [[@LINE+7]]:2 = [[C90:#0]]
 int result = (x > 0) ? 1 : -1; // CHECK-NEXT: File 0, [[@LINE]]:15 -> [[@LINE]]:22 = [[C90]]
                                // CHECK-NEXT: Branch,File 0, [[@LINE-1]]:15 -> [[@LINE-1]]:22 = [[C9T:#1]], [[C9F:#2]]
                                // CHECK-NEXT: Gap,File 0, [[@LINE-2]]:24 -> [[@LINE-2]]:25 = [[C9T]]
                                // CHECK-NEXT: File 0, [[@LINE-3]]:25 -> [[@LINE-3]]:26 = [[C9T]]
                                // CHECK-NEXT: File 0, [[@LINE-4]]:29 -> [[@LINE-4]]:31 = [[C9F]]
 return result;                 // #0
}<|MERGE_RESOLUTION|>--- conflicted
+++ resolved
@@ -96,11 +96,7 @@
                      // CHECK-NEXT: Gap,File 0, [[@LINE-2]]:17 -> [[@LINE-2]]:18 = [[C5B]]
                      // CHECK-NEXT: File 0, [[@LINE-3]]:18 -> [[@LINE+14]]:4 = [[C5B]]
     if (i == 4)      // CHECK-NEXT: File 0, [[@LINE]]:9 -> [[@LINE]]:15 = [[C5B]]
-<<<<<<< HEAD
-                     // CHECK-NEXT: Branch,File 0, [[@LINE-1]]:9 -> [[@LINE-1]]:15 = [[C5T]], [[C5F]]
-=======
                      // CHECK-NEXT: Branch,File 0, [[@LINE-1]]:9 -> [[@LINE-1]]:15 = [[C5T]], [[C5F:#4]]
->>>>>>> b955f747
                      // CHECK-NEXT: Gap,File 0, [[@LINE-2]]:16 -> [[@LINE+1]]:7 = [[C5T]]
       continue;      // CHECK-NEXT: File 0, [[@LINE]]:7 -> [[@LINE]]:15 = [[C5T]]
                      // CHECK-NEXT: Gap,File 0, [[@LINE-1]]:16 -> [[@LINE+2]]:5 = [[C5F]]
@@ -113,13 +109,8 @@
     sum += i;        // CHECK-NEXT: File 0, [[@LINE]]:5 -> [[@LINE+2]]:4 = [[C5F1]]
     i++;
   }
-<<<<<<< HEAD
-                     // CHECK-NEXT: Gap,File 0, [[@LINE-1]]:4 -> [[@LINE+1]]:3 = [[C5E]]
-  return sum;        // CHECK-NEXT: File 0, [[@LINE]]:3 -> [[@LINE]]:13 = [[C5E]]
-=======
                      // CHECK-NEXT: Gap,File 0, [[@LINE-1]]:4 -> [[@LINE+1]]:3 = ([[C5T1]] + [[C5E]])
   return sum;        // CHECK-NEXT: File 0, [[@LINE]]:3 -> [[@LINE]]:13 = ([[C5T1]] + [[C5E]])
->>>>>>> b955f747
 }
 
 // CHECK-NEXT: testFor
