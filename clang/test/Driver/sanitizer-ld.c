// Test sanitizers ld flags.

<<<<<<< HEAD
// RUN: export FILECHECK_OPTS="--implicit-check-not=\"/libclang_rt\""
=======
// DEFINE: %{filecheck} = FileCheck %s
>>>>>>> b59a0a6f

// RUN: %clang -### %s 2>&1 \
// RUN:     --target=i386-unknown-linux -fuse-ld=ld -fsanitize=address \
// RUN:     -resource-dir=%S/Inputs/resource_dir \
// RUN:     --sysroot=%S/Inputs/basic_linux_tree \
// RUN:   | %{filecheck} --check-prefix=CHECK-ASAN-LINUX
//
// CHECK-ASAN-LINUX: "{{(.*[^-.0-9A-Z_a-z])?}}ld"
// CHECK-ASAN-LINUX-NOT: "-lc"
// CHECK-ASAN-LINUX: "--whole-archive" "{{.*}}libclang_rt.asan_static.a" "--no-whole-archive"
// CHECK-ASAN-LINUX: "--whole-archive" "{{.*}}libclang_rt.asan.a" "--no-whole-archive"
// CHECK-ASAN-LINUX-NOT: "--export-dynamic"
// CHECK-ASAN-LINUX: "--dynamic-list={{.*}}libclang_rt.asan.a.syms"
// CHECK-ASAN-LINUX-NOT: "--export-dynamic"
// CHECK-ASAN-LINUX: "-lpthread"
// CHECK-ASAN-LINUX: "-lrt"
// CHECK-ASAN-LINUX: "-ldl"
// CHECK-ASAN-LINUX: "-lresolv"

// RUN: %clang -fsanitize=address -fno-sanitize-link-runtime -### %s 2>&1 \
// RUN:     --target=x86_64-unknown-linux -fuse-ld=ld \
// RUN:     -resource-dir=%S/Inputs/resource_dir \
// RUN:     --sysroot=%S/Inputs/basic_linux_tree \
// RUN:   | %{filecheck} --check-prefix=CHECK-ASAN-NO-LINK-RUNTIME-LINUX
//
// CHECK-ASAN-NO-LINK-RUNTIME-LINUX: "{{(.*[^-.0-9A-Z_a-z])?}}ld"

// RUN: %clang -fsanitize=address -fsanitize-link-runtime -### %s 2>&1 \
// RUN:     --target=arm64e-apple-macosx -fuse-ld=ld \
// RUN:     -resource-dir=%S/Inputs/resource_dir \
// RUN:     --sysroot=%S/Inputs/basic_linux_tree \
// RUN:   | %{filecheck} --check-prefix=CHECK-ASAN-NO-LINK-RUNTIME-DARWIN
//
// CHECK-ASAN-NO-LINK-RUNTIME-DARWIN: /libclang_rt.asan_osx_dynamic.dylib
// CHECK-ASAN-NO-LINK-RUNTIME-DARWIN: /libclang_rt.osx.a

// RUN: %clang -fsanitize=address -### %s 2>&1 \
// RUN:     --target=x86_64-unknown-linux -fuse-ld=ld \
// RUN:     -resource-dir=%S/Inputs/resource_dir \
// RUN:     --sysroot=%S/Inputs/basic_linux_tree \
// RUN:   | %{filecheck} --check-prefix=CHECK-ASAN-EXECUTABLE-LINUX
//
// CHECK-ASAN-EXECUTABLE-LINUX: "--whole-archive" "{{.*}}libclang_rt.asan_static.a" "--no-whole-archive"
// CHECK-ASAN-EXECUTABLE-LINUX: "--whole-archive" "{{.*}}libclang_rt.asan.a" "--no-whole-archive"
// CHECK-ASAN-EXECUTABLE-LINUX: "--dynamic-list={{.*}}libclang_rt.asan.a.syms"

// RUN: %clang -fsanitize=address -shared -### %s 2>&1  \
// RUN:     --target=x86_64-unknown-linux -fuse-ld=ld \
// RUN:     -resource-dir=%S/Inputs/resource_dir \
// RUN:     --sysroot=%S/Inputs/basic_linux_tree \
// RUN:   | %{filecheck} --check-prefix=CHECK-ASAN-SHARED-LINUX
//
// CHECK-ASAN-SHARED-LINUX: libclang_rt.asan_static

// RUN: %clang -### %s 2>&1 \
// RUN:     --target=i386-unknown-linux -fuse-ld=ld -fsanitize=address -shared-libsan \
// RUN:     -resource-dir=%S/Inputs/resource_dir \
// RUN:     --sysroot=%S/Inputs/basic_linux_tree \
// RUN:   | %{filecheck} --check-prefix=CHECK-SHARED-ASAN-LINUX

// RUN: %clang -### %s 2>&1 \
// RUN:     --target=i386-unknown-linux -fuse-ld=ld -fsanitize=address -shared-libasan \
// RUN:     -resource-dir=%S/Inputs/resource_dir \
// RUN:     --sysroot=%S/Inputs/basic_linux_tree \
// RUN:   | %{filecheck} --check-prefix=CHECK-SHARED-ASAN-LINUX

// RUN: %clang -### %s 2>&1 \
// RUN:     --target=i386-unknown-linux -fuse-ld=ld -fsanitize=address \
// RUN:     -shared-libsan -static-libsan -shared-libasan             \
// RUN:     -resource-dir=%S/Inputs/resource_dir \
// RUN:     --sysroot=%S/Inputs/basic_linux_tree \
// RUN:   | %{filecheck} --check-prefix=CHECK-SHARED-ASAN-LINUX
//
// CHECK-SHARED-ASAN-LINUX: "{{(.*[^-.0-9A-Z_a-z])?}}ld"
// CHECK-SHARED-ASAN-LINUX-NOT: "-lc"
// CHECK-SHARED-ASAN-LINUX: libclang_rt.asan.so"
// CHECK-SHARED-ASAN-LINUX: "--whole-archive" "{{.*}}libclang_rt.asan-preinit.a" "--no-whole-archive"
// CHECK-SHARED-ASAN-LINUX: "--whole-archive" "{{.*}}libclang_rt.asan_static.a" "--no-whole-archive"
// CHECK-SHARED-ASAN-LINUX-NOT: "-lpthread"
// CHECK-SHARED-ASAN-LINUX-NOT: "-lrt"
// CHECK-SHARED-ASAN-LINUX-NOT: "-ldl"
// CHECK-SHARED-ASAN-LINUX-NOT: "-lresolv"
// CHECK-SHARED-ASAN-LINUX-NOT: "--export-dynamic"
// CHECK-SHARED-ASAN-LINUX-NOT: "--dynamic-list"

// RUN: %clang -### %s -o %t.so -shared 2>&1 \
// RUN:     --target=i386-unknown-linux -fuse-ld=ld -fsanitize=address -shared-libsan \
// RUN:     -resource-dir=%S/Inputs/resource_dir \
// RUN:     --sysroot=%S/Inputs/basic_linux_tree \
// RUN:   | %{filecheck} --check-prefix=CHECK-DSO-SHARED-ASAN-LINUX
//
// CHECK-DSO-SHARED-ASAN-LINUX: "{{(.*[^-.0-9A-Z_a-z])?}}ld"
// CHECK-DSO-SHARED-ASAN-LINUX-NOT: "-lc"
// CHECK-DSO-SHARED-ASAN-LINUX: libclang_rt.asan.so"
// CHECK-DSO-SHARED-ASAN-LINUX: "--whole-archive" "{{.*}}libclang_rt.asan_static.a" "--no-whole-archive"
// CHECK-DSO-SHARED-ASAN-LINUX-NOT: "-lpthread"
// CHECK-DSO-SHARED-ASAN-LINUX-NOT: "-lrt"
// CHECK-DSO-SHARED-ASAN-LINUX-NOT: "-ldl"
// CHECK-DSO-SHARED-ASAN-LINUX-NOT: "-lresolv"
// CHECK-DSO-SHARED-ASAN-LINUX-NOT: "--export-dynamic"
// CHECK-DSO-SHARED-ASAN-LINUX-NOT: "--dynamic-list"

// RUN: %clang -### %s 2>&1 \
// RUN:     --target=i386-unknown-freebsd -fuse-ld=ld -fsanitize=address \
// RUN:     -resource-dir=%S/Inputs/resource_dir \
// RUN:     --sysroot=%S/Inputs/basic_freebsd_tree \
// RUN:   | %{filecheck} --check-prefix=CHECK-ASAN-FREEBSD
//
// CHECK-ASAN-FREEBSD: "{{(.*[^-.0-9A-Z_a-z])?}}ld"
// CHECK-ASAN-FREEBSD-NOT: "-lc"
// CHECK-ASAN-FREEBSD: freebsd{{/|\\+}}libclang_rt.asan_static.a"
// CHECK-ASAN-FREEBSD: freebsd{{/|\\+}}libclang_rt.asan.a"
// CHECK-ASAN-FREEBSD-NOT: "--dynamic-list"
// CHECK-ASAN-FREEBSD: "--export-dynamic"
// CHECK-ASAN-FREEBSD: "-lpthread"
// CHECK-ASAN-FREEBSD: "-lrt"

// RUN: %clang -### %s 2>&1 \
// RUN:     --target=i386-unknown-freebsd -fuse-ld=ld -fsanitize=address \
// RUN:     -resource-dir=%S/Inputs/resource_dir \
// RUN:     --sysroot=%S/Inputs/basic_freebsd_tree \
// RUN:   | %{filecheck} --check-prefix=CHECK-ASAN-FREEBSD-LDL
//
// CHECK-ASAN-FREEBSD-LDL: "{{(.*[^-.0-9A-Z_a-z])?}}ld"
// CHECK-ASAN-FREEBSD-LDL-NOT: "-ldl"
// CHECK-ASAN-FREEBSD-LDL: "--whole-archive" "{{.*}}libclang_rt.asan_static.a" "--no-whole-archive"
// CHECK-ASAN-FREEBSD-LDL: "--whole-archive" "{{.*}}libclang_rt.asan.a" "--no-whole-archive"

// RUN: %clangxx -### %s 2>&1 \
// RUN:     --target=i386-unknown-linux -fuse-ld=ld -stdlib=platform -fsanitize=address \
// RUN:     -resource-dir=%S/Inputs/empty_resource_dir \
// RUN:     --sysroot=%S/Inputs/basic_linux_tree \
// RUN:   | %{filecheck} --check-prefix=CHECK-ASAN-LINUX-CXX

// RUN: %clangxx -### %s 2>&1 \
// RUN:     --target=i386-unknown-linux -fuse-ld=ld -stdlib=platform -fsanitize=address \
// RUN:     -resource-dir=%S/Inputs/empty_resource_dir \
// RUN:     --sysroot=%S/Inputs/basic_linux_tree \
// RUN:     -fsanitize-link-c++-runtime \
// RUN:   | %{filecheck} --check-prefix=CHECK-ASAN-LINUX-CXX

// CHECK-ASAN-LINUX-CXX: "{{(.*[^-.0-9A-Z_a-z])?}}ld"
// CHECK-ASAN-LINUX-CXX-SAME: "--whole-archive" "{{.*}}libclang_rt.asan.a" "--no-whole-archive"
// CHECK-ASAN-LINUX-CXX-SAME: "--whole-archive" "{{.*}}libclang_rt.asan_cxx.a" "--no-whole-archive"
// CHECK-ASAN-LINUX-CXX-NOT: "--dynamic-list"
// CHECK-ASAN-LINUX-CXX-SAME: "--export-dynamic"
// CHECK-ASAN-LINUX-CXX-SAME: "-lstdc++"
// CHECK-ASAN-LINUX-CXX-SAME: "-lpthread"
// CHECK-ASAN-LINUX-CXX-SAME: "-lrt"
// CHECK-ASAN-LINUX-CXX-SAME: "-ldl"
// CHECK-ASAN-LINUX-CXX-SAME: "-lresolv"
// CHECK-ASAN-LINUX-CXX-SAME: "-lc"

// RUN: %clang -### %s 2>&1 \
// RUN:     --target=i386-unknown-linux -fuse-ld=ld -stdlib=platform -fsanitize=address \
// RUN:     -resource-dir=%S/Inputs/empty_resource_dir \
// RUN:     --sysroot=%S/Inputs/basic_linux_tree \
// RUN:     -fno-sanitize-link-c++-runtime \
// RUN:   | %{filecheck} --check-prefix=CHECK-ASAN-LINUX-CNOCXX

// CHECK-ASAN-LINUX-CNOCXX: "{{(.*[^-.0-9A-Z_a-z])?}}ld"
// CHECK-ASAN-LINUX-CNOCXX-SAME: "--whole-archive" "{{.*}}libclang_rt.asan.a" "--no-whole-archive"
// CHECK-ASAN-LINUX-CNOCXX-SAME: "--export-dynamic"
// CHECK-ASAN-LINUX-CNOCXX-NOT: stdc++
// CHECK-ASAN-LINUX-CNOCXX-SAME: "-lpthread"
// CHECK-ASAN-LINUX-CNOCXX-SAME: "-lrt"
// CHECK-ASAN-LINUX-CNOCXX-SAME: "-ldl"
// CHECK-ASAN-LINUX-CNOCXX-SAME: "-lresolv"
// CHECK-ASAN-LINUX-CNOCXX-SAME: "-lc"

// RUN: %clangxx -### %s 2>&1 \
// RUN:     --target=i386-unknown-linux -fuse-ld=ld -stdlib=platform -fsanitize=address \
// RUN:     -resource-dir=%S/Inputs/empty_resource_dir \
// RUN:     --sysroot=%S/Inputs/basic_linux_tree \
// RUN:     -fno-sanitize-link-c++-runtime \
// RUN:   | %{filecheck} --check-prefix=CHECK-ASAN-LINUX-NOCXX

// CHECK-ASAN-LINUX-NOCXX: "{{(.*[^-.0-9A-Z_a-z])?}}ld"
// CHECK-ASAN-LINUX-NOCXX-SAME: "--whole-archive" "{{.*}}libclang_rt.asan.a" "--no-whole-archive"
// CHECK-ASAN-LINUX-NOCXX-SAME: "--export-dynamic"
// CHECK-ASAN-LINUX-NOCXX-SAME: "-lstdc++"
// CHECK-ASAN-LINUX-NOCXX-SAME: "-lpthread"
// CHECK-ASAN-LINUX-NOCXX-SAME: "-lrt"
// CHECK-ASAN-LINUX-NOCXX-SAME: "-ldl"
// CHECK-ASAN-LINUX-NOCXX-SAME: "-lresolv"
// CHECK-ASAN-LINUX-NOCXX-SAME: "-lc"

// RUN: %clangxx -### %s 2>&1 \
// RUN:     --target=i386-unknown-linux -fuse-ld=ld -stdlib=platform -fsanitize=address \
// RUN:     -resource-dir=%S/Inputs/empty_resource_dir \
// RUN:     --sysroot=%S/Inputs/basic_linux_tree \
// RUN:     -nostdlib++ \
// RUN:   | %{filecheck} --check-prefix=CHECK-ASAN-LINUX-NOSTDCXX

// CHECK-ASAN-LINUX-NOSTDCXX: "{{(.*[^-.0-9A-Z_a-z])?}}ld"
// CHECK-ASAN-LINUX-NOSTDCXX-SAME: "--whole-archive" "{{.*}}libclang_rt.asan.a" "--no-whole-archive"
// CHECK-ASAN-LINUX-NOSTDCXX-SAME: "--whole-archive" "{{.*}}libclang_rt.asan_cxx.a" "--no-whole-archive"
// CHECK-ASAN-LINUX-NOSTDCXX-SAME: "--export-dynamic"
// CHECK-ASAN-LINUX-NOSTDCXX-SAME: "-lpthread"
// CHECK-ASAN-LINUX-NOSTDCXX-SAME: "-lrt"
// CHECK-ASAN-LINUX-NOSTDCXX-SAME: "-ldl"
// CHECK-ASAN-LINUX-NOSTDCXX-SAME: "-lresolv"
// CHECK-ASAN-LINUX-NOSTDCXX-SAME: "-lc"

// RUN: %clang -### %s -o /dev/null -fsanitize=address \
// RUN:     --target=i386-unknown-linux -fuse-ld=ld -stdlib=platform \
// RUN:     -resource-dir=%S/Inputs/resource_dir \
// RUN:     --sysroot=%S/Inputs/basic_linux_tree -lstdc++ -static 2>&1 \
// RUN:   | %{filecheck} --check-prefix=CHECK-ASAN-LINUX-CXX-STATIC
//
// CHECK-ASAN-LINUX-CXX-STATIC: "{{(.*[^-.0-9A-Z_a-z])?}}ld"
// CHECK-ASAN-LINUX-CXX-STATIC-NOT: stdc++
// CHECK-ASAN-LINUX-CXX-STATIC: "--whole-archive" "{{.*}}libclang_rt.asan.a" "--no-whole-archive"
// CHECK-ASAN-LINUX-CXX-STATIC: "--dynamic-list={{.*}}libclang_rt.asan.a.syms"
// CHECK-ASAN-LINUX-CXX-STATIC: stdc++

// RUN: %clang -### %s 2>&1 \
// RUN:     --target=arm-linux-gnueabi -fuse-ld=ld -fsanitize=address \
// RUN:     --sysroot=%S/Inputs/basic_android_tree/sysroot \
// RUN:   | %{filecheck} --check-prefix=CHECK-ASAN-ARM
//
// CHECK-ASAN-ARM: "{{(.*[^.0-9A-Z_a-z])?}}ld"
// CHECK-ASAN-ARM-NOT: "-lc"
// CHECK-ASAN-ARM: libclang_rt.asan_static.a"
// CHECK-ASAN-ARM: libclang_rt.asan.a"
//
// RUN: %clang -### %s 2>&1 \
// RUN:     --target=armv7l-linux-gnueabi -fuse-ld=ld -fsanitize=address \
// RUN:     --sysroot=%S/Inputs/basic_android_tree/sysroot \
// RUN:   | %{filecheck} --check-prefix=CHECK-ASAN-ARMv7
//
// CHECK-ASAN-ARMv7: "{{(.*[^.0-9A-Z_a-z])?}}ld"
// CHECK-ASAN-ARMv7-NOT: "-lc"
// CHECK-ASAN-ARMv7: libclang_rt.asan_static.a"
// CHECK-ASAN-ARMv7: libclang_rt.asan.a"

// RUN: %clang -### %s 2>&1 \
// RUN:     --target=arm-linux-androideabi -fuse-ld=ld -fsanitize=address \
// RUN:     --sysroot=%S/Inputs/basic_android_tree/sysroot \
// RUN:     -resource-dir=%S/Inputs/resource_dir \
// RUN:   | %{filecheck} --check-prefix=CHECK-ASAN-ANDROID
//
// CHECK-ASAN-ANDROID: "{{(.*[^.0-9A-Z_a-z])?}}ld.lld"
// CHECK-ASAN-ANDROID: "-pie"
// CHECK-ASAN-ANDROID-NOT: "-lc"
// CHECK-ASAN-ANDROID-NOT: "-lpthread"
// CHECK-ASAN-ANDROID-NOT: "-lresolv"
// CHECK-ASAN-ANDROID: libclang_rt.asan.so"
// CHECK-ASAN-ANDROID: libclang_rt.asan_static.a"
// CHECK-ASAN-ANDROID: libclang_rt.builtins.a
// CHECK-ASAN-ANDROID: libclang_rt.builtins.a
// CHECK-ASAN-ANDROID-NOT: "-lpthread"
// CHECK-ASAN-ANDROID-NOT: "-lresolv"

// RUN: %clang -### %s 2>&1 \
// RUN:     --target=arm-linux-androideabi -fuse-ld=ld -fsanitize=address \
// RUN:     --sysroot=%S/Inputs/basic_android_tree/sysroot \
// RUN:     -resource-dir=%S/Inputs/resource_dir \
// RUN:     -static-libsan \
// RUN:   | %{filecheck} --check-prefix=CHECK-ASAN-ANDROID-STATICLIBASAN
//
// RUN: %clang -### %s 2>&1 \
// RUN:     --target=arm-linux-androideabi -fuse-ld=ld -fsanitize=address \
// RUN:     --sysroot=%S/Inputs/basic_android_tree/sysroot \
// RUN:     -resource-dir=%S/Inputs/resource_dir \
// RUN:     -static-libasan \
// RUN:   | %{filecheck} --check-prefix=CHECK-ASAN-ANDROID-STATICLIBASAN
//
// CHECK-ASAN-ANDROID-STATICLIBASAN: "{{(.*[^.0-9A-Z_a-z])?}}ld.lld"
// CHECK-ASAN-ANDROID-STATICLIBASAN: libclang_rt.asan_static.a"
// CHECK-ASAN-ANDROID-STATICLIBASAN: libclang_rt.asan.a"
// CHECK-ASAN-ANDROID-STATICLIBASAN: libclang_rt.builtins.a"
// CHECK-ASAN-ANDROID-STATICLIBASAN: libclang_rt.builtins.a"
// CHECK-ASAN-ANDROID-STATICLIBASAN-NOT: "-lpthread"
// CHECK-ASAN-ANDROID-STATICLIBASAN-NOT: "-lrt"
// CHECK-ASAN-ANDROID-STATICLIBASAN-NOT: "-lresolv"

// RUN: %clang -### %s 2>&1 \
// RUN:     --target=arm-linux-androideabi -fuse-ld=ld -fsanitize=undefined \
// RUN:     --sysroot=%S/Inputs/basic_android_tree/sysroot \
// RUN:     -resource-dir=%S/Inputs/resource_dir \
// RUN:   | %{filecheck} --check-prefix=CHECK-UBSAN-ANDROID
//
// CHECK-UBSAN-ANDROID: "{{(.*[^.0-9A-Z_a-z])?}}ld.lld"
// CHECK-UBSAN-ANDROID: "-pie"
// CHECK-UBSAN-ANDROID-NOT: "-lc"
// CHECK-UBSAN-ANDROID-NOT: "-lpthread"
// CHECK-UBSAN-ANDROID-NOT: "-lresolv"
// CHECK-UBSAN-ANDROID: libclang_rt.ubsan_standalone.so"
// CHECK-UBSAN-ANDROID: libclang_rt.builtins.a"
// CHECK-UBSAN-ANDROID: libclang_rt.builtins.a"
// CHECK-UBSAN-ANDROID-NOT: "-lpthread"
// CHECK-UBSAN-ANDROID-NOT: "-lresolv"

// RUN: %clang -### %s 2>&1 \
// RUN:     --target=arm-linux-androideabi -fuse-ld=ld -fsanitize=undefined \
// RUN:     --sysroot=%S/Inputs/basic_android_tree/sysroot \
// RUN:     -resource-dir=%S/Inputs/resource_dir \
// RUN:     -static-libsan \
// RUN:   | %{filecheck} --check-prefix=CHECK-UBSAN-ANDROID-STATICLIBASAN
//
// CHECK-UBSAN-ANDROID-STATICLIBASAN: "{{(.*[^.0-9A-Z_a-z])?}}ld.lld"
// CHECK-UBSAN-ANDROID-STATICLIBASAN: libclang_rt.ubsan_standalone.a"
// CHECK-UBSAN-ANDROID-STATICLIBASAN: libclang_rt.builtins.a"
// CHECK-UBSAN-ANDROID-STATICLIBASAN: libclang_rt.builtins.a"
// CHECK-UBSAN-ANDROID-STATICLIBASAN-NOT: "-lpthread"
// CHECK-UBSAN-ANDROID-STATICLIBASAN-NOT: "-lrt"
// CHECK-UBSAN-ANDROID-STATICLIBASAN-NOT: "-lresolv"

//
// RUN: %clang -### %s 2>&1 \
// RUN:     --target=i686-linux-android -fuse-ld=ld -fsanitize=address \
// RUN:     --sysroot=%S/Inputs/basic_android_tree/sysroot \
// RUN:     -resource-dir=%S/Inputs/resource_dir \
// RUN:   | %{filecheck} --check-prefix=CHECK-ASAN-ANDROID-X86
//
// CHECK-ASAN-ANDROID-X86: "{{(.*[^.0-9A-Z_a-z])?}}ld.lld"
// CHECK-ASAN-ANDROID-X86: "-pie"
// CHECK-ASAN-ANDROID-X86-NOT: "-lc"
// CHECK-ASAN-ANDROID-X86-NOT: "-lpthread"
// CHECK-ASAN-ANDROID-X86-NOT: "-lresolv"
// CHECK-ASAN-ANDROID-X86: libclang_rt.asan.so"
// CHECK-ASAN-ANDROID-X86: libclang_rt.asan_static.a"
// CHECK-ASAN-ANDROID-X86: libclang_rt.builtins.a"
// CHECK-ASAN-ANDROID-X86: libclang_rt.builtins.a"
// CHECK-ASAN-ANDROID-X86-NOT: "-lpthread"
// CHECK-ASAN-ANDROID-X86-NOT: "-lresolv"
//
// RUN: %clang -### %s 2>&1 \
// RUN:     --target=arm-linux-androideabi -fsanitize=address \
// RUN:     --sysroot=%S/Inputs/basic_android_tree/sysroot \
// RUN:     -shared-libsan \
// RUN:   | %{filecheck} --check-prefix=CHECK-ASAN-ANDROID-SHARED-LIBASAN
//
// CHECK-ASAN-ANDROID-SHARED-LIBASAN-NOT: argument unused during compilation: '-shared-libsan'
// CHECK-ASAN-ANDROID-SHARED-LIBASAN: libclang_rt.asan.so"
// CHECK-ASAN-ANDROID-SHARED-LIBASAN: libclang_rt.asan_static.a"
// CHECK-ASAN-ANDROID-SHARED-LIBASAN: libclang_rt.builtins.a"
// CHECK-ASAN-ANDROID-SHARED-LIBASAN: libclang_rt.builtins.a"
//
// RUN: %clang -### %s 2>&1 \
// RUN:     --target=arm-linux-androideabi -fuse-ld=ld -fsanitize=address \
// RUN:     --sysroot=%S/Inputs/basic_android_tree/sysroot \
// RUN:     -resource-dir=%S/Inputs/resource_dir \
// RUN:     -shared \
// RUN:   | %{filecheck} --check-prefix=CHECK-ASAN-ANDROID-SHARED
//
// CHECK-ASAN-ANDROID-SHARED: "{{(.*[^.0-9A-Z_a-z])?}}ld.lld"
// CHECK-ASAN-ANDROID-SHARED-NOT: "-lc"
// CHECK-ASAN-ANDROID-SHARED: libclang_rt.asan.so"
// CHECK-ASAN-ANDROID-SHARED: libclang_rt.asan_static.a"
// CHECK-ASAN-ANDROID-SHARED: libclang_rt.builtins.a"
// CHECK-ASAN-ANDROID-SHARED: libclang_rt.builtins.a"
// CHECK-ASAN-ANDROID-SHARED-NOT: "-lpthread"
// CHECK-ASAN-ANDROID-SHARED-NOT: "-lresolv"


// RUN: %clangxx %s -### -o %t.o 2>&1 \
// RUN:     --target=x86_64-unknown-linux -fuse-ld=ld -stdlib=platform -lstdc++ \
// RUN:     -fsanitize=type \
// RUN:     -resource-dir=%S/Inputs/resource_dir \
// RUN:     --sysroot=%S/Inputs/basic_linux_tree \
// RUN:   | %{filecheck} --check-prefix=CHECK-TYSAN-LINUX-CXX
//
// CHECK-TYSAN-LINUX-CXX: "{{(.*[^-.0-9A-Z_a-z])?}}ld"
// CHECK-TYSAN-LINUX-CXX-NOT: stdc++
// CHECK-TYSAN-LINUX-CXX: "--whole-archive" "{{.*}}libclang_rt.tysan{{[^.]*}}.a" "--no-whole-archive"
// CHECK-TYSAN-LINUX-CXX: stdc++

// RUN: %clangxx -fsanitize=type -### %s 2>&1 \
// RUN:     -mmacosx-version-min=10.6 \
// RUN:     --target=x86_64-apple-darwin13.4.0 -fuse-ld=ld -stdlib=platform \
// RUN:     -resource-dir=%S/Inputs/resource_dir \
// RUN:     --sysroot=%S/Inputs/basic_linux_tree \
<<<<<<< HEAD
// RUN:   | FileCheck --check-prefix=CHECK-TYSAN-DARWIN-CXX %s
// CHECK-TYSAN-DARWIN-CXX: "{{.*}}ld"
=======
// RUN:   | %{filecheck} --check-prefix=CHECK-TYSAN-DARWIN-CXX
// CHECK-TYSAN-DARWIN-CXX: "{{.*}}ld{{(.exe)?}}"
>>>>>>> b59a0a6f
// CHECK-TYSAN-DARWIN-CXX: libclang_rt.tysan_osx_dynamic.dylib
// CHECK-TYSAN-DARWIN-CXX: libclang_rt.osx.a
// CHECK-TYSAN-DARWIN-CXX-NOT: -lc++abi

// RUN: %clangxx -### %s 2>&1 \
// RUN:     --target=x86_64-unknown-linux -fuse-ld=ld -stdlib=platform -lstdc++ \
// RUN:     -fsanitize=thread \
// RUN:     -resource-dir=%S/Inputs/resource_dir \
// RUN:     --sysroot=%S/Inputs/basic_linux_tree \
// RUN:   | %{filecheck} --check-prefix=CHECK-TSAN-LINUX-CXX
//
// CHECK-TSAN-LINUX-CXX: "{{(.*[^-.0-9A-Z_a-z])?}}ld"
// CHECK-TSAN-LINUX-CXX-NOT: stdc++
// CHECK-TSAN-LINUX-CXX: "--whole-archive" "{{.*}}libclang_rt.tsan.a" "--no-whole-archive"
// CHECK-TSAN-LINUX-CXX: "--dynamic-list={{.*}}libclang_rt.tsan.a.syms"
// CHECK-TSAN-LINUX-CXX: "--whole-archive" "{{.*}}libclang_rt.tsan_cxx.a" "--no-whole-archive"
// CHECK-TSAN-LINUX-CXX: "--dynamic-list={{.*}}libclang_rt.tsan_cxx.a.syms"
// CHECK-TSAN-LINUX-CXX-NOT: "--export-dynamic"
// CHECK-TSAN-LINUX-CXX: stdc++
// CHECK-TSAN-LINUX-CXX: "-lpthread"
// CHECK-TSAN-LINUX-CXX: "-lrt"
// CHECK-TSAN-LINUX-CXX: "-ldl"
// CHECK-TSAN-LINUX-CXX: "-lresolv"

// RUN: %clang -fsanitize=thread -fno-sanitize-link-runtime -### %s 2>&1 \
// RUN:     --target=x86_64-unknown-linux -fuse-ld=ld \
// RUN:     -resource-dir=%S/Inputs/resource_dir \
// RUN:     --sysroot=%S/Inputs/basic_linux_tree \
// RUN:   | %{filecheck} --check-prefix=CHECK-TSAN-NO-LINK-RUNTIME-LINUX
//
// CHECK-TSAN-NO-LINK-RUNTIME-LINUX: "{{(.*[^-.0-9A-Z_a-z])?}}ld"

// RUN: not %clang -fsanitize=thread -fno-sanitize-link-runtime -### %s 2>&1 \
// RUN:     --target=arm64e-apple-ios -fuse-ld=ld \
// RUN:     -resource-dir=%S/Inputs/resource_dir \
// RUN:     --sysroot=%S/Inputs/basic_linux_tree \
// RUN:   | %{filecheck} --check-prefix=CHECK-TSAN-NO-LINK-RUNTIME-DARWIN
//
// CHECK-TSAN-NO-LINK-RUNTIME-DARWIN: libclang_rt.ios.a

// RUN: %clangxx -### %s 2>&1 \
// RUN:     --target=x86_64-unknown-linux -fuse-ld=ld -stdlib=platform -lstdc++ \
// RUN:     -fsanitize=memory \
// RUN:     -resource-dir=%S/Inputs/resource_dir \
// RUN:     --sysroot=%S/Inputs/basic_linux_tree \
// RUN:   | %{filecheck} --check-prefix=CHECK-MSAN-LINUX-CXX
//
// CHECK-MSAN-LINUX-CXX: "{{(.*[^-.0-9A-Z_a-z])?}}ld"
// CHECK-MSAN-LINUX-CXX-NOT: stdc++
// CHECK-MSAN-LINUX-CXX: "--whole-archive" "{{.*}}libclang_rt.msan.a" "--no-whole-archive"
// CHECK-MSAN-LINUX-CXX: "--dynamic-list={{.*}}libclang_rt.msan.a.syms"
// CHECK-MSAN-LINUX-CXX: "--whole-archive" "{{.*}}libclang_rt.msan_cxx.a" "--no-whole-archive"
// CHECK-MSAN-LINUX-CXX: "--dynamic-list={{.*}}libclang_rt.msan_cxx.a.syms"
// CHECK-MSAN-LINUX-CXX-NOT: "--export-dynamic"
// CHECK-MSAN-LINUX-CXX: stdc++
// CHECK-MSAN-LINUX-CXX: "-lpthread"
// CHECK-MSAN-LINUX-CXX: "-lrt"
// CHECK-MSAN-LINUX-CXX: "-ldl"
// CHECK-MSAN-LINUX-CXX: "-lresolv"

// RUN: %clang -fsanitize=memory -fno-sanitize-link-runtime -### %s 2>&1 \
// RUN:     --target=x86_64-unknown-linux -fuse-ld=ld \
// RUN:     -resource-dir=%S/Inputs/resource_dir \
// RUN:     --sysroot=%S/Inputs/basic_linux_tree \
// RUN:   | %{filecheck} --check-prefix=CHECK-MSAN-NO-LINK-RUNTIME-LINUX
//
// CHECK-MSAN-NO-LINK-RUNTIME-LINUX: "{{.*}}ld"

// RUN: %clang -fsanitize=undefined -### %s 2>&1 \
// RUN:     --target=x86_64-unknown-linux-gnux32 -fuse-ld=ld \
// RUN:     -resource-dir=%S/Inputs/resource_dir \
// RUN:     --sysroot=%S/Inputs/multilib_64bit_linux_tree \
// RUN:   | %{filecheck} --check-prefix=CHECK-UBSAN-LINUX

// RUN: %clang -fsanitize=float-divide-by-zero -### %s 2>&1 \
// RUN:     --target=x86_64-unknown-linux-gnux32 -fuse-ld=ld \
// RUN:     -resource-dir=%S/Inputs/resource_dir \
// RUN:     --sysroot=%S/Inputs/multilib_64bit_linux_tree \
// RUN:   | %{filecheck} --check-prefix=CHECK-UBSAN-LINUX

// RUN: %clang -fsanitize=undefined -### %s 2>&1 \
// RUN:     --target=x86_64-unknown-linux-gnux32 -fuse-ld=ld \
// RUN:     -resource-dir=%S/Inputs/resource_dir \
// RUN:     --sysroot=%S/Inputs/multilib_64bit_linux_tree \
// RUN:     -static-libsan \
// RUN:   | %{filecheck} --check-prefix=CHECK-UBSAN-LINUX

// CHECK-UBSAN-LINUX: "{{.*}}ld"
// CHECK-UBSAN-LINUX: "--whole-archive" "{{.*}}libclang_rt.ubsan_standalone.a" "--no-whole-archive"
// CHECK-UBSAN-LINUX-NOT: "-lstdc++"
// CHECK-UBSAN-LINUX: "-lpthread"
// CHECK-UBSAN-LINUX: "-lresolv"

// RUN: %clang -fsanitize=undefined -fno-sanitize-link-runtime -### %s 2>&1 \
// RUN:     --target=x86_64-unknown-linux -fuse-ld=ld \
// RUN:     -resource-dir=%S/Inputs/resource_dir \
// RUN:     --sysroot=%S/Inputs/basic_linux_tree \
// RUN:   | %{filecheck} --check-prefix=CHECK-UBSAN-NO-LINK-RUNTIME-LINUX
//
// CHECK-UBSAN-NO-LINK-RUNTIME-LINUX: "{{.*}}ld"

// RUN: %clang -fsanitize=undefined -fno-sanitize-link-runtime -### %s 2>&1 \
// RUN:     --target=x86_64-apple-darwin -fuse-ld=ld \
// RUN:     -resource-dir=%S/Inputs/resource_dir \
// RUN:     --sysroot=%S/Inputs/basic_linux_tree \
// RUN:   | %{filecheck} --check-prefix=CHECK-UBSAN-NO-LINK-RUNTIME-DARWIN
//
// CHECK-UBSAN-NO-LINK-RUNTIME-DARWIN: "{{.*}}ld"
// CHECK-UBSAN-NO-LINK-RUNTIME-DARWIN: libclang_rt.osx.a

// RUN: %clang -fsanitize=fuzzer -fno-sanitize-link-runtime -### %s 2>&1 \
// RUN:     --target=arm64e-apple-watchos -fuse-ld=ld \
// RUN:     -resource-dir=%S/Inputs/resource_dir \
// RUN:     --sysroot=%S/Inputs/basic_linux_tree \
// RUN:   | %{filecheck} --check-prefix=CHECK-FUZZER-NO-LINK-RUNTIME-DARWIN
//
// CHECK-FUZZER-NO-LINK-RUNTIME-DARWIN: "{{.*}}ld"
// CHECK-FUZZER-NO-LINK-RUNTIME-DARWIN: libclang_rt.watchos.a

// RUN: %clang -fsanitize=undefined -### %s 2>&1 \
// RUN:     --target=i386-unknown-linux -fuse-ld=ld \
// RUN:     -resource-dir=%S/Inputs/resource_dir \
// RUN:     --sysroot=%S/Inputs/basic_linux_tree \
// RUN:     -shared-libsan \
// RUN:   | %{filecheck} --check-prefix=CHECK-UBSAN-LINUX-SHAREDLIBASAN

// RUN: %clang -fsanitize=undefined -### %s 2>&1 \
// RUN:     --target=i386-unknown-linux -fuse-ld=ld \
// RUN:     -resource-dir=%S/Inputs/resource_dir \
// RUN:     --sysroot=%S/Inputs/basic_linux_tree \
// RUN:     -static-libsan -shared-libsan \
// RUN:   | %{filecheck} --check-prefix=CHECK-UBSAN-LINUX-SHAREDLIBASAN

// RUN: %clang -fsanitize=undefined -### %s 2>&1 \
// RUN:     --target=i386-unknown-linux -fuse-ld=ld \
// RUN:     -resource-dir=%S/Inputs/resource_dir \
// RUN:     --sysroot=%S/Inputs/basic_linux_tree \
// RUN:     -shared -shared-libsan \
// RUN:   | %{filecheck} --check-prefix=CHECK-UBSAN-LINUX-SHAREDLIBASAN

// CHECK-UBSAN-LINUX-SHAREDLIBASAN: "{{.*}}ld"
// CHECK-UBSAN-LINUX-SHAREDLIBASAN: "{{.*}}libclang_rt.ubsan_standalone.so{{.*}}"

// RUN: %clang -fsanitize=undefined -fsanitize-link-c++-runtime -### %s 2>&1 \
// RUN:     --target=i386-unknown-linux \
// RUN:     -resource-dir=%S/Inputs/resource_dir \
// RUN:     --sysroot=%S/Inputs/basic_linux_tree \
// RUN:   | %{filecheck} --check-prefix=CHECK-UBSAN-LINUX-LINK-CXX
// CHECK-UBSAN-LINUX-LINK-CXX-NOT: "-lstdc++"
// CHECK-UBSAN-LINUX-LINK-CXX: "--whole-archive" "{{.*}}libclang_rt.ubsan_standalone_cxx.a" "--no-whole-archive"
// CHECK-UBSAN-LINUX-LINK-CXX-NOT: "-lstdc++"

// RUN: %clangxx -fsanitize=undefined -### %s 2>&1 \
// RUN:     --target=i386-unknown-linux -fuse-ld=ld -stdlib=platform \
// RUN:     -resource-dir=%S/Inputs/resource_dir \
// RUN:     --sysroot=%S/Inputs/basic_linux_tree \
<<<<<<< HEAD
// RUN:   | FileCheck --check-prefix=CHECK-UBSAN-LINUX-CXX %s
// CHECK-UBSAN-LINUX-CXX: "{{.*}}ld"
=======
// RUN:   | %{filecheck} --check-prefix=CHECK-UBSAN-LINUX-CXX
// CHECK-UBSAN-LINUX-CXX: "{{.*}}ld{{(.exe)?}}"
// CHECK-UBSAN-LINUX-CXX-NOT: libclang_rt.asan
>>>>>>> b59a0a6f
// CHECK-UBSAN-LINUX-CXX: "--whole-archive" "{{.*}}libclang_rt.ubsan_standalone.a" "--no-whole-archive"
// CHECK-UBSAN-LINUX-CXX: "--whole-archive" "{{.*}}libclang_rt.ubsan_standalone_cxx.a" "--no-whole-archive"
// CHECK-UBSAN-LINUX-CXX: "-lstdc++"
// CHECK-UBSAN-LINUX-CXX: "-lpthread"
// CHECK-UBSAN-LINUX-CXX: "-lresolv"

// RUN: %clang -fsanitize=undefined -fsanitize-minimal-runtime -### %s 2>&1 \
// RUN:     --target=i386-unknown-linux -fuse-ld=ld \
// RUN:     -resource-dir=%S/Inputs/resource_dir \
// RUN:     --sysroot=%S/Inputs/basic_linux_tree \
<<<<<<< HEAD
// RUN:   | FileCheck --check-prefix=CHECK-UBSAN-MINIMAL-LINUX %s
// CHECK-UBSAN-MINIMAL-LINUX: "{{.*}}ld"
=======
// RUN:   | %{filecheck} --check-prefix=CHECK-UBSAN-MINIMAL-LINUX
// CHECK-UBSAN-MINIMAL-LINUX: "{{.*}}ld{{(.exe)?}}"
>>>>>>> b59a0a6f
// CHECK-UBSAN-MINIMAL-LINUX: "--whole-archive" "{{.*}}libclang_rt.ubsan_minimal.a" "--no-whole-archive"
// CHECK-UBSAN-MINIMAL-LINUX: "-lpthread"
// CHECK-UBSAN-MINIMAL-LINUX: "-lresolv"

// RUN: %clang -fsanitize=undefined -fsanitize-minimal-runtime -### %s 2>&1 \
// RUN:     --target=x86_64-apple-darwin -fuse-ld=ld \
// RUN:     --sysroot=%S/Inputs/basic_linux_tree \
<<<<<<< HEAD
// RUN:   | FileCheck --check-prefix=CHECK-UBSAN-MINIMAL-DARWIN %s
// CHECK-UBSAN-MINIMAL-DARWIN: "{{.*}}ld"
=======
// RUN:   | %{filecheck} --check-prefix=CHECK-UBSAN-MINIMAL-DARWIN
// CHECK-UBSAN-MINIMAL-DARWIN: "{{.*}}ld{{(.exe)?}}"
>>>>>>> b59a0a6f
// CHECK-UBSAN-MINIMAL-DARWIN: "{{.*}}libclang_rt.ubsan_minimal_osx_dynamic.dylib"

// RUN: not %clang -fsanitize=undefined -### %s 2>&1 \
// RUN:     --target=x86_64-apple-darwin -fuse-ld=ld -static-libsan \
// RUN:     --sysroot=%S/Inputs/basic_linux_tree \
// RUN:   | %{filecheck} --check-prefix=CHECK-UBSAN-STATIC-DARWIN
// CHECK-UBSAN-STATIC-DARWIN: {{.*}}error: static UndefinedBehaviorSanitizer runtime is not supported on darwin

// RUN: not %clang -fsanitize=address -### %s 2>&1 \
// RUN:     --target=x86_64-apple-darwin -fuse-ld=ld -static-libsan \
// RUN:     --sysroot=%S/Inputs/basic_linux_tree \
// RUN:   | %{filecheck} --check-prefix=CHECK-ASAN-STATIC-DARWIN
// CHECK-ASAN-STATIC-DARWIN: {{.*}}error: static AddressSanitizer runtime is not supported on darwin

// RUN: not %clang -fsanitize=thread -### %s 2>&1 \
// RUN:     --target=x86_64-apple-darwin -fuse-ld=ld -static-libsan \
// RUN:     --sysroot=%S/Inputs/basic_linux_tree \
// RUN:   | %{filecheck} --check-prefix=CHECK-TSAN-STATIC-DARWIN
// CHECK-TSAN-STATIC-DARWIN: {{.*}}error: static ThreadSanitizer runtime is not supported on darwin

// RUN: %clang -fsanitize=address,undefined -### %s 2>&1 \
// RUN:     --target=i386-unknown-linux -fuse-ld=ld \
// RUN:     -resource-dir=%S/Inputs/resource_dir \
// RUN:     --sysroot=%S/Inputs/basic_linux_tree \
<<<<<<< HEAD
// RUN:   | FileCheck --check-prefix=CHECK-ASAN-UBSAN-LINUX %s
// CHECK-ASAN-UBSAN-LINUX: "{{.*}}ld"
// CHECK-ASAN-UBSAN-LINUX: "--whole-archive" "{{.*}}libclang_rt.asan_static.a" "--no-whole-archive"
=======
// RUN:   | %{filecheck} --check-prefix=CHECK-ASAN-UBSAN-LINUX
// CHECK-ASAN-UBSAN-LINUX: "{{.*}}ld{{(.exe)?}}"
>>>>>>> b59a0a6f
// CHECK-ASAN-UBSAN-LINUX: "--whole-archive" "{{.*}}libclang_rt.asan.a" "--no-whole-archive"
// CHECK-ASAN-UBSAN-LINUX: "--dynamic-list={{.*}}libclang_rt.asan.a.syms"
// CHECK-ASAN-UBSAN-LINUX-NOT: "-lstdc++"
// CHECK-ASAN-UBSAN-LINUX: "-lpthread"
// CHECK-ASAN-UBSAN-LINUX: "-lresolv"

// RUN: %clangxx -fsanitize=address,undefined -### %s 2>&1 \
// RUN:     --target=i386-unknown-linux -fuse-ld=ld -stdlib=platform \
// RUN:     -resource-dir=%S/Inputs/resource_dir \
// RUN:     --sysroot=%S/Inputs/basic_linux_tree \
<<<<<<< HEAD
// RUN:   | FileCheck --check-prefix=CHECK-ASAN-UBSAN-LINUX-CXX %s
// CHECK-ASAN-UBSAN-LINUX-CXX: "{{.*}}ld"
// CHECK-ASAN-UBSAN-LINUX-CXX: "--whole-archive" "{{.*}}libclang_rt.asan_static.a" "--no-whole-archive"
=======
// RUN:   | %{filecheck} --check-prefix=CHECK-ASAN-UBSAN-LINUX-CXX
// CHECK-ASAN-UBSAN-LINUX-CXX: "{{.*}}ld{{(.exe)?}}"
>>>>>>> b59a0a6f
// CHECK-ASAN-UBSAN-LINUX-CXX: "--whole-archive" "{{.*}}libclang_rt.asan.a" "--no-whole-archive"
// CHECK-ASAN-UBSAN-LINUX-CXX: "--dynamic-list={{.*}}libclang_rt.asan.a.syms"
// CHECK-ASAN-UBSAN-LINUX-CXX: "--whole-archive" "{{.*}}libclang_rt.asan_cxx.a" "--no-whole-archive"
// CHECK-ASAN-UBSAN-LINUX-CXX: "--whole-archive" "{{.*}}libclang_rt.ubsan_standalone_cxx.a" "--no-whole-archive"
// CHECK-ASAN-UBSAN-LINUX-CXX: "-lstdc++"
// CHECK-ASAN-UBSAN-LINUX-CXX: "-lpthread"
// CHECK-ASAN-UBSAN-LINUX-CXX: "-lresolv"

// RUN: %clangxx -fsanitize=address,undefined -fno-sanitize=vptr -### %s 2>&1 \
// RUN:     --target=i386-unknown-linux -fuse-ld=ld -stdlib=platform \
// RUN:     -resource-dir=%S/Inputs/resource_dir \
// RUN:     --sysroot=%S/Inputs/basic_linux_tree \
<<<<<<< HEAD
// RUN:   | FileCheck --check-prefix=CHECK-ASAN-UBSAN-NOVPTR-LINUX-CXX %s
// CHECK-ASAN-UBSAN-NOVPTR-LINUX-CXX: "{{.*}}ld"
// CHECK-ASAN-UBSAN-NOVPTR-LINUX-CXX-SAME: "--whole-archive" "{{.*}}libclang_rt.asan_static.a" "--no-whole-archive"
=======
// RUN:   | %{filecheck} --check-prefix=CHECK-ASAN-UBSAN-NOVPTR-LINUX-CXX
// CHECK-ASAN-UBSAN-NOVPTR-LINUX-CXX: "{{.*}}ld{{(.exe)?}}"
>>>>>>> b59a0a6f
// CHECK-ASAN-UBSAN-NOVPTR-LINUX-CXX-SAME: "--whole-archive" "{{.*}}libclang_rt.asan.a" "--no-whole-archive"
// CHECK-ASAN-UBSAN-NOVPTR-LINUX-CXX-SAME: "--dynamic-list={{.*}}libclang_rt.asan.a.syms"
// CHECK-ASAN-UBSAN-NOVPTR-LINUX-CXX-SAME: "--whole-archive" "{{.*}}libclang_rt.asan_cxx.a" "--no-whole-archive"
// CHECK-ASAN-UBSAN-NOVPTR-LINUX-CXX-SAME: "-lstdc++"
// CHECK-ASAN-UBSAN-NOVPTR-LINUX-CXX-SAME: "-lpthread"
// CHECK-ASAN-UBSAN-NOVPTR-LINUX-CXX-SAME: "-lresolv"

// RUN: %clangxx -fsanitize=memory,undefined -### %s 2>&1 \
// RUN:     --target=x86_64-unknown-linux -fuse-ld=ld \
// RUN:     -resource-dir=%S/Inputs/resource_dir \
// RUN:     --sysroot=%S/Inputs/basic_linux_tree \
<<<<<<< HEAD
// RUN:   | FileCheck --check-prefix=CHECK-MSAN-UBSAN-LINUX-CXX %s
// CHECK-MSAN-UBSAN-LINUX-CXX: "{{.*}}ld"
=======
// RUN:   | %{filecheck} --check-prefix=CHECK-MSAN-UBSAN-LINUX-CXX
// CHECK-MSAN-UBSAN-LINUX-CXX: "{{.*}}ld{{(.exe)?}}"
>>>>>>> b59a0a6f
// CHECK-MSAN-UBSAN-LINUX-CXX: "--whole-archive" "{{.*}}libclang_rt.msan.a" "--no-whole-archive"
// CHECK-MSAN-UBSAN-LINUX-CXX: "--dynamic-list={{.*}}libclang_rt.msan.a.syms"
// CHECK-MSAN-UBSAN-LINUX-CXX: "--whole-archive" "{{.*}}libclang_rt.msan_cxx.a" "--no-whole-archive"
// CHECK-MSAN-UBSAN-LINUX-CXX: "--dynamic-list={{.*}}libclang_rt.msan_cxx.a.syms"
// CHECK-MSAN-UBSAN-LINUX-CXX: "--whole-archive" "{{.*}}libclang_rt.ubsan_standalone_cxx.a" "--no-whole-archive"

// RUN: %clangxx -fsanitize=thread,undefined -### %s 2>&1 \
// RUN:     --target=x86_64-unknown-linux -fuse-ld=ld \
// RUN:     -resource-dir=%S/Inputs/resource_dir \
// RUN:     --sysroot=%S/Inputs/basic_linux_tree \
<<<<<<< HEAD
// RUN:   | FileCheck --check-prefix=CHECK-TSAN-UBSAN-LINUX-CXX %s
// CHECK-TSAN-UBSAN-LINUX-CXX: "{{.*}}ld"
=======
// RUN:   | %{filecheck} --check-prefix=CHECK-TSAN-UBSAN-LINUX-CXX
// CHECK-TSAN-UBSAN-LINUX-CXX: "{{.*}}ld{{(.exe)?}}"
>>>>>>> b59a0a6f
// CHECK-TSAN-UBSAN-LINUX-CXX: "--whole-archive" "{{.*}}libclang_rt.tsan.a" "--no-whole-archive"
// CHECK-TSAN-UBSAN-LINUX-CXX: "--dynamic-list={{.*}}libclang_rt.tsan.a.syms"
// CHECK-TSAN-UBSAN-LINUX-CXX: "--whole-archive" "{{.*}}libclang_rt.tsan_cxx.a" "--no-whole-archive"
// CHECK-TSAN-UBSAN-LINUX-CXX: "--dynamic-list={{.*}}libclang_rt.tsan_cxx.a.syms"
// CHECK-TSAN-UBSAN-LINUX-CXX: "--whole-archive" "{{.*}}libclang_rt.ubsan_standalone_cxx.a" "--no-whole-archive"

// RUN: %clang -fsanitize=undefined -### %s 2>&1 \
// RUN:     --target=i386-unknown-linux -fuse-ld=ld \
// RUN:     -resource-dir=%S/Inputs/resource_dir \
// RUN:     --sysroot=%S/Inputs/basic_linux_tree \
// RUN:     -shared \
<<<<<<< HEAD
// RUN:   | FileCheck --check-prefix=CHECK-UBSAN-LINUX-SHARED %s
// CHECK-UBSAN-LINUX-SHARED: "{{.*}}ld"
=======
// RUN:   | %{filecheck} --check-prefix=CHECK-UBSAN-LINUX-SHARED
// CHECK-UBSAN-LINUX-SHARED: "{{.*}}ld{{(.exe)?}}"
>>>>>>> b59a0a6f
// CHECK-UBSAN-LINUX-SHARED-NOT: --export-dynamic
// CHECK-UBSAN-LINUX-SHARED-NOT: --dynamic-list

// RUN: %clang -### %s 2>&1 \
// RUN:     --target=x86_64-unknown-linux -fuse-ld=ld -fsanitize=leak \
// RUN:     -resource-dir=%S/Inputs/resource_dir \
// RUN:     --sysroot=%S/Inputs/basic_linux_tree \
// RUN:   | %{filecheck} --check-prefix=CHECK-LSAN-LINUX
//
// CHECK-LSAN-LINUX: "{{(.*[^-.0-9A-Z_a-z])?}}ld"
// CHECK-LSAN-LINUX-NOT: "-lc"
// CHECK-LSAN-LINUX: libclang_rt.lsan.a"
// CHECK-LSAN-LINUX: "-lpthread"
// CHECK-LSAN-LINUX: "-ldl"
// CHECK-LSAN-LINUX: "-lresolv"

// RUN: %clang -fsanitize=leak -fno-sanitize-link-runtime -### %s 2>&1 \
// RUN:     --target=x86_64-unknown-linux -fuse-ld=ld \
// RUN:     -resource-dir=%S/Inputs/resource_dir \
// RUN:     --sysroot=%S/Inputs/basic_linux_tree \
// RUN:   | %{filecheck} --check-prefix=CHECK-LSAN-NO-LINK-RUNTIME-LINUX
//
// CHECK-LSAN-NO-LINK-RUNTIME-LINUX: "{{(.*[^-.0-9A-Z_a-z])?}}ld"

// RUN: %clang -### %s 2>&1 \
// RUN:  --target=x86_64-unknown-linux -fuse-ld=ld -fsanitize=leak -fsanitize-coverage=func \
// RUN:  -resource-dir=%S/Inputs/resource_dir \
// RUN:  --sysroot=%S/Inputs/basic_linux_tree \
// RUN:   | %{filecheck} --check-prefix=CHECK-LSAN-COV-LINUX
//
// CHECK-LSAN-COV-LINUX: "{{(.*[^-.0-9A-Z_a-z])?}}ld"
// CHECK-LSAN-COV-LINUX-NOT: "-lc"
// CHECK-LSAN-COV-LINUX: libclang_rt.lsan.a
// CHECK-LSAV-COV-LINUX: libclang_rt.lsan-x86_64.a"
// CHECK-LSAN-COV-LINUX: "-lpthread"
// CHECK-LSAN-COV-LINUX: "-ldl"
// CHECK-LSAN-COV-LINUX: "-lresolv"

// RUN: %clang -fsanitize=leak,address -### %s 2>&1 \
// RUN:     --target=x86_64-unknown-linux -fuse-ld=ld \
// RUN:     -resource-dir=%S/Inputs/resource_dir \
// RUN:     --sysroot=%S/Inputs/basic_linux_tree \
<<<<<<< HEAD
// RUN:   | FileCheck --check-prefix=CHECK-LSAN-ASAN-LINUX %s
// CHECK-LSAN-ASAN-LINUX: "{{.*}}ld"
// CHECK-LSAN-ASAN-LINUX: libclang_rt.asan_static
=======
// RUN:   | %{filecheck} --check-prefix=CHECK-LSAN-ASAN-LINUX
// CHECK-LSAN-ASAN-LINUX: "{{.*}}ld{{(.exe)?}}"
// CHECK-LSAN-ASAN-LINUX-NOT: libclang_rt.lsan
>>>>>>> b59a0a6f
// CHECK-LSAN-ASAN-LINUX: libclang_rt.asan
// CHECK-LSAN-ASAN-LINUX: "--dynamic-list={{.*}}libclang_rt.asan.a.syms"

// RUN: %clang -fsanitize=address -fsanitize-coverage=func -### %s 2>&1 \
// RUN:     --target=x86_64-unknown-linux -fuse-ld=ld \
// RUN:     -resource-dir=%S/Inputs/resource_dir \
// RUN:     --sysroot=%S/Inputs/basic_linux_tree \
<<<<<<< HEAD
// RUN:   | FileCheck --check-prefix=CHECK-ASAN-COV-LINUX %s
// CHECK-ASAN-COV-LINUX: "{{.*}}ld"
// CHECK-ASAN-COV-LINUX: libclang_rt.asan_static
// CHECK-ASAN-COV-LINUX: libclang_rt.asan
// CHECK-ASAN-COV-LINUX: "--dynamic-list={{.*}}libclang_rt.asan.a.syms"
=======
// RUN:   | %{filecheck} --check-prefix=CHECK-ASAN-COV-LINUX
// CHECK-ASAN-COV-LINUX: "{{.*}}ld{{(.exe)?}}"
// CHECK-ASAN-COV-LINUX: "--whole-archive" "{{.*}}libclang_rt.asan.a" "--no-whole-archive"
// CHECK-ASAN-COV-LINUX-NOT: libclang_rt.ubsan
>>>>>>> b59a0a6f
// CHECK-ASAN-COV-LINUX-NOT: "-lstdc++"
// CHECK-ASAN-COV-LINUX: "-lpthread"
// CHECK-ASAN-COV-LINUX: "-lresolv"

// RUN: %clang -fsanitize=memory -fsanitize-coverage=func -### %s 2>&1 \
// RUN:     --target=x86_64-unknown-linux -fuse-ld=ld \
// RUN:     -resource-dir=%S/Inputs/resource_dir \
// RUN:     --sysroot=%S/Inputs/basic_linux_tree \
<<<<<<< HEAD
// RUN:   | FileCheck --check-prefix=CHECK-MSAN-COV-LINUX %s
// CHECK-MSAN-COV-LINUX: "{{.*}}ld"
=======
// RUN:   | %{filecheck} --check-prefix=CHECK-MSAN-COV-LINUX
// CHECK-MSAN-COV-LINUX: "{{.*}}ld{{(.exe)?}}"
>>>>>>> b59a0a6f
// CHECK-MSAN-COV-LINUX: "--whole-archive" "{{.*}}libclang_rt.msan.a" "--no-whole-archive"
// CHECK-MSAN-COV-LINUX: "--dynamic-list={{.*}}libclang_rt.msan.a.syms"
// CHECK-MSAN-COV-LINUX-NOT: "-lstdc++"
// CHECK-MSAN-COV-LINUX: "-lpthread"
// CHECK-MSAN-COV-LINUX: "-lresolv"

// RUN: %clang -fsanitize=dataflow -fsanitize-coverage=func -### %s 2>&1 \
// RUN:     --target=x86_64-unknown-linux -fuse-ld=ld \
// RUN:     -resource-dir=%S/Inputs/resource_dir \
// RUN:     --sysroot=%S/Inputs/basic_linux_tree \
<<<<<<< HEAD
// RUN:   | FileCheck --check-prefix=CHECK-DFSAN-COV-LINUX %s
// CHECK-DFSAN-COV-LINUX: "{{.*}}ld"
=======
// RUN:   | %{filecheck} --check-prefix=CHECK-DFSAN-COV-LINUX
// CHECK-DFSAN-COV-LINUX: "{{.*}}ld{{(.exe)?}}"
>>>>>>> b59a0a6f
// CHECK-DFSAN-COV-LINUX: "--whole-archive" "{{.*}}libclang_rt.dfsan.a" "--no-whole-archive"
// CHECK-DFSAN-COV-LINUX-NOT: "-lstdc++"
// CHECK-DFSAN-COV-LINUX: "-lpthread"
// CHECK-DFSAN-COV-LINUX: "-lresolv"

// RUN: %clang -fsanitize=undefined -fsanitize-coverage=func -### %s 2>&1 \
// RUN:     --target=x86_64-unknown-linux -fuse-ld=ld \
// RUN:     -resource-dir=%S/Inputs/resource_dir \
// RUN:     --sysroot=%S/Inputs/basic_linux_tree \
<<<<<<< HEAD
// RUN:   | FileCheck --check-prefix=CHECK-UBSAN-COV-LINUX %s
// CHECK-UBSAN-COV-LINUX: "{{.*}}ld"
=======
// RUN:   | %{filecheck} --check-prefix=CHECK-UBSAN-COV-LINUX
// CHECK-UBSAN-COV-LINUX: "{{.*}}ld{{(.exe)?}}"
>>>>>>> b59a0a6f
// CHECK-UBSAN-COV-LINUX: "--whole-archive" "{{.*}}libclang_rt.ubsan_standalone.a" "--no-whole-archive"
// CHECK-UBSAN-COV-LINUX-NOT: "-lstdc++"
// CHECK-UBSAN-COV-LINUX: "-lpthread"
// CHECK-UBSAN-COV-LINUX: "-lresolv"

// RUN: %clang -fsanitize-coverage=func -### %s 2>&1 \
// RUN:     --target=x86_64-unknown-linux -fuse-ld=ld \
// RUN:     -resource-dir=%S/Inputs/resource_dir \
// RUN:     --sysroot=%S/Inputs/basic_linux_tree \
<<<<<<< HEAD
// RUN:   | FileCheck --check-prefix=CHECK-COV-LINUX %s
// CHECK-COV-LINUX: "{{.*}}ld"
=======
// RUN:   | %{filecheck} --check-prefix=CHECK-COV-LINUX
// CHECK-COV-LINUX: "{{.*}}ld{{(.exe)?}}"
>>>>>>> b59a0a6f
// CHECK-COV-LINUX: "--whole-archive" "{{.*}}libclang_rt.ubsan_standalone.a" "--no-whole-archive"
// CHECK-COV-LINUX-NOT: "-lstdc++"
// CHECK-COV-LINUX: "-lpthread"
// CHECK-COV-LINUX: "-lresolv"

// RUN: %clang -### %s 2>&1 \
// RUN:     --target=x86_64-unknown-linux -fuse-ld=ld -fsanitize=numerical \
// RUN:     -resource-dir=%S/Inputs/resource_dir \
// RUN:     --sysroot=%S/Inputs/basic_linux_tree \
// RUN:   | %{filecheck} --check-prefix=CHECK-NSAN-LINUX
//
// CHECK-NSAN-LINUX: "{{.*}}ld"
// CHECK-NSAN-LINUX-NOT: "-lc"
// CHECK-NSAN-LINUX: libclang_rt.nsan.a"
// CHECK-NSAN-LINUX: "-lpthread" "-lrt" "-lm" "-ldl" "-lresolv"

// RUN: %clang -### %s 2>&1 --target=x86_64-unknown-linux -fuse-ld=ld -fsanitize=numerical -shared-libsan \
// RUN:     -resource-dir=%S/Inputs/resource_dir \
// RUN:     --sysroot=%S/Inputs/basic_linux_tree \
// RUN:   | %{filecheck} --check-prefix=CHECK-NSAN-SHARED-LINUX

// CHECK-NSAN-SHARED-LINUX: libclang_rt.nsan.so"
// CHECK-NSAN-SHARED-LINUX-NOT: "-lpthread"
// CHECK-NSAN-SHARED-LINUX-NOT: "-ldl"
// CHECK-NSAN-SHARED-LINUX-NOT: "--dynamic-list

// RUN: %clang -### %s 2>&1 --target=x86_64-unknown-linux -fsanitize=numerical,undefined \
// RUN:     -resource-dir=%S/Inputs/resource_dir \
// RUN:     --sysroot=%S/Inputs/basic_linux_tree \
// RUN:   | %{filecheck} --check-prefix=CHECK-NSAN-UBSAN

// CHECK-NSAN-UBSAN: "--whole-archive" "{{[^"]*}}libclang_rt.nsan.a" "--no-whole-archive"

// CFI by itself does not link runtime libraries.
// RUN: not %clang -fsanitize=cfi -### %s 2>&1 \
// RUN:     --target=x86_64-unknown-linux -fuse-ld=ld -rtlib=platform \
// RUN:     -resource-dir=%S/Inputs/resource_dir \
// RUN:     --sysroot=%S/Inputs/basic_linux_tree \
<<<<<<< HEAD
// RUN:   | FileCheck --check-prefix=CHECK-CFI-LINUX %s
// CHECK-CFI-LINUX: "{{.*}}ld"
=======
// RUN:   | %{filecheck} --check-prefix=CHECK-CFI-LINUX
// CHECK-CFI-LINUX: "{{.*}}ld{{(.exe)?}}"
// CHECK-CFI-LINUX-NOT: libclang_rt.
>>>>>>> b59a0a6f

// CFI with diagnostics links the UBSan runtime.
// RUN: not %clang -fsanitize=cfi -fno-sanitize-trap=cfi -fsanitize-recover=cfi \
// RUN:     -### %s 2>&1\
// RUN:     --target=x86_64-unknown-linux -fuse-ld=ld \
// RUN:     -resource-dir=%S/Inputs/resource_dir \
// RUN:     --sysroot=%S/Inputs/basic_linux_tree \
<<<<<<< HEAD
// RUN:   | FileCheck --check-prefix=CHECK-CFI-DIAG-LINUX %s
// CHECK-CFI-DIAG-LINUX: "{{.*}}ld"
=======
// RUN:   | %{filecheck} --check-prefix=CHECK-CFI-DIAG-LINUX
// CHECK-CFI-DIAG-LINUX: "{{.*}}ld{{(.exe)?}}"
>>>>>>> b59a0a6f
// CHECK-CFI-DIAG-LINUX: "--whole-archive" "{{[^"]*}}libclang_rt.ubsan_standalone.a" "--no-whole-archive"

// Cross-DSO CFI links the CFI runtime.
// RUN: not %clang -fsanitize=cfi -fsanitize-cfi-cross-dso -### %s 2>&1 \
// RUN:     --target=x86_64-unknown-linux -fuse-ld=ld \
// RUN:     -resource-dir=%S/Inputs/resource_dir \
// RUN:     --sysroot=%S/Inputs/basic_linux_tree \
<<<<<<< HEAD
// RUN:   | FileCheck --check-prefix=CHECK-CFI-CROSS-DSO-LINUX %s
// CHECK-CFI-CROSS-DSO-LINUX: "{{.*}}ld"
=======
// RUN:   | %{filecheck} --check-prefix=CHECK-CFI-CROSS-DSO-LINUX
// CHECK-CFI-CROSS-DSO-LINUX: "{{.*}}ld{{(.exe)?}}"
>>>>>>> b59a0a6f
// CHECK-CFI-CROSS-DSO-LINUX: "--whole-archive" "{{[^"]*}}libclang_rt.cfi.a" "--no-whole-archive"
// CHECK-CFI-CROSS-DSO-LINUX: -export-dynamic

// Cross-DSO CFI with diagnostics links just the CFI runtime.
// RUN: not %clang -fsanitize=cfi -fsanitize-cfi-cross-dso -### %s 2>&1 \
// RUN:     -fno-sanitize-trap=cfi -fsanitize-recover=cfi \
// RUN:     --target=x86_64-unknown-linux -fuse-ld=ld \
// RUN:     -resource-dir=%S/Inputs/resource_dir \
// RUN:     --sysroot=%S/Inputs/basic_linux_tree \
<<<<<<< HEAD
// RUN:   | FileCheck --check-prefix=CHECK-CFI-CROSS-DSO-DIAG-LINUX %s
// CHECK-CFI-CROSS-DSO-DIAG-LINUX: "{{.*}}ld"
=======
// RUN:   | %{filecheck} --check-prefix=CHECK-CFI-CROSS-DSO-DIAG-LINUX
// CHECK-CFI-CROSS-DSO-DIAG-LINUX: "{{.*}}ld{{(.exe)?}}"
>>>>>>> b59a0a6f
// CHECK-CFI-CROSS-DSO-DIAG-LINUX: "--whole-archive" "{{[^"]*}}libclang_rt.cfi_diag.a" "--no-whole-archive"
// CHECK-CFI-CROSS-DSO-DIAG-LINUX: -export-dynamic

// Cross-DSO CFI on Android does not link runtime libraries.
// RUN: not %clang -fsanitize=cfi -fsanitize-cfi-cross-dso -### %s 2>&1 \
// RUN:     --target=aarch64-linux-android -fuse-ld=ld \
// RUN:     -resource-dir=%S/Inputs/resource_dir \
// RUN:     --sysroot=%S/Inputs/basic_android_tree \
<<<<<<< HEAD
// RUN:   | FileCheck --check-prefix=CHECK-CFI-CROSS-DSO-ANDROID %s
// CHECK-CFI-CROSS-DSO-ANDROID: "{{.*}}ld"
// CHECK-CFI-CROSS-DSO-ANDROID: libclang_rt.builtins.a
// CHECK-CFI-CROSS-DSO-ANDROID: libclang_rt.builtins.a
=======
// RUN:   | %{filecheck} --check-prefix=CHECK-CFI-CROSS-DSO-ANDROID
// CHECK-CFI-CROSS-DSO-ANDROID: "{{.*}}ld{{(.exe)?}}"
// CHECK-CFI-CROSS-DSO-ANDROID-NOT: libclang_rt.cfi
>>>>>>> b59a0a6f

// Cross-DSO CFI with diagnostics on Android links just the UBSAN runtime.
// RUN: not %clang -fsanitize=cfi -fsanitize-cfi-cross-dso -### %s 2>&1 \
// RUN:     -fno-sanitize-trap=cfi -fsanitize-recover=cfi \
// RUN:     --target=aarch64-linux-android -fuse-ld=ld \
// RUN:     -resource-dir=%S/Inputs/resource_dir \
// RUN:     --sysroot=%S/Inputs/basic_android_tree \
<<<<<<< HEAD
// RUN:   | FileCheck --check-prefix=CHECK-CFI-CROSS-DSO-DIAG-ANDROID %s
// CHECK-CFI-CROSS-DSO-DIAG-ANDROID: "{{.*}}ld"
=======
// RUN:   | %{filecheck} --check-prefix=CHECK-CFI-CROSS-DSO-DIAG-ANDROID
// CHECK-CFI-CROSS-DSO-DIAG-ANDROID: "{{.*}}ld{{(.exe)?}}"
>>>>>>> b59a0a6f
// CHECK-CFI-CROSS-DSO-DIAG-ANDROID: "{{[^"]*}}libclang_rt.ubsan_standalone.so"
// CHECK-CFI-CROSS-DSO-DIAG-ANDROID: "--export-dynamic-symbol=__cfi_check"
// CHECK-CFI-CROSS-DSO-DIAG-ANDROID: libclang_rt.builtins.a
// CHECK-CFI-CROSS-DSO-DIAG-ANDROID: libclang_rt.builtins.a

// RUN: %clangxx -fsanitize=address -### %s 2>&1 \
// RUN:     -mmacos-version-min=10.6 \
// RUN:     --target=x86_64-apple-darwin13.4.0 -fuse-ld=ld -stdlib=platform \
// RUN:     -resource-dir=%S/Inputs/resource_dir \
// RUN:     --sysroot=%S/Inputs/basic_linux_tree \
<<<<<<< HEAD
// RUN:   | FileCheck --check-prefix=CHECK-ASAN-DARWIN106-CXX %s
// CHECK-ASAN-DARWIN106-CXX: "{{.*}}ld"
=======
// RUN:   | %{filecheck} --check-prefix=CHECK-ASAN-DARWIN106-CXX
// CHECK-ASAN-DARWIN106-CXX: "{{.*}}ld{{(.exe)?}}"
>>>>>>> b59a0a6f
// CHECK-ASAN-DARWIN106-CXX: libclang_rt.asan_osx_dynamic.dylib
// CHECK-ASAN-DARWIN106-CXX-NOT: -lc++abi
// CHECK-ASAN-DARWIN106-CXX: libclang_rt.osx.a

// RUN: %clangxx -fsanitize=leak -### %s 2>&1 \
// RUN:     -mmacos-version-min=10.6 \
// RUN:     --target=x86_64-apple-darwin13.4.0 -fuse-ld=ld -stdlib=platform \
// RUN:     -resource-dir=%S/Inputs/resource_dir \
// RUN:     --sysroot=%S/Inputs/basic_linux_tree \
<<<<<<< HEAD
// RUN:   | FileCheck --check-prefix=CHECK-LSAN-DARWIN106-CXX %s
// CHECK-LSAN-DARWIN106-CXX: "{{.*}}ld"
=======
// RUN:   | %{filecheck} --check-prefix=CHECK-LSAN-DARWIN106-CXX
// CHECK-LSAN-DARWIN106-CXX: "{{.*}}ld{{(.exe)?}}"
>>>>>>> b59a0a6f
// CHECK-LSAN-DARWIN106-CXX: libclang_rt.lsan_osx_dynamic.dylib
// CHECK-LSAN-DARWIN106-CXX-NOT: -lc++abi
// CHECK-LSAN-DARWIN106-CXX: libclang_rt.osx.a

// RUN: %clang -### %s 2>&1 \
// RUN:     --target=x86_64-unknown-linux -fuse-ld=ld -fsanitize=safe-stack \
// RUN:     -resource-dir=%S/Inputs/resource_dir \
// RUN:     --sysroot=%S/Inputs/basic_linux_tree \
// RUN:   | %{filecheck} --check-prefix=CHECK-SAFESTACK-LINUX
//
// CHECK-SAFESTACK-LINUX: "{{(.*[^-.0-9A-Z_a-z])?}}ld"
// CHECK-SAFESTACK-LINUX-NOT: "-lc"
// CHECK-SAFESTACK-LINUX-NOT: whole-archive
// CHECK-SAFESTACK-LINUX: "-u" "__safestack_init"
// CHECK-SAFESTACK-LINUX: libclang_rt.safestack.a"
// CHECK-SAFESTACK-LINUX: "-lpthread"
// CHECK-SAFESTACK-LINUX: "-ldl"
// CHECK-SAFESTACK-LINUX: "-lresolv"

// RUN: %clang -fsanitize=shadow-call-stack -### %s 2>&1 \
// RUN:     --target=x86_64-unknown-linux -fuse-ld=ld \
// RUN:   | %{filecheck} --check-prefix=CHECK-SHADOWCALLSTACK-LINUX-X86-64
// CHECK-SHADOWCALLSTACK-LINUX-X86-64-NOT: error:
// CHECK-SHADOWCALLSTACK-LINUX-X86-64: "{{(.*[^-.0-9A-Z_a-z])?}}ld"

// RUN: not %clang -fsanitize=shadow-call-stack -### %s 2>&1 \
// RUN:     --target=aarch64-unknown-linux -fuse-ld=ld \
// RUN:   | %{filecheck} --check-prefix=CHECK-SHADOWCALLSTACK-LINUX-AARCH64
// CHECK-SHADOWCALLSTACK-LINUX-AARCH64: '-fsanitize=shadow-call-stack' only allowed with '-ffixed-x18'

// RUN: %clang -fsanitize=shadow-call-stack -### %s 2>&1 \
// RUN:     --target=riscv32-unknown-elf -fuse-ld=ld \
// RUN:   | %{filecheck} --check-prefix=CHECK-SHADOWCALLSTACK-ELF-RISCV32
// CHECK-SHADOWCALLSTACK-ELF-RISCV32-NOT: error:
// CHECK-SHADOWCALLSTACK-ELF-RISCV32: "{{(.*[^-.0-9A-Z_a-z])?}}ld.lld"
// CHECK-SHADOWCALLSTACK-ELF-RISCV32: libclang_rt.builtins.a

// RUN: %clang -fsanitize=shadow-call-stack -### %s 2>&1 \
// RUN:     --target=riscv64-unknown-linux -fuse-ld=ld \
// RUN:   | %{filecheck} --check-prefix=CHECK-SHADOWCALLSTACK-LINUX-RISCV64
// CHECK-SHADOWCALLSTACK-LINUX-RISCV64-NOT: error:
// CHECK-SHADOWCALLSTACK-LINUX-RISCV64: "{{(.*[^-.0-9A-Z_a-z])?}}ld"

// RUN: %clang -target riscv64-linux-android -fsanitize=shadow-call-stack %s -### 2>&1 \
// RUN:   | %{filecheck} --check-prefix=CHECK-SHADOWCALLSTACK-ANDROID-RISCV64
// CHECK-SHADOWCALLSTACK-ANDROID-RISCV64-NOT: error:
// CHECK-SHADOWCALLSTACK-ANDROID-RISCV64: "{{(.*[^-.0-9A-Z_a-z])?}}ld.lld"
// CHECK-SHADOWCALLSTACK-ANDROID-RISCV64: libclang_rt.builtins.a
// CHECK-SHADOWCALLSTACK-ANDROID-RISCV64: libclang_rt.builtins.a

// RUN: %clang -fsanitize=shadow-call-stack -### %s 2>&1 \
// RUN:     --target=riscv64-unknown-fuchsia -fuse-ld=ld \
// RUN:   | %{filecheck} --check-prefix=CHECK-SHADOWCALLSTACK-FUCHSIA-RISCV64
// CHECK-SHADOWCALLSTACK-FUCHSIA-RISCV64-NOT: error:
// CHECK-SHADOWCALLSTACK-FUCHSIA-RISCV64: "{{(.*[^-.0-9A-Z_a-z])?}}ld.lld"
// CHECK-SHADOWCALLSTACK-FUCHSIA-RISCV64: libclang_rt.builtins.a

// RUN: %clang -fsanitize=shadow-call-stack -### %s 2>&1 \
// RUN:     --target=aarch64-unknown-linux -fuse-ld=ld -ffixed-x18 \
// RUN:   | %{filecheck} --check-prefix=CHECK-SHADOWCALLSTACK-LINUX-AARCH64-X18
// RUN: %clang -fsanitize=shadow-call-stack -### %s 2>&1 \
// RUN:     --target=arm64-unknown-ios -fuse-ld=ld \
<<<<<<< HEAD
// RUN:   | FileCheck --check-prefix=CHECK-SHADOWCALLSTACK-LINUX-AARCH64-X18 %s
// CHECK-SHADOWCALLSTACK-LINUX-AARCH64-X18-NOT: error:
// CHECK-SHADOWCALLSTACK-LINUX-AARCH64-X18: "{{(.*[^-.0-9A-Z_a-z])?}}ld"

// RUN: %clang -fsanitize=shadow-call-stack -### %s 2>&1 \
// RUN:     --target=aarch64-unknown-linux-android -fuse-ld=ld \
// RUN:   | FileCheck --check-prefix=CHECK-SHADOWCALLSTACK-LINUX-AARCH64-X18-ANDROID %s
// CHECK-SHADOWCALLSTACK-LINUX-AARCH64-X18-ANDROID-NOT: error:
// CHECK-SHADOWCALLSTACK-LINUX-AARCH64-X18-ANDROID: "{{(.*[^-.0-9A-Z_a-z])?}}ld.lld"
// CHECK-SHADOWCALLSTACK-LINUX-AARCH64-X18-ANDROID: libclang_rt.builtins.a
// CHECK-SHADOWCALLSTACK-LINUX-AARCH64-X18-ANDROID: libclang_rt.builtins.a
=======
// RUN:   | %{filecheck} --check-prefix=CHECK-SHADOWCALLSTACK-LINUX-AARCH64-X18
// RUN: %clang -fsanitize=shadow-call-stack -### %s 2>&1 \
// RUN:     --target=aarch64-unknown-linux-android -fuse-ld=ld \
// RUN:   | %{filecheck} --check-prefix=CHECK-SHADOWCALLSTACK-LINUX-AARCH64-X18
// CHECK-SHADOWCALLSTACK-LINUX-AARCH64-X18-NOT: error:
>>>>>>> b59a0a6f

// RUN: not %clang -fsanitize=shadow-call-stack -### %s 2>&1 \
// RUN:     --target=x86-unknown-linux -fuse-ld=ld \
// RUN:   | %{filecheck} --check-prefix=CHECK-SHADOWCALLSTACK-LINUX-X86
// CHECK-SHADOWCALLSTACK-LINUX-X86: error: unsupported option '-fsanitize=shadow-call-stack' for target 'x86-unknown-linux'

// RUN: %clang -fsanitize=shadow-call-stack -### %s 2>&1 \
// RUN:     -fsanitize=safe-stack --target=x86_64-unknown-linux -fuse-ld=ld \
// RUN:   | %{filecheck} --check-prefix=CHECK-SHADOWCALLSTACK-SAFESTACK
// CHECK-SHADOWCALLSTACK-SAFESTACK-NOT: error:
// CHECK-SHADOWCALLSTACK-SAFESTACK: "{{(.*[^-.0-9A-Z_a-z])?}}ld"
// CHECK-SHADOWCALLSTACK-SAFESTACK: libclang_rt.safestack.a

// RUN: not %clang -fsanitize=cfi -fsanitize-stats -### %s 2>&1 \
// RUN:     --target=x86_64-unknown-linux -fuse-ld=ld \
// RUN:     -resource-dir=%S/Inputs/resource_dir \
// RUN:     --sysroot=%S/Inputs/basic_linux_tree \
<<<<<<< HEAD
// RUN:   | FileCheck --check-prefix=CHECK-CFI-STATS-LINUX %s
// CHECK-CFI-STATS-LINUX: "{{.*}}ld"
=======
// RUN:   | %{filecheck} --check-prefix=CHECK-CFI-STATS-LINUX
// CHECK-CFI-STATS-LINUX: "{{.*}}ld{{(.exe)?}}"
>>>>>>> b59a0a6f
// CHECK-CFI-STATS-LINUX: "--whole-archive" "{{[^"]*}}libclang_rt.stats_client.a" "--no-whole-archive"
// CHECK-CFI-STATS-LINUX-NOT: "--whole-archive"
// CHECK-CFI-STATS-LINUX: "{{[^"]*}}libclang_rt.stats.a"

// RUN: not %clang -fsanitize=cfi -fsanitize-stats -### %s 2>&1 \
// RUN:     --target=x86_64-apple-darwin -fuse-ld=ld \
// RUN:     --sysroot=%S/Inputs/basic_linux_tree \
<<<<<<< HEAD
// RUN:   | FileCheck --check-prefix=CHECK-CFI-STATS-DARWIN %s
// CHECK-CFI-STATS-DARWIN: "{{.*}}ld"
=======
// RUN:   | %{filecheck} --check-prefix=CHECK-CFI-STATS-DARWIN
// CHECK-CFI-STATS-DARWIN: "{{.*}}ld{{(.exe)?}}"
>>>>>>> b59a0a6f
// CHECK-CFI-STATS-DARWIN: "{{[^"]*}}libclang_rt.stats_client_osx.a"
// CHECK-CFI-STATS-DARWIN: "{{[^"]*}}libclang_rt.stats_osx_dynamic.dylib"

// RUN: not %clang -fsanitize=cfi -fsanitize-stats -### %s 2>&1 \
// RUN:     --target=x86_64-pc-windows \
// RUN:     --sysroot=%S/Inputs/basic_linux_tree \
// RUN:   | %{filecheck} --check-prefix=CHECK-CFI-STATS-WIN64
// CHECK-CFI-STATS-WIN64: "--dependent-lib=clang_rt.stats_client{{(-x86_64)?}}.lib"
// CHECK-CFI-STATS-WIN64: "--dependent-lib=clang_rt.stats{{(-x86_64)?}}.lib"
// CHECK-CFI-STATS-WIN64: "--linker-option=/include:__sanitizer_stats_register"

// RUN: not %clang -fsanitize=cfi -fsanitize-stats -### %s 2>&1 \
// RUN:     --target=i686-pc-windows \
// RUN:     --sysroot=%S/Inputs/basic_linux_tree \
// RUN:   | %{filecheck} --check-prefix=CHECK-CFI-STATS-WIN32
// RUN: not %clang -fsanitize=cfi -fsanitize-stats -### %s 2>&1 \
// RUN:     --target=i686-pc-windows \
// RUN:     -fno-rtlib-defaultlib \
// RUN:     -frtlib-defaultlib \
// RUN:     --sysroot=%S/Inputs/basic_linux_tree \
// RUN:   | %{filecheck} --check-prefix=CHECK-CFI-STATS-WIN32
// CHECK-CFI-STATS-WIN32: "--dependent-lib=clang_rt.stats_client{{(-i386)?}}.lib"
// CHECK-CFI-STATS-WIN32: "--dependent-lib=clang_rt.stats{{(-i386)?}}.lib"
// CHECK-CFI-STATS-WIN32: "--linker-option=/include:___sanitizer_stats_register"

// RUN: not %clang -fsanitize=cfi -fsanitize-stats -### %s 2>&1 \
// RUN:     --target=i686-pc-windows \
// RUN:     -fno-rtlib-defaultlib \
// RUN:     --sysroot=%S/Inputs/basic_linux_tree \
// RUN:   | %{filecheck} --check-prefix=CHECK-CFI-STATS-WIN32-NODEF
// CHECK-CFI-STATS-WIN32-NODEF-NOT: "--dependent-lib=clang_rt.stats_client{{(-i386)?}}.lib"
// CHECK-CFI-STATS-WIN32-NODEF-NOT: "--dependent-lib=clang_rt.stats{{(-i386)?}}.lib"

// RUN: %clang -### %s 2>&1 \
// RUN:     --target=arm-linux-androideabi -fuse-ld=ld -fsanitize=safe-stack \
// RUN:     --sysroot=%S/Inputs/basic_android_tree \
// RUN:   | %{filecheck} --check-prefix=CHECK-SAFESTACK-ANDROID-ARM
//
// CHECK-SAFESTACK-ANDROID-ARM: "{{(.*[^-.0-9A-Z_a-z])?}}ld.lld"
// CHECK-SAFESTACK-ANDROID-ARM: libclang_rt.builtins.a
// CHECK-SAFESTACK-ANDROID-ARM: libclang_rt.builtins.a

// RUN: %clang -### %s -shared 2>&1 \
// RUN:     --target=arm-linux-androideabi -fuse-ld=ld -fsanitize=safe-stack \
// RUN:     --sysroot=%S/Inputs/basic_android_tree \
// RUN:   | %{filecheck} --check-prefix=CHECK-SAFESTACK-SHARED-ANDROID-ARM
//
// CHECK-SAFESTACK-SHARED-ANDROID-ARM: "{{(.*[^-.0-9A-Z_a-z])?}}ld.lld"
// CHECK-SAFESTACK-SHARED-ANDROID-ARM: libclang_rt.builtins.a
// CHECK-SAFESTACK-SHARED-ANDROID-ARM: libclang_rt.builtins.a

// RUN: %clang -### %s 2>&1 \
// RUN:     --target=aarch64-linux-android -fuse-ld=ld -fsanitize=safe-stack \
// RUN:     --sysroot=%S/Inputs/basic_android_tree \
// RUN:   | %{filecheck} --check-prefix=CHECK-SAFESTACK-ANDROID-AARCH64
//
// CHECK-SAFESTACK-ANDROID-AARCH64: "{{(.*[^-.0-9A-Z_a-z])?}}ld.lld"
// CHECK-SAFESTACK-ANDROID-AARCH64: libclang_rt.builtins.a
// CHECK-SAFESTACK-ANDROID-AARCH64: libclang_rt.builtins.a

// RUN: not %clang -fsanitize=undefined -### %s 2>&1 \
// RUN:     --target=x86_64-scei-ps4 -fuse-ld=ld \
// RUN:     -shared \
// RUN:   | %{filecheck} --check-prefix=CHECK-UBSAN-PS4
// CHECK-UBSAN-PS4: --dependent-lib=libSceDbgUBSanitizer_stub_weak.a
// CHECK-UBSAN-PS4: "{{.*}}ld{{(.gold)?(.exe)?}}"
// CHECK-UBSAN-PS4: -lSceDbgUBSanitizer_stub_weak

// RUN: not %clang -fsanitize=undefined -### %s 2>&1 \
// RUN:     --target=x86_64-sie-ps5 -fuse-ld=ld \
// RUN:     -shared \
// RUN:   | %{filecheck} --check-prefix=CHECK-UBSAN-PS5
// CHECK-UBSAN-PS5: --dependent-lib=libSceUBSanitizer_nosubmission_stub_weak.a
// CHECK-UBSAN-PS5: "{{.*}}ld{{(.gold)?(.exe)?}}"
// CHECK-UBSAN-PS5: -lSceUBSanitizer_nosubmission_stub_weak

// RUN: not %clang -fsanitize=address -### %s 2>&1 \
// RUN:     --target=x86_64-scei-ps4 -fuse-ld=ld \
// RUN:     -shared \
// RUN:   | %{filecheck} --check-prefix=CHECK-ASAN-PS4
// CHECK-ASAN-PS4: --dependent-lib=libSceDbgAddressSanitizer_stub_weak.a
// CHECK-ASAN-PS4: "{{.*}}ld{{(.gold)?(.exe)?}}"
// CHECK-ASAN-PS4: -lSceDbgAddressSanitizer_stub_weak

// RUN: not %clang -fsanitize=address -### %s 2>&1 \
// RUN:     --target=x86_64-sie-ps5 -fuse-ld=ld \
// RUN:     -shared \
// RUN:   | %{filecheck} --check-prefix=CHECK-ASAN-PS5
// CHECK-ASAN-PS5: --dependent-lib=libSceAddressSanitizer_nosubmission_stub_weak.a
// CHECK-ASAN-PS5: "{{.*}}ld{{(.gold)?(.exe)?}}"
// CHECK-ASAN-PS5: -lSceAddressSanitizer_nosubmission_stub_weak

// RUN: not %clang -fsanitize=address,undefined -### %s 2>&1 \
// RUN:     --target=x86_64-scei-ps4 -fuse-ld=ld \
// RUN:     -shared \
// RUN:   | %{filecheck} --check-prefix=CHECK-AUBSAN-PS4
// CHECK-AUBSAN-PS4-NOT: --dependent-lib=libSceDbgUBSanitizer_stub_weak.a
// CHECK-AUBSAN-PS4: --dependent-lib=libSceDbgAddressSanitizer_stub_weak.a
// CHECK-AUBSAN-PS4-NOT: --dependent-lib=libSceDbgUBSanitizer_stub_weak.a
// CHECK-AUBSAN-PS4: "{{.*}}ld{{(.gold)?(.exe)?}}"
// CHECK-AUBSAN-PS4: -lSceDbgAddressSanitizer_stub_weak

// RUN: not %clang -fsanitize=address,undefined -### %s 2>&1 \
// RUN:     --target=x86_64-sie-ps5 -fuse-ld=ld \
// RUN:     -shared \
// RUN:   | %{filecheck} --check-prefix=CHECK-AUBSAN-PS5
// CHECK-AUBSAN-PS5-NOT: --dependent-lib=libSceUBSanitizer_nosubmission_stub_weak.a
// CHECK-AUBSAN-PS5: --dependent-lib=libSceAddressSanitizer_nosubmission_stub_weak.a
// CHECK-AUBSAN-PS5-NOT: --dependent-lib=libSceUBSanitizer_nosubmission_stub_weak.a
// CHECK-AUBSAN-PS5: "{{.*}}ld{{(.gold)?(.exe)?}}"
// CHECK-AUBSAN-PS5: -lSceAddressSanitizer_nosubmission_stub_weak

// RUN: not %clang -fsanitize=address,undefined -### %s 2>&1 \
// RUN:     --target=x86_64-scei-ps4 -fuse-ld=ld \
// RUN:     -shared \
// RUN:     -nostdlib \
// RUN:   | %{filecheck} --check-prefix=CHECK-NOLIB-PS4
// CHECK-NOLIB-PS4-NOT: SceDbgAddressSanitizer_stub_weak

// RUN: not %clang -fsanitize=address,undefined -### %s 2>&1 \
// RUN:     --target=x86_64-sie-ps5 -fuse-ld=ld \
// RUN:     -shared \
// RUN:     -nostdlib \
// RUN:   | %{filecheck} --check-prefix=CHECK-NOLIB-PS5
// CHECK-NOLIB-PS5-NOT: SceAddressSanitizer_nosubmission_stub_weak

// RUN: %clang -fsanitize=scudo -### %s 2>&1 \
// RUN:     --target=i386-unknown-linux -fuse-ld=ld \
// RUN:     -resource-dir=%S/Inputs/resource_dir \
// RUN:     --sysroot=%S/Inputs/basic_linux_tree \
<<<<<<< HEAD
// RUN:   | FileCheck --check-prefix=CHECK-SCUDO-LINUX %s
// CHECK-SCUDO-LINUX: "{{.*}}ld"
=======
// RUN:   | %{filecheck} --check-prefix=CHECK-SCUDO-LINUX
// CHECK-SCUDO-LINUX: "{{.*}}ld{{(.exe)?}}"
>>>>>>> b59a0a6f
// CHECK-SCUDO-LINUX: "--whole-archive" "{{.*}}libclang_rt.scudo_standalone.a" "--no-whole-archive"
// CHECK-SCUDO-LINUX-NOT: "-lstdc++"
// CHECK-SCUDO-LINUX: "-lpthread"
// CHECK-SCUDO-LINUX: "-ldl"
// CHECK-SCUDO-LINUX: "-lresolv"

// RUN: %clang -### %s -o %t.so -shared 2>&1 \
// RUN:     --target=i386-unknown-linux -fuse-ld=ld -fsanitize=scudo -shared-libsan \
// RUN:     -resource-dir=%S/Inputs/resource_dir \
// RUN:     --sysroot=%S/Inputs/basic_linux_tree \
// RUN:   | %{filecheck} --check-prefix=CHECK-SCUDO-SHARED-LINUX
//
// CHECK-SCUDO-SHARED-LINUX: "{{(.*[^-.0-9A-Z_a-z])?}}ld"
// CHECK-SCUDO-SHARED-LINUX-NOT: "-lc"
// CHECK-SCUDO-SHARED-LINUX: libclang_rt.scudo_standalone.so"
// CHECK-SCUDO-SHARED-LINUX-NOT: "-lpthread"
// CHECK-SCUDO-SHARED-LINUX-NOT: "-lrt"
// CHECK-SCUDO-SHARED-LINUX-NOT: "-ldl"
// CHECK-SCUDO-SHARED-LINUX-NOT: "-lresolv"
// CHECK-SCUDO-SHARED-LINUX-NOT: "--export-dynamic"
// CHECK-SCUDO-SHARED-LINUX-NOT: "--dynamic-list"

// RUN: %clang -### %s 2>&1 \
// RUN:     --target=arm-linux-androideabi -fuse-ld=ld -fsanitize=scudo \
// RUN:     --sysroot=%S/Inputs/basic_android_tree/sysroot \
// RUN:   | %{filecheck} --check-prefix=CHECK-SCUDO-ANDROID
//
// CHECK-SCUDO-ANDROID: "{{(.*[^.0-9A-Z_a-z])?}}ld.lld"
// CHECK-SCUDO-ANDROID-NOT: "-lc"
// CHECK-SCUDO-ANDROID: "-pie"
// CHECK-SCUDO-ANDROID-NOT: "-lpthread"
// CHECK-SCUDO-ANDROID-NOT: "-lresolv"
// CHECK-SCUDO-ANDROID: libclang_rt.scudo_standalone.so"
// CHECK-SCUDO-ANDROID-NOT: "-lpthread"
// CHECK-SCUDO-ANDROID-NOT: "-lresolv"
// CHECK-SCUDO-ANDROID: libclang_rt.builtins.a"
// CHECK-SCUDO-ANDROID: libclang_rt.builtins.a"

// RUN: %clang -### %s 2>&1 \
// RUN:     --target=arm-linux-androideabi -fuse-ld=ld -fsanitize=scudo \
// RUN:     --sysroot=%S/Inputs/basic_android_tree/sysroot \
// RUN:     -static-libsan \
<<<<<<< HEAD
// RUN:   | FileCheck --check-prefix=CHECK-SCUDO-ANDROID-STATIC %s
// CHECK-SCUDO-ANDROID-STATIC: "{{(.*[^.0-9A-Z_a-z])?}}ld.lld"
=======
// RUN:   | %{filecheck} --check-prefix=CHECK-SCUDO-ANDROID-STATIC
// CHECK-SCUDO-ANDROID-STATIC: "{{(.*[^.0-9A-Z_a-z])?}}ld.lld{{(.exe)?}}"
>>>>>>> b59a0a6f
// CHECK-SCUDO-ANDROID-STATIC: "-pie"
// CHECK-SCUDO-ANDROID-STATIC: "--whole-archive" "{{.*}}libclang_rt.scudo_standalone.a" "--no-whole-archive"
// CHECK-SCUDO-ANDROID-STATIC-NOT: "-lstdc++"
// CHECK-SCUDO-ANDROID-STATIC-NOT: "-lpthread"
// CHECK-SCUDO-ANDROID-STATIC-NOT: "-lrt"
// CHECK-SCUDO-ANDROID-STATIC-NOT: "-lresolv"
// CHECK-SCUDO-ANDROID-STATIC: "{{.*}}libclang_rt.builtins.a"

// RUN: %clang -### %s 2>&1 \
// RUN:     --target=x86_64-unknown-linux -fuse-ld=ld -fsanitize=hwaddress \
// RUN:     -resource-dir=%S/Inputs/resource_dir \
// RUN:     --sysroot=%S/Inputs/basic_linux_tree \
// RUN:   | %{filecheck} --check-prefix=CHECK-HWASAN-X86-64-LINUX
//
// CHECK-HWASAN-X86-64-LINUX: "{{(.*[^-.0-9A-Z_a-z])?}}ld"
// CHECK-HWASAN-X86-64-LINUX-NOT: "-lc"
// CHECK-HWASAN-X86-64-LINUX: libclang_rt.hwasan.a"
// CHECK-HWASAN-X86-64-LINUX-NOT: "--export-dynamic"
// CHECK-HWASAN-X86-64-LINUX: "--dynamic-list={{.*}}libclang_rt.hwasan.a.syms"
// CHECK-HWASAN-X86-64-LINUX-NOT: "--export-dynamic"
// CHECK-HWASAN-X86-64-LINUX: "-lpthread"
// CHECK-HWASAN-X86-64-LINUX: "-lrt"
// CHECK-HWASAN-X86-64-LINUX: "-ldl"
// CHECK-HWASAN-X86-64-LINUX: "-lresolv"

// RUN: %clang -### %s 2>&1 \
// RUN:     --target=x86_64-unknown-linux -fuse-ld=ld -fsanitize=hwaddress \
// RUN:     -shared-libsan -resource-dir=%S/Inputs/resource_dir \
// RUN:     --sysroot=%S/Inputs/basic_linux_tree \
// RUN:   | %{filecheck} --check-prefix=CHECK-SHARED-HWASAN-X86-64-LINUX
//
// CHECK-SHARED-HWASAN-X86-64-LINUX: "{{(.*[^-.0-9A-Z_a-z])?}}ld"
// CHECK-SHARED-HWASAN-X86-64-LINUX-NOT: "-lc"
// CHECK-SHARED-HWASAN-X86-64-LINUX: libclang_rt.hwasan.so"
// CHECK-SHARED-HWASAN-X86-64-LINUX: libclang_rt.hwasan-preinit.a"
// CHECK-SHARED-HWASAN-X86-64-LINUX-NOT: "-lpthread"
// CHECK-SHARED-HWASAN-X86-64-LINUX-NOT: "-lrt"
// CHECK-SHARED-HWASAN-X86-64-LINUX-NOT: "-ldl"
// CHECK-SHARED-HWASAN-X86-64-LINUX-NOT: "-lresolv"
// CHECK-SHARED-HWASAN-X86-64-LINUX-NOT: "--export-dynamic"
// CHECK-SHARED-HWASAN-X86-64-LINUX-NOT: "--dynamic-list"

// RUN: %clang -### %s -o %t.so -shared 2>&1 \
// RUN:     --target=x86_64-unknown-linux -fuse-ld=ld -fsanitize=hwaddress \
// RUN:     -shared-libsan -resource-dir=%S/Inputs/resource_dir \
// RUN:     --sysroot=%S/Inputs/basic_linux_tree \
// RUN:   | %{filecheck} --check-prefix=CHECK-DSO-SHARED-HWASAN-X86-64-LINUX
//
// CHECK-DSO-SHARED-HWASAN-X86-64-LINUX: "{{(.*[^-.0-9A-Z_a-z])?}}ld"
// CHECK-DSO-SHARED-HWASAN-X86-64-LINUX-NOT: "-lc"
// CHECK-DSO-SHARED-HWASAN-X86-64-LINUX: libclang_rt.hwasan.so"
// CHECK-DSO-SHARED-HWASAN-X86-64-LINUX-NOT: "-lpthread"
// CHECK-DSO-SHARED-HWASAN-X86-64-LINUX-NOT: "-lrt"
// CHECK-DSO-SHARED-HWASAN-X86-64-LINUX-NOT: "-ldl"
// CHECK-DSO-SHARED-HWASAN-X86-64-LINUX-NOT: "-lresolv"
// CHECK-DSO-SHARED-HWASAN-X86-64-LINUX-NOT: "--export-dynamic"
// CHECK-DSO-SHARED-HWASAN-X86-64-LINUX-NOT: "--dynamic-list"

// RUN: %clang -### %s 2>&1 \
// RUN:     --target=aarch64-unknown-linux -fuse-ld=ld -fsanitize=hwaddress \
// RUN:     -resource-dir=%S/Inputs/resource_dir \
// RUN:     --sysroot=%S/Inputs/basic_linux_tree \
// RUN:   | %{filecheck} --check-prefix=CHECK-HWASAN-AARCH64-LINUX
//
// CHECK-HWASAN-AARCH64-LINUX: "{{(.*[^-.0-9A-Z_a-z])?}}ld"
// CHECK-HWASAN-AARCH64-LINUX-NOT: "-lc"
// CHECK-HWASAN-AARCH64-LINUX: libclang_rt.hwasan.a"
// CHECK-HWASAN-AARCH64-LINUX-NOT: "--export-dynamic"
// CHECK-HWASAN-AARCH64-LINUX: "--dynamic-list={{.*}}libclang_rt.hwasan.a.syms"
// CHECK-HWASAN-AARCH64-LINUX-NOT: "--export-dynamic"
// CHECK-HWASAN-AARCH64-LINUX: "-lpthread"
// CHECK-HWASAN-AARCH64-LINUX: "-lrt"
// CHECK-HWASAN-AARCH64-LINUX: "-ldl"
// CHECK-HWASAN-AARCH64-LINUX: "-lresolv"

// RUN: %clang -### %s 2>&1 \
// RUN:     --target=aarch64-unknown-linux -fuse-ld=ld -fsanitize=hwaddress \
// RUN:     -shared-libsan \
// RUN:     -resource-dir=%S/Inputs/resource_dir \
// RUN:     --sysroot=%S/Inputs/basic_linux_tree \
// RUN:   | %{filecheck} --check-prefix=CHECK-SHARED-HWASAN-AARCH64-LINUX
//
// CHECK-SHARED-HWASAN-AARCH64-LINUX: "{{(.*[^-.0-9A-Z_a-z])?}}ld"
// CHECK-SHARED-HWASAN-AARCH64-LINUX-NOT: "-lc"
// CHECK-SHARED-HWASAN-AARCH64-LINUX: libclang_rt.hwasan.so"
// CHECK-SHARED-HWASAN-AARCH64-LINUX: libclang_rt.hwasan-preinit.a"
// CHECK-SHARED-HWASAN-AARCH64-LINUX-NOT: "-lpthread"
// CHECK-SHARED-HWASAN-AARCH64-LINUX-NOT: "-lrt"
// CHECK-SHARED-HWASAN-AARCH64-LINUX-NOT: "-ldl"
// CHECK-SHARED-HWASAN-AARCH64-LINUX-NOT: "-lresolv"
// CHECK-SHARED-HWASAN-AARCH64-LINUX-NOT: "--export-dynamic"
// CHECK-SHARED-HWASAN-AARCH64-LINUX-NOT: "--dynamic-list"

// RUN: %clang -### %s -o %t.so -shared 2>&1 \
// RUN:     --target=aarch64-unknown-linux -fuse-ld=ld -fsanitize=hwaddress \
// RUN:     -shared-libsan -resource-dir=%S/Inputs/resource_dir \
// RUN:     --sysroot=%S/Inputs/basic_linux_tree \
// RUN:   | %{filecheck} --check-prefix=CHECK-DSO-SHARED-HWASAN-AARCH64-LINUX
//
// CHECK-DSO-SHARED-HWASAN-AARCH64-LINUX: "{{(.*[^-.0-9A-Z_a-z])?}}ld"
// CHECK-DSO-SHARED-HWASAN-AARCH64-LINUX-NOT: "-lc"
// CHECK-DSO-SHARED-HWASAN-AARCH64-LINUX: libclang_rt.hwasan.so"
// CHECK-DSO-SHARED-HWASAN-AARCH64-LINUX-NOT: "-lpthread"
// CHECK-DSO-SHARED-HWASAN-AARCH64-LINUX-NOT: "-lrt"
// CHECK-DSO-SHARED-HWASAN-AARCH64-LINUX-NOT: "-ldl"
// CHECK-DSO-SHARED-HWASAN-AARCH64-LINUX-NOT: "-lresolv"
// CHECK-DSO-SHARED-HWASAN-AARCH64-LINUX-NOT: "--export-dynamic"
// CHECK-DSO-SHARED-HWASAN-AARCH64-LINUX-NOT: "--dynamic-list"<|MERGE_RESOLUTION|>--- conflicted
+++ resolved
@@ -1,10 +1,6 @@
 // Test sanitizers ld flags.
 
-<<<<<<< HEAD
-// RUN: export FILECHECK_OPTS="--implicit-check-not=\"/libclang_rt\""
-=======
-// DEFINE: %{filecheck} = FileCheck %s
->>>>>>> b59a0a6f
+// DEFINE: %{filecheck} = FileCheck %s --implicit-check-not=\"/libclang_rt\"
 
 // RUN: %clang -### %s 2>&1 \
 // RUN:     --target=i386-unknown-linux -fuse-ld=ld -fsanitize=address \
@@ -379,13 +375,8 @@
 // RUN:     --target=x86_64-apple-darwin13.4.0 -fuse-ld=ld -stdlib=platform \
 // RUN:     -resource-dir=%S/Inputs/resource_dir \
 // RUN:     --sysroot=%S/Inputs/basic_linux_tree \
-<<<<<<< HEAD
-// RUN:   | FileCheck --check-prefix=CHECK-TYSAN-DARWIN-CXX %s
+// RUN:   | %{filecheck} --check-prefix=CHECK-TYSAN-DARWIN-CXX
 // CHECK-TYSAN-DARWIN-CXX: "{{.*}}ld"
-=======
-// RUN:   | %{filecheck} --check-prefix=CHECK-TYSAN-DARWIN-CXX
-// CHECK-TYSAN-DARWIN-CXX: "{{.*}}ld{{(.exe)?}}"
->>>>>>> b59a0a6f
 // CHECK-TYSAN-DARWIN-CXX: libclang_rt.tysan_osx_dynamic.dylib
 // CHECK-TYSAN-DARWIN-CXX: libclang_rt.osx.a
 // CHECK-TYSAN-DARWIN-CXX-NOT: -lc++abi
@@ -542,14 +533,8 @@
 // RUN:     --target=i386-unknown-linux -fuse-ld=ld -stdlib=platform \
 // RUN:     -resource-dir=%S/Inputs/resource_dir \
 // RUN:     --sysroot=%S/Inputs/basic_linux_tree \
-<<<<<<< HEAD
-// RUN:   | FileCheck --check-prefix=CHECK-UBSAN-LINUX-CXX %s
+// RUN:   | %{filecheck} --check-prefix=CHECK-UBSAN-LINUX-CXX
 // CHECK-UBSAN-LINUX-CXX: "{{.*}}ld"
-=======
-// RUN:   | %{filecheck} --check-prefix=CHECK-UBSAN-LINUX-CXX
-// CHECK-UBSAN-LINUX-CXX: "{{.*}}ld{{(.exe)?}}"
-// CHECK-UBSAN-LINUX-CXX-NOT: libclang_rt.asan
->>>>>>> b59a0a6f
 // CHECK-UBSAN-LINUX-CXX: "--whole-archive" "{{.*}}libclang_rt.ubsan_standalone.a" "--no-whole-archive"
 // CHECK-UBSAN-LINUX-CXX: "--whole-archive" "{{.*}}libclang_rt.ubsan_standalone_cxx.a" "--no-whole-archive"
 // CHECK-UBSAN-LINUX-CXX: "-lstdc++"
@@ -560,13 +545,8 @@
 // RUN:     --target=i386-unknown-linux -fuse-ld=ld \
 // RUN:     -resource-dir=%S/Inputs/resource_dir \
 // RUN:     --sysroot=%S/Inputs/basic_linux_tree \
-<<<<<<< HEAD
-// RUN:   | FileCheck --check-prefix=CHECK-UBSAN-MINIMAL-LINUX %s
+// RUN:   | %{filecheck} --check-prefix=CHECK-UBSAN-MINIMAL-LINUX
 // CHECK-UBSAN-MINIMAL-LINUX: "{{.*}}ld"
-=======
-// RUN:   | %{filecheck} --check-prefix=CHECK-UBSAN-MINIMAL-LINUX
-// CHECK-UBSAN-MINIMAL-LINUX: "{{.*}}ld{{(.exe)?}}"
->>>>>>> b59a0a6f
 // CHECK-UBSAN-MINIMAL-LINUX: "--whole-archive" "{{.*}}libclang_rt.ubsan_minimal.a" "--no-whole-archive"
 // CHECK-UBSAN-MINIMAL-LINUX: "-lpthread"
 // CHECK-UBSAN-MINIMAL-LINUX: "-lresolv"
@@ -574,13 +554,8 @@
 // RUN: %clang -fsanitize=undefined -fsanitize-minimal-runtime -### %s 2>&1 \
 // RUN:     --target=x86_64-apple-darwin -fuse-ld=ld \
 // RUN:     --sysroot=%S/Inputs/basic_linux_tree \
-<<<<<<< HEAD
-// RUN:   | FileCheck --check-prefix=CHECK-UBSAN-MINIMAL-DARWIN %s
+// RUN:   | %{filecheck} --check-prefix=CHECK-UBSAN-MINIMAL-DARWIN
 // CHECK-UBSAN-MINIMAL-DARWIN: "{{.*}}ld"
-=======
-// RUN:   | %{filecheck} --check-prefix=CHECK-UBSAN-MINIMAL-DARWIN
-// CHECK-UBSAN-MINIMAL-DARWIN: "{{.*}}ld{{(.exe)?}}"
->>>>>>> b59a0a6f
 // CHECK-UBSAN-MINIMAL-DARWIN: "{{.*}}libclang_rt.ubsan_minimal_osx_dynamic.dylib"
 
 // RUN: not %clang -fsanitize=undefined -### %s 2>&1 \
@@ -605,14 +580,9 @@
 // RUN:     --target=i386-unknown-linux -fuse-ld=ld \
 // RUN:     -resource-dir=%S/Inputs/resource_dir \
 // RUN:     --sysroot=%S/Inputs/basic_linux_tree \
-<<<<<<< HEAD
-// RUN:   | FileCheck --check-prefix=CHECK-ASAN-UBSAN-LINUX %s
+// RUN:   | %{filecheck} --check-prefix=CHECK-ASAN-UBSAN-LINUX
 // CHECK-ASAN-UBSAN-LINUX: "{{.*}}ld"
 // CHECK-ASAN-UBSAN-LINUX: "--whole-archive" "{{.*}}libclang_rt.asan_static.a" "--no-whole-archive"
-=======
-// RUN:   | %{filecheck} --check-prefix=CHECK-ASAN-UBSAN-LINUX
-// CHECK-ASAN-UBSAN-LINUX: "{{.*}}ld{{(.exe)?}}"
->>>>>>> b59a0a6f
 // CHECK-ASAN-UBSAN-LINUX: "--whole-archive" "{{.*}}libclang_rt.asan.a" "--no-whole-archive"
 // CHECK-ASAN-UBSAN-LINUX: "--dynamic-list={{.*}}libclang_rt.asan.a.syms"
 // CHECK-ASAN-UBSAN-LINUX-NOT: "-lstdc++"
@@ -623,14 +593,9 @@
 // RUN:     --target=i386-unknown-linux -fuse-ld=ld -stdlib=platform \
 // RUN:     -resource-dir=%S/Inputs/resource_dir \
 // RUN:     --sysroot=%S/Inputs/basic_linux_tree \
-<<<<<<< HEAD
-// RUN:   | FileCheck --check-prefix=CHECK-ASAN-UBSAN-LINUX-CXX %s
+// RUN:   | %{filecheck} --check-prefix=CHECK-ASAN-UBSAN-LINUX-CXX
 // CHECK-ASAN-UBSAN-LINUX-CXX: "{{.*}}ld"
 // CHECK-ASAN-UBSAN-LINUX-CXX: "--whole-archive" "{{.*}}libclang_rt.asan_static.a" "--no-whole-archive"
-=======
-// RUN:   | %{filecheck} --check-prefix=CHECK-ASAN-UBSAN-LINUX-CXX
-// CHECK-ASAN-UBSAN-LINUX-CXX: "{{.*}}ld{{(.exe)?}}"
->>>>>>> b59a0a6f
 // CHECK-ASAN-UBSAN-LINUX-CXX: "--whole-archive" "{{.*}}libclang_rt.asan.a" "--no-whole-archive"
 // CHECK-ASAN-UBSAN-LINUX-CXX: "--dynamic-list={{.*}}libclang_rt.asan.a.syms"
 // CHECK-ASAN-UBSAN-LINUX-CXX: "--whole-archive" "{{.*}}libclang_rt.asan_cxx.a" "--no-whole-archive"
@@ -643,14 +608,9 @@
 // RUN:     --target=i386-unknown-linux -fuse-ld=ld -stdlib=platform \
 // RUN:     -resource-dir=%S/Inputs/resource_dir \
 // RUN:     --sysroot=%S/Inputs/basic_linux_tree \
-<<<<<<< HEAD
-// RUN:   | FileCheck --check-prefix=CHECK-ASAN-UBSAN-NOVPTR-LINUX-CXX %s
+// RUN:   | %{filecheck} --check-prefix=CHECK-ASAN-UBSAN-NOVPTR-LINUX-CXX
 // CHECK-ASAN-UBSAN-NOVPTR-LINUX-CXX: "{{.*}}ld"
 // CHECK-ASAN-UBSAN-NOVPTR-LINUX-CXX-SAME: "--whole-archive" "{{.*}}libclang_rt.asan_static.a" "--no-whole-archive"
-=======
-// RUN:   | %{filecheck} --check-prefix=CHECK-ASAN-UBSAN-NOVPTR-LINUX-CXX
-// CHECK-ASAN-UBSAN-NOVPTR-LINUX-CXX: "{{.*}}ld{{(.exe)?}}"
->>>>>>> b59a0a6f
 // CHECK-ASAN-UBSAN-NOVPTR-LINUX-CXX-SAME: "--whole-archive" "{{.*}}libclang_rt.asan.a" "--no-whole-archive"
 // CHECK-ASAN-UBSAN-NOVPTR-LINUX-CXX-SAME: "--dynamic-list={{.*}}libclang_rt.asan.a.syms"
 // CHECK-ASAN-UBSAN-NOVPTR-LINUX-CXX-SAME: "--whole-archive" "{{.*}}libclang_rt.asan_cxx.a" "--no-whole-archive"
@@ -662,13 +622,8 @@
 // RUN:     --target=x86_64-unknown-linux -fuse-ld=ld \
 // RUN:     -resource-dir=%S/Inputs/resource_dir \
 // RUN:     --sysroot=%S/Inputs/basic_linux_tree \
-<<<<<<< HEAD
-// RUN:   | FileCheck --check-prefix=CHECK-MSAN-UBSAN-LINUX-CXX %s
+// RUN:   | %{filecheck} --check-prefix=CHECK-MSAN-UBSAN-LINUX-CXX
 // CHECK-MSAN-UBSAN-LINUX-CXX: "{{.*}}ld"
-=======
-// RUN:   | %{filecheck} --check-prefix=CHECK-MSAN-UBSAN-LINUX-CXX
-// CHECK-MSAN-UBSAN-LINUX-CXX: "{{.*}}ld{{(.exe)?}}"
->>>>>>> b59a0a6f
 // CHECK-MSAN-UBSAN-LINUX-CXX: "--whole-archive" "{{.*}}libclang_rt.msan.a" "--no-whole-archive"
 // CHECK-MSAN-UBSAN-LINUX-CXX: "--dynamic-list={{.*}}libclang_rt.msan.a.syms"
 // CHECK-MSAN-UBSAN-LINUX-CXX: "--whole-archive" "{{.*}}libclang_rt.msan_cxx.a" "--no-whole-archive"
@@ -679,13 +634,8 @@
 // RUN:     --target=x86_64-unknown-linux -fuse-ld=ld \
 // RUN:     -resource-dir=%S/Inputs/resource_dir \
 // RUN:     --sysroot=%S/Inputs/basic_linux_tree \
-<<<<<<< HEAD
-// RUN:   | FileCheck --check-prefix=CHECK-TSAN-UBSAN-LINUX-CXX %s
+// RUN:   | %{filecheck} --check-prefix=CHECK-TSAN-UBSAN-LINUX-CXX
 // CHECK-TSAN-UBSAN-LINUX-CXX: "{{.*}}ld"
-=======
-// RUN:   | %{filecheck} --check-prefix=CHECK-TSAN-UBSAN-LINUX-CXX
-// CHECK-TSAN-UBSAN-LINUX-CXX: "{{.*}}ld{{(.exe)?}}"
->>>>>>> b59a0a6f
 // CHECK-TSAN-UBSAN-LINUX-CXX: "--whole-archive" "{{.*}}libclang_rt.tsan.a" "--no-whole-archive"
 // CHECK-TSAN-UBSAN-LINUX-CXX: "--dynamic-list={{.*}}libclang_rt.tsan.a.syms"
 // CHECK-TSAN-UBSAN-LINUX-CXX: "--whole-archive" "{{.*}}libclang_rt.tsan_cxx.a" "--no-whole-archive"
@@ -697,13 +647,8 @@
 // RUN:     -resource-dir=%S/Inputs/resource_dir \
 // RUN:     --sysroot=%S/Inputs/basic_linux_tree \
 // RUN:     -shared \
-<<<<<<< HEAD
-// RUN:   | FileCheck --check-prefix=CHECK-UBSAN-LINUX-SHARED %s
+// RUN:   | %{filecheck} --check-prefix=CHECK-UBSAN-LINUX-SHARED
 // CHECK-UBSAN-LINUX-SHARED: "{{.*}}ld"
-=======
-// RUN:   | %{filecheck} --check-prefix=CHECK-UBSAN-LINUX-SHARED
-// CHECK-UBSAN-LINUX-SHARED: "{{.*}}ld{{(.exe)?}}"
->>>>>>> b59a0a6f
 // CHECK-UBSAN-LINUX-SHARED-NOT: --export-dynamic
 // CHECK-UBSAN-LINUX-SHARED-NOT: --dynamic-list
 
@@ -746,15 +691,9 @@
 // RUN:     --target=x86_64-unknown-linux -fuse-ld=ld \
 // RUN:     -resource-dir=%S/Inputs/resource_dir \
 // RUN:     --sysroot=%S/Inputs/basic_linux_tree \
-<<<<<<< HEAD
-// RUN:   | FileCheck --check-prefix=CHECK-LSAN-ASAN-LINUX %s
+// RUN:   | %{filecheck} --check-prefix=CHECK-LSAN-ASAN-LINUX
 // CHECK-LSAN-ASAN-LINUX: "{{.*}}ld"
 // CHECK-LSAN-ASAN-LINUX: libclang_rt.asan_static
-=======
-// RUN:   | %{filecheck} --check-prefix=CHECK-LSAN-ASAN-LINUX
-// CHECK-LSAN-ASAN-LINUX: "{{.*}}ld{{(.exe)?}}"
-// CHECK-LSAN-ASAN-LINUX-NOT: libclang_rt.lsan
->>>>>>> b59a0a6f
 // CHECK-LSAN-ASAN-LINUX: libclang_rt.asan
 // CHECK-LSAN-ASAN-LINUX: "--dynamic-list={{.*}}libclang_rt.asan.a.syms"
 
@@ -762,18 +701,11 @@
 // RUN:     --target=x86_64-unknown-linux -fuse-ld=ld \
 // RUN:     -resource-dir=%S/Inputs/resource_dir \
 // RUN:     --sysroot=%S/Inputs/basic_linux_tree \
-<<<<<<< HEAD
-// RUN:   | FileCheck --check-prefix=CHECK-ASAN-COV-LINUX %s
+// RUN:   | %{filecheck} --check-prefix=CHECK-ASAN-COV-LINUX
 // CHECK-ASAN-COV-LINUX: "{{.*}}ld"
 // CHECK-ASAN-COV-LINUX: libclang_rt.asan_static
 // CHECK-ASAN-COV-LINUX: libclang_rt.asan
 // CHECK-ASAN-COV-LINUX: "--dynamic-list={{.*}}libclang_rt.asan.a.syms"
-=======
-// RUN:   | %{filecheck} --check-prefix=CHECK-ASAN-COV-LINUX
-// CHECK-ASAN-COV-LINUX: "{{.*}}ld{{(.exe)?}}"
-// CHECK-ASAN-COV-LINUX: "--whole-archive" "{{.*}}libclang_rt.asan.a" "--no-whole-archive"
-// CHECK-ASAN-COV-LINUX-NOT: libclang_rt.ubsan
->>>>>>> b59a0a6f
 // CHECK-ASAN-COV-LINUX-NOT: "-lstdc++"
 // CHECK-ASAN-COV-LINUX: "-lpthread"
 // CHECK-ASAN-COV-LINUX: "-lresolv"
@@ -782,13 +714,8 @@
 // RUN:     --target=x86_64-unknown-linux -fuse-ld=ld \
 // RUN:     -resource-dir=%S/Inputs/resource_dir \
 // RUN:     --sysroot=%S/Inputs/basic_linux_tree \
-<<<<<<< HEAD
-// RUN:   | FileCheck --check-prefix=CHECK-MSAN-COV-LINUX %s
+// RUN:   | %{filecheck} --check-prefix=CHECK-MSAN-COV-LINUX
 // CHECK-MSAN-COV-LINUX: "{{.*}}ld"
-=======
-// RUN:   | %{filecheck} --check-prefix=CHECK-MSAN-COV-LINUX
-// CHECK-MSAN-COV-LINUX: "{{.*}}ld{{(.exe)?}}"
->>>>>>> b59a0a6f
 // CHECK-MSAN-COV-LINUX: "--whole-archive" "{{.*}}libclang_rt.msan.a" "--no-whole-archive"
 // CHECK-MSAN-COV-LINUX: "--dynamic-list={{.*}}libclang_rt.msan.a.syms"
 // CHECK-MSAN-COV-LINUX-NOT: "-lstdc++"
@@ -799,13 +726,8 @@
 // RUN:     --target=x86_64-unknown-linux -fuse-ld=ld \
 // RUN:     -resource-dir=%S/Inputs/resource_dir \
 // RUN:     --sysroot=%S/Inputs/basic_linux_tree \
-<<<<<<< HEAD
-// RUN:   | FileCheck --check-prefix=CHECK-DFSAN-COV-LINUX %s
+// RUN:   | %{filecheck} --check-prefix=CHECK-DFSAN-COV-LINUX
 // CHECK-DFSAN-COV-LINUX: "{{.*}}ld"
-=======
-// RUN:   | %{filecheck} --check-prefix=CHECK-DFSAN-COV-LINUX
-// CHECK-DFSAN-COV-LINUX: "{{.*}}ld{{(.exe)?}}"
->>>>>>> b59a0a6f
 // CHECK-DFSAN-COV-LINUX: "--whole-archive" "{{.*}}libclang_rt.dfsan.a" "--no-whole-archive"
 // CHECK-DFSAN-COV-LINUX-NOT: "-lstdc++"
 // CHECK-DFSAN-COV-LINUX: "-lpthread"
@@ -815,13 +737,8 @@
 // RUN:     --target=x86_64-unknown-linux -fuse-ld=ld \
 // RUN:     -resource-dir=%S/Inputs/resource_dir \
 // RUN:     --sysroot=%S/Inputs/basic_linux_tree \
-<<<<<<< HEAD
-// RUN:   | FileCheck --check-prefix=CHECK-UBSAN-COV-LINUX %s
+// RUN:   | %{filecheck} --check-prefix=CHECK-UBSAN-COV-LINUX
 // CHECK-UBSAN-COV-LINUX: "{{.*}}ld"
-=======
-// RUN:   | %{filecheck} --check-prefix=CHECK-UBSAN-COV-LINUX
-// CHECK-UBSAN-COV-LINUX: "{{.*}}ld{{(.exe)?}}"
->>>>>>> b59a0a6f
 // CHECK-UBSAN-COV-LINUX: "--whole-archive" "{{.*}}libclang_rt.ubsan_standalone.a" "--no-whole-archive"
 // CHECK-UBSAN-COV-LINUX-NOT: "-lstdc++"
 // CHECK-UBSAN-COV-LINUX: "-lpthread"
@@ -831,13 +748,8 @@
 // RUN:     --target=x86_64-unknown-linux -fuse-ld=ld \
 // RUN:     -resource-dir=%S/Inputs/resource_dir \
 // RUN:     --sysroot=%S/Inputs/basic_linux_tree \
-<<<<<<< HEAD
-// RUN:   | FileCheck --check-prefix=CHECK-COV-LINUX %s
+// RUN:   | %{filecheck} --check-prefix=CHECK-COV-LINUX
 // CHECK-COV-LINUX: "{{.*}}ld"
-=======
-// RUN:   | %{filecheck} --check-prefix=CHECK-COV-LINUX
-// CHECK-COV-LINUX: "{{.*}}ld{{(.exe)?}}"
->>>>>>> b59a0a6f
 // CHECK-COV-LINUX: "--whole-archive" "{{.*}}libclang_rt.ubsan_standalone.a" "--no-whole-archive"
 // CHECK-COV-LINUX-NOT: "-lstdc++"
 // CHECK-COV-LINUX: "-lpthread"
@@ -876,14 +788,8 @@
 // RUN:     --target=x86_64-unknown-linux -fuse-ld=ld -rtlib=platform \
 // RUN:     -resource-dir=%S/Inputs/resource_dir \
 // RUN:     --sysroot=%S/Inputs/basic_linux_tree \
-<<<<<<< HEAD
-// RUN:   | FileCheck --check-prefix=CHECK-CFI-LINUX %s
+// RUN:   | %{filecheck} --check-prefix=CHECK-CFI-LINUX
 // CHECK-CFI-LINUX: "{{.*}}ld"
-=======
-// RUN:   | %{filecheck} --check-prefix=CHECK-CFI-LINUX
-// CHECK-CFI-LINUX: "{{.*}}ld{{(.exe)?}}"
-// CHECK-CFI-LINUX-NOT: libclang_rt.
->>>>>>> b59a0a6f
 
 // CFI with diagnostics links the UBSan runtime.
 // RUN: not %clang -fsanitize=cfi -fno-sanitize-trap=cfi -fsanitize-recover=cfi \
@@ -891,13 +797,8 @@
 // RUN:     --target=x86_64-unknown-linux -fuse-ld=ld \
 // RUN:     -resource-dir=%S/Inputs/resource_dir \
 // RUN:     --sysroot=%S/Inputs/basic_linux_tree \
-<<<<<<< HEAD
-// RUN:   | FileCheck --check-prefix=CHECK-CFI-DIAG-LINUX %s
+// RUN:   | %{filecheck} --check-prefix=CHECK-CFI-DIAG-LINUX
 // CHECK-CFI-DIAG-LINUX: "{{.*}}ld"
-=======
-// RUN:   | %{filecheck} --check-prefix=CHECK-CFI-DIAG-LINUX
-// CHECK-CFI-DIAG-LINUX: "{{.*}}ld{{(.exe)?}}"
->>>>>>> b59a0a6f
 // CHECK-CFI-DIAG-LINUX: "--whole-archive" "{{[^"]*}}libclang_rt.ubsan_standalone.a" "--no-whole-archive"
 
 // Cross-DSO CFI links the CFI runtime.
@@ -905,13 +806,8 @@
 // RUN:     --target=x86_64-unknown-linux -fuse-ld=ld \
 // RUN:     -resource-dir=%S/Inputs/resource_dir \
 // RUN:     --sysroot=%S/Inputs/basic_linux_tree \
-<<<<<<< HEAD
-// RUN:   | FileCheck --check-prefix=CHECK-CFI-CROSS-DSO-LINUX %s
+// RUN:   | %{filecheck} --check-prefix=CHECK-CFI-CROSS-DSO-LINUX
 // CHECK-CFI-CROSS-DSO-LINUX: "{{.*}}ld"
-=======
-// RUN:   | %{filecheck} --check-prefix=CHECK-CFI-CROSS-DSO-LINUX
-// CHECK-CFI-CROSS-DSO-LINUX: "{{.*}}ld{{(.exe)?}}"
->>>>>>> b59a0a6f
 // CHECK-CFI-CROSS-DSO-LINUX: "--whole-archive" "{{[^"]*}}libclang_rt.cfi.a" "--no-whole-archive"
 // CHECK-CFI-CROSS-DSO-LINUX: -export-dynamic
 
@@ -921,13 +817,8 @@
 // RUN:     --target=x86_64-unknown-linux -fuse-ld=ld \
 // RUN:     -resource-dir=%S/Inputs/resource_dir \
 // RUN:     --sysroot=%S/Inputs/basic_linux_tree \
-<<<<<<< HEAD
-// RUN:   | FileCheck --check-prefix=CHECK-CFI-CROSS-DSO-DIAG-LINUX %s
+// RUN:   | %{filecheck} --check-prefix=CHECK-CFI-CROSS-DSO-DIAG-LINUX
 // CHECK-CFI-CROSS-DSO-DIAG-LINUX: "{{.*}}ld"
-=======
-// RUN:   | %{filecheck} --check-prefix=CHECK-CFI-CROSS-DSO-DIAG-LINUX
-// CHECK-CFI-CROSS-DSO-DIAG-LINUX: "{{.*}}ld{{(.exe)?}}"
->>>>>>> b59a0a6f
 // CHECK-CFI-CROSS-DSO-DIAG-LINUX: "--whole-archive" "{{[^"]*}}libclang_rt.cfi_diag.a" "--no-whole-archive"
 // CHECK-CFI-CROSS-DSO-DIAG-LINUX: -export-dynamic
 
@@ -936,16 +827,10 @@
 // RUN:     --target=aarch64-linux-android -fuse-ld=ld \
 // RUN:     -resource-dir=%S/Inputs/resource_dir \
 // RUN:     --sysroot=%S/Inputs/basic_android_tree \
-<<<<<<< HEAD
-// RUN:   | FileCheck --check-prefix=CHECK-CFI-CROSS-DSO-ANDROID %s
+// RUN:   | %{filecheck} --check-prefix=CHECK-CFI-CROSS-DSO-ANDROID
 // CHECK-CFI-CROSS-DSO-ANDROID: "{{.*}}ld"
 // CHECK-CFI-CROSS-DSO-ANDROID: libclang_rt.builtins.a
 // CHECK-CFI-CROSS-DSO-ANDROID: libclang_rt.builtins.a
-=======
-// RUN:   | %{filecheck} --check-prefix=CHECK-CFI-CROSS-DSO-ANDROID
-// CHECK-CFI-CROSS-DSO-ANDROID: "{{.*}}ld{{(.exe)?}}"
-// CHECK-CFI-CROSS-DSO-ANDROID-NOT: libclang_rt.cfi
->>>>>>> b59a0a6f
 
 // Cross-DSO CFI with diagnostics on Android links just the UBSAN runtime.
 // RUN: not %clang -fsanitize=cfi -fsanitize-cfi-cross-dso -### %s 2>&1 \
@@ -953,13 +838,8 @@
 // RUN:     --target=aarch64-linux-android -fuse-ld=ld \
 // RUN:     -resource-dir=%S/Inputs/resource_dir \
 // RUN:     --sysroot=%S/Inputs/basic_android_tree \
-<<<<<<< HEAD
-// RUN:   | FileCheck --check-prefix=CHECK-CFI-CROSS-DSO-DIAG-ANDROID %s
+// RUN:   | %{filecheck} --check-prefix=CHECK-CFI-CROSS-DSO-DIAG-ANDROID
 // CHECK-CFI-CROSS-DSO-DIAG-ANDROID: "{{.*}}ld"
-=======
-// RUN:   | %{filecheck} --check-prefix=CHECK-CFI-CROSS-DSO-DIAG-ANDROID
-// CHECK-CFI-CROSS-DSO-DIAG-ANDROID: "{{.*}}ld{{(.exe)?}}"
->>>>>>> b59a0a6f
 // CHECK-CFI-CROSS-DSO-DIAG-ANDROID: "{{[^"]*}}libclang_rt.ubsan_standalone.so"
 // CHECK-CFI-CROSS-DSO-DIAG-ANDROID: "--export-dynamic-symbol=__cfi_check"
 // CHECK-CFI-CROSS-DSO-DIAG-ANDROID: libclang_rt.builtins.a
@@ -970,13 +850,8 @@
 // RUN:     --target=x86_64-apple-darwin13.4.0 -fuse-ld=ld -stdlib=platform \
 // RUN:     -resource-dir=%S/Inputs/resource_dir \
 // RUN:     --sysroot=%S/Inputs/basic_linux_tree \
-<<<<<<< HEAD
-// RUN:   | FileCheck --check-prefix=CHECK-ASAN-DARWIN106-CXX %s
+// RUN:   | %{filecheck} --check-prefix=CHECK-ASAN-DARWIN106-CXX
 // CHECK-ASAN-DARWIN106-CXX: "{{.*}}ld"
-=======
-// RUN:   | %{filecheck} --check-prefix=CHECK-ASAN-DARWIN106-CXX
-// CHECK-ASAN-DARWIN106-CXX: "{{.*}}ld{{(.exe)?}}"
->>>>>>> b59a0a6f
 // CHECK-ASAN-DARWIN106-CXX: libclang_rt.asan_osx_dynamic.dylib
 // CHECK-ASAN-DARWIN106-CXX-NOT: -lc++abi
 // CHECK-ASAN-DARWIN106-CXX: libclang_rt.osx.a
@@ -986,13 +861,8 @@
 // RUN:     --target=x86_64-apple-darwin13.4.0 -fuse-ld=ld -stdlib=platform \
 // RUN:     -resource-dir=%S/Inputs/resource_dir \
 // RUN:     --sysroot=%S/Inputs/basic_linux_tree \
-<<<<<<< HEAD
-// RUN:   | FileCheck --check-prefix=CHECK-LSAN-DARWIN106-CXX %s
+// RUN:   | %{filecheck} --check-prefix=CHECK-LSAN-DARWIN106-CXX
 // CHECK-LSAN-DARWIN106-CXX: "{{.*}}ld"
-=======
-// RUN:   | %{filecheck} --check-prefix=CHECK-LSAN-DARWIN106-CXX
-// CHECK-LSAN-DARWIN106-CXX: "{{.*}}ld{{(.exe)?}}"
->>>>>>> b59a0a6f
 // CHECK-LSAN-DARWIN106-CXX: libclang_rt.lsan_osx_dynamic.dylib
 // CHECK-LSAN-DARWIN106-CXX-NOT: -lc++abi
 // CHECK-LSAN-DARWIN106-CXX: libclang_rt.osx.a
@@ -1055,25 +925,17 @@
 // RUN:   | %{filecheck} --check-prefix=CHECK-SHADOWCALLSTACK-LINUX-AARCH64-X18
 // RUN: %clang -fsanitize=shadow-call-stack -### %s 2>&1 \
 // RUN:     --target=arm64-unknown-ios -fuse-ld=ld \
-<<<<<<< HEAD
-// RUN:   | FileCheck --check-prefix=CHECK-SHADOWCALLSTACK-LINUX-AARCH64-X18 %s
+// RUN:   | %{filecheck} --check-prefix=CHECK-SHADOWCALLSTACK-LINUX-AARCH64-X18
 // CHECK-SHADOWCALLSTACK-LINUX-AARCH64-X18-NOT: error:
 // CHECK-SHADOWCALLSTACK-LINUX-AARCH64-X18: "{{(.*[^-.0-9A-Z_a-z])?}}ld"
 
 // RUN: %clang -fsanitize=shadow-call-stack -### %s 2>&1 \
 // RUN:     --target=aarch64-unknown-linux-android -fuse-ld=ld \
-// RUN:   | FileCheck --check-prefix=CHECK-SHADOWCALLSTACK-LINUX-AARCH64-X18-ANDROID %s
+// RUN:   | %{filecheck} --check-prefix=CHECK-SHADOWCALLSTACK-LINUX-AARCH64-X18-ANDROID
 // CHECK-SHADOWCALLSTACK-LINUX-AARCH64-X18-ANDROID-NOT: error:
 // CHECK-SHADOWCALLSTACK-LINUX-AARCH64-X18-ANDROID: "{{(.*[^-.0-9A-Z_a-z])?}}ld.lld"
 // CHECK-SHADOWCALLSTACK-LINUX-AARCH64-X18-ANDROID: libclang_rt.builtins.a
 // CHECK-SHADOWCALLSTACK-LINUX-AARCH64-X18-ANDROID: libclang_rt.builtins.a
-=======
-// RUN:   | %{filecheck} --check-prefix=CHECK-SHADOWCALLSTACK-LINUX-AARCH64-X18
-// RUN: %clang -fsanitize=shadow-call-stack -### %s 2>&1 \
-// RUN:     --target=aarch64-unknown-linux-android -fuse-ld=ld \
-// RUN:   | %{filecheck} --check-prefix=CHECK-SHADOWCALLSTACK-LINUX-AARCH64-X18
-// CHECK-SHADOWCALLSTACK-LINUX-AARCH64-X18-NOT: error:
->>>>>>> b59a0a6f
 
 // RUN: not %clang -fsanitize=shadow-call-stack -### %s 2>&1 \
 // RUN:     --target=x86-unknown-linux -fuse-ld=ld \
@@ -1091,13 +953,8 @@
 // RUN:     --target=x86_64-unknown-linux -fuse-ld=ld \
 // RUN:     -resource-dir=%S/Inputs/resource_dir \
 // RUN:     --sysroot=%S/Inputs/basic_linux_tree \
-<<<<<<< HEAD
-// RUN:   | FileCheck --check-prefix=CHECK-CFI-STATS-LINUX %s
+// RUN:   | %{filecheck} --check-prefix=CHECK-CFI-STATS-LINUX
 // CHECK-CFI-STATS-LINUX: "{{.*}}ld"
-=======
-// RUN:   | %{filecheck} --check-prefix=CHECK-CFI-STATS-LINUX
-// CHECK-CFI-STATS-LINUX: "{{.*}}ld{{(.exe)?}}"
->>>>>>> b59a0a6f
 // CHECK-CFI-STATS-LINUX: "--whole-archive" "{{[^"]*}}libclang_rt.stats_client.a" "--no-whole-archive"
 // CHECK-CFI-STATS-LINUX-NOT: "--whole-archive"
 // CHECK-CFI-STATS-LINUX: "{{[^"]*}}libclang_rt.stats.a"
@@ -1105,13 +962,8 @@
 // RUN: not %clang -fsanitize=cfi -fsanitize-stats -### %s 2>&1 \
 // RUN:     --target=x86_64-apple-darwin -fuse-ld=ld \
 // RUN:     --sysroot=%S/Inputs/basic_linux_tree \
-<<<<<<< HEAD
-// RUN:   | FileCheck --check-prefix=CHECK-CFI-STATS-DARWIN %s
+// RUN:   | %{filecheck} --check-prefix=CHECK-CFI-STATS-DARWIN
 // CHECK-CFI-STATS-DARWIN: "{{.*}}ld"
-=======
-// RUN:   | %{filecheck} --check-prefix=CHECK-CFI-STATS-DARWIN
-// CHECK-CFI-STATS-DARWIN: "{{.*}}ld{{(.exe)?}}"
->>>>>>> b59a0a6f
 // CHECK-CFI-STATS-DARWIN: "{{[^"]*}}libclang_rt.stats_client_osx.a"
 // CHECK-CFI-STATS-DARWIN: "{{[^"]*}}libclang_rt.stats_osx_dynamic.dylib"
 
@@ -1242,13 +1094,8 @@
 // RUN:     --target=i386-unknown-linux -fuse-ld=ld \
 // RUN:     -resource-dir=%S/Inputs/resource_dir \
 // RUN:     --sysroot=%S/Inputs/basic_linux_tree \
-<<<<<<< HEAD
-// RUN:   | FileCheck --check-prefix=CHECK-SCUDO-LINUX %s
+// RUN:   | %{filecheck} --check-prefix=CHECK-SCUDO-LINUX
 // CHECK-SCUDO-LINUX: "{{.*}}ld"
-=======
-// RUN:   | %{filecheck} --check-prefix=CHECK-SCUDO-LINUX
-// CHECK-SCUDO-LINUX: "{{.*}}ld{{(.exe)?}}"
->>>>>>> b59a0a6f
 // CHECK-SCUDO-LINUX: "--whole-archive" "{{.*}}libclang_rt.scudo_standalone.a" "--no-whole-archive"
 // CHECK-SCUDO-LINUX-NOT: "-lstdc++"
 // CHECK-SCUDO-LINUX: "-lpthread"
@@ -1291,13 +1138,8 @@
 // RUN:     --target=arm-linux-androideabi -fuse-ld=ld -fsanitize=scudo \
 // RUN:     --sysroot=%S/Inputs/basic_android_tree/sysroot \
 // RUN:     -static-libsan \
-<<<<<<< HEAD
-// RUN:   | FileCheck --check-prefix=CHECK-SCUDO-ANDROID-STATIC %s
+// RUN:   | %{filecheck} --check-prefix=CHECK-SCUDO-ANDROID-STATIC
 // CHECK-SCUDO-ANDROID-STATIC: "{{(.*[^.0-9A-Z_a-z])?}}ld.lld"
-=======
-// RUN:   | %{filecheck} --check-prefix=CHECK-SCUDO-ANDROID-STATIC
-// CHECK-SCUDO-ANDROID-STATIC: "{{(.*[^.0-9A-Z_a-z])?}}ld.lld{{(.exe)?}}"
->>>>>>> b59a0a6f
 // CHECK-SCUDO-ANDROID-STATIC: "-pie"
 // CHECK-SCUDO-ANDROID-STATIC: "--whole-archive" "{{.*}}libclang_rt.scudo_standalone.a" "--no-whole-archive"
 // CHECK-SCUDO-ANDROID-STATIC-NOT: "-lstdc++"
