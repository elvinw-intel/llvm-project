// RUN: mlir-opt -int-range-optimizations --split-input-file %s | FileCheck %s

// CHECK-LABEL: func @test
//       CHECK:   %[[C:.*]] = arith.constant false
//       CHECK:   return %[[C]]
func.func @test() -> i1 {
  %cst1 = arith.constant -1 : index
  %0 = test.with_bounds { umin = 0 : index, umax = 0x7fffffffffffffff : index, smin = 0 : index, smax = 0x7fffffffffffffff : index } : index
  %1 = arith.cmpi eq, %0, %cst1 : index
  return %1: i1
}

// -----

// CHECK-LABEL: func @test
//       CHECK:   %[[C:.*]] = arith.constant true
//       CHECK:   return %[[C]]
func.func @test() -> i1 {
  %cst1 = arith.constant -1 : index
  %0 = test.with_bounds { umin = 0 : index, umax = 0x7fffffffffffffff : index, smin = 0 : index, smax = 0x7fffffffffffffff : index } : index
  %1 = arith.cmpi ne, %0, %cst1 : index
  return %1: i1
}

// -----


// CHECK-LABEL: func @test
//       CHECK:   %[[C:.*]] = arith.constant true
//       CHECK:   return %[[C]]
func.func @test() -> i1 {
  %cst = arith.constant 0 : index
  %0 = test.with_bounds { umin = 0 : index, umax = 0x7fffffffffffffff : index, smin = 0 : index, smax = 0x7fffffffffffffff : index } : index
  %1 = arith.cmpi sge, %0, %cst : index
  return %1: i1
}

// -----

// CHECK-LABEL: func @test
//       CHECK:   %[[C:.*]] = arith.constant false
//       CHECK:   return %[[C]]
func.func @test() -> i1 {
  %cst = arith.constant 0 : index
  %0 = test.with_bounds { umin = 0 : index, umax = 0x7fffffffffffffff : index, smin = 0 : index, smax = 0x7fffffffffffffff : index } : index
  %1 = arith.cmpi slt, %0, %cst : index
  return %1: i1
}

// -----


// CHECK-LABEL: func @test
//       CHECK:   %[[C:.*]] = arith.constant true
//       CHECK:   return %[[C]]
func.func @test() -> i1 {
  %cst1 = arith.constant -1 : index
  %0 = test.with_bounds { umin = 0 : index, umax = 0x7fffffffffffffff : index, smin = 0 : index, smax = 0x7fffffffffffffff : index } : index
  %1 = arith.cmpi sgt, %0, %cst1 : index
  return %1: i1
}

// -----

// CHECK-LABEL: func @test
//       CHECK:   %[[C:.*]] = arith.constant false
//       CHECK:   return %[[C]]
func.func @test() -> i1 {
  %cst1 = arith.constant -1 : index
  %0 = test.with_bounds { umin = 0 : index, umax = 0x7fffffffffffffff : index, smin = 0 : index, smax = 0x7fffffffffffffff : index } : index
  %1 = arith.cmpi sle, %0, %cst1 : index
  return %1: i1
}

// -----

// CHECK-LABEL: func @test
<<<<<<< HEAD
// CHECK: test.reflect_bounds {smax = 24 : i8, smin = 0 : i8, umax = 24 : i8, umin = 0 : i8}
=======
// CHECK: test.reflect_bounds {smax = 24 : si8, smin = 0 : si8, umax = 24 : ui8, umin = 0 : ui8}
>>>>>>> 97025bd9
func.func @test() -> i8 {
  %cst1 = arith.constant 1 : i8
  %i8val = test.with_bounds { umin = 0 : i8, umax = 12 : i8, smin = 0 : i8, smax = 12 : i8 } : i8
  %shifted = arith.shli %i8val, %cst1 : i8
  %1 = test.reflect_bounds %shifted : i8
  return %1: i8
}

// -----

// CHECK-LABEL: func @test
<<<<<<< HEAD
// CHECK: test.reflect_bounds {smax = 127 : i8, smin = -128 : i8, umax = -1 : i8, umin = 0 : i8}
=======
// CHECK: test.reflect_bounds {smax = 127 : si8, smin = -128 : si8, umax = 255 : ui8, umin = 0 : ui8}
>>>>>>> 97025bd9
func.func @test() -> i8 {
  %cst1 = arith.constant 1 : i8
  %i8val = test.with_bounds { umin = 0 : i8, umax = 127 : i8, smin = 0 : i8, smax = 127 : i8 } : i8
  %shifted = arith.shli %i8val, %cst1 : i8
  %1 = test.reflect_bounds %shifted : i8
  return %1: i8
}
<|MERGE_RESOLUTION|>--- conflicted
+++ resolved
@@ -75,11 +75,7 @@
 // -----
 
 // CHECK-LABEL: func @test
-<<<<<<< HEAD
-// CHECK: test.reflect_bounds {smax = 24 : i8, smin = 0 : i8, umax = 24 : i8, umin = 0 : i8}
-=======
 // CHECK: test.reflect_bounds {smax = 24 : si8, smin = 0 : si8, umax = 24 : ui8, umin = 0 : ui8}
->>>>>>> 97025bd9
 func.func @test() -> i8 {
   %cst1 = arith.constant 1 : i8
   %i8val = test.with_bounds { umin = 0 : i8, umax = 12 : i8, smin = 0 : i8, smax = 12 : i8 } : i8
@@ -91,11 +87,7 @@
 // -----
 
 // CHECK-LABEL: func @test
-<<<<<<< HEAD
-// CHECK: test.reflect_bounds {smax = 127 : i8, smin = -128 : i8, umax = -1 : i8, umin = 0 : i8}
-=======
 // CHECK: test.reflect_bounds {smax = 127 : si8, smin = -128 : si8, umax = 255 : ui8, umin = 0 : ui8}
->>>>>>> 97025bd9
 func.func @test() -> i8 {
   %cst1 = arith.constant 1 : i8
   %i8val = test.with_bounds { umin = 0 : i8, umax = 127 : i8, smin = 0 : i8, smax = 127 : i8 } : i8
