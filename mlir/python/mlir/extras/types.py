#  Part of the LLVM Project, under the Apache License v2.0 with LLVM Exceptions.
#  See https://llvm.org/LICENSE.txt for license information.
#  SPDX-License-Identifier: Apache-2.0 WITH LLVM-exception

from functools import partial
from typing import Optional, List

from ..ir import (
    Attribute,
    BF16Type,
    ComplexType,
    F16Type,
    F32Type,
    F64Type,
    Float4E2M1FNType,
    Float6E2M3FNType,
    Float6E3M2FNType,
    Float8E3M4Type,
    Float8E4M3B11FNUZType,
    Float8E4M3FNType,
    Float8E4M3Type,
    Float8E5M2Type,
    Float8E8M0FNUType,
<<<<<<< HEAD
=======
    FloatTF32Type,
>>>>>>> ce7c17d5
    FunctionType,
    IndexType,
    IntegerType,
    MemRefType,
    NoneType,
    OpaqueType,
    RankedTensorType,
    StridedLayoutAttr,
    StringAttr,
    TupleType,
    Type,
    UnrankedMemRefType,
    UnrankedTensorType,
    VectorType,
)

index = lambda: IndexType.get()


def i(width):
    return IntegerType.get_signless(width)


def si(width):
    return IntegerType.get_signed(width)


def ui(width):
    return IntegerType.get_unsigned(width)


bool = lambda: i(1)
i8 = lambda: i(8)
i16 = lambda: i(16)
i32 = lambda: i(32)
i64 = lambda: i(64)

si8 = lambda: si(8)
si16 = lambda: si(16)
si32 = lambda: si(32)
si64 = lambda: si(64)

ui8 = lambda: ui(8)
ui16 = lambda: ui(16)
ui32 = lambda: ui(32)
ui64 = lambda: ui(64)

f16 = lambda: F16Type.get()
f32 = lambda: F32Type.get()
tf32 = lambda: FloatTF32Type.get()
f64 = lambda: F64Type.get()
bf16 = lambda: BF16Type.get()

f8E5M2 = lambda: Float8E5M2Type.get()
f8E4M3 = lambda: Float8E4M3Type.get()
f8E4M3FN = lambda: Float8E4M3FNType.get()
f8E4M3B11FNUZ = lambda: Float8E4M3B11FNUZType.get()
f8E3M4 = lambda: Float8E3M4Type.get()
f4E2M1FN = lambda: Float4E2M1FNType.get()
f6E2M3FN = lambda: Float6E2M3FNType.get()
f6E3M2FN = lambda: Float6E3M2FNType.get()
f8E8M0FNU = lambda: Float8E8M0FNUType.get()

none = lambda: NoneType.get()


def complex(type):
    return ComplexType.get(type)


def opaque(dialect_namespace, type_data):
    return OpaqueType.get(dialect_namespace, type_data)


def _shaped(*shape, element_type: Type = None, type_constructor=None):
    if type_constructor is None:
        raise ValueError("shaped is an abstract base class - cannot be constructed.")
    if (element_type is None and shape and not isinstance(shape[-1], Type)) or (
        shape and isinstance(shape[-1], Type) and element_type is not None
    ):
        raise ValueError(
            f"Either element_type must be provided explicitly XOR last arg to tensor type constructor must be the element type."
        )
    if element_type is not None:
        type = element_type
        sizes = shape
    else:
        type = shape[-1]
        sizes = shape[:-1]
    if sizes:
        return type_constructor(sizes, type)
    else:
        return type_constructor(type)


def vector(
    *shape,
    element_type: Type = None,
    scalable: Optional[List[bool]] = None,
    scalable_dims: Optional[List[int]] = None,
):
    return _shaped(
        *shape,
        element_type=element_type,
        type_constructor=partial(
            VectorType.get, scalable=scalable, scalable_dims=scalable_dims
        ),
    )


def tensor(*shape, element_type: Type = None, encoding: Optional[str] = None):
    if encoding is not None:
        encoding = StringAttr.get(encoding)
    if not shape or (len(shape) == 1 and isinstance(shape[-1], Type)):
        if encoding is not None:
            raise ValueError("UnrankedTensorType does not support encoding.")
        return _shaped(
            *shape, element_type=element_type, type_constructor=UnrankedTensorType.get
        )
    return _shaped(
        *shape,
        element_type=element_type,
        type_constructor=partial(RankedTensorType.get, encoding=encoding),
    )


def memref(
    *shape,
    element_type: Type = None,
    memory_space: Optional[int] = None,
    layout: Optional[StridedLayoutAttr] = None,
):
    if memory_space is not None:
        memory_space = Attribute.parse(str(memory_space))
    if not shape or (len(shape) == 1 and isinstance(shape[-1], Type)):
        return _shaped(
            *shape,
            element_type=element_type,
            type_constructor=partial(UnrankedMemRefType.get, memory_space=memory_space),
        )
    return _shaped(
        *shape,
        element_type=element_type,
        type_constructor=partial(
            MemRefType.get, memory_space=memory_space, layout=layout
        ),
    )


def tuple(*elements):
    return TupleType.get_tuple(elements)


def function(*, inputs, results):
    return FunctionType.get(inputs, results)<|MERGE_RESOLUTION|>--- conflicted
+++ resolved
@@ -21,10 +21,7 @@
     Float8E4M3Type,
     Float8E5M2Type,
     Float8E8M0FNUType,
-<<<<<<< HEAD
-=======
     FloatTF32Type,
->>>>>>> ce7c17d5
     FunctionType,
     IndexType,
     IntegerType,
