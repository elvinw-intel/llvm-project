--- conflicted
+++ resolved
@@ -309,8 +309,6 @@
                                 translate(node->getFile()), node->getLineNo());
 }
 
-<<<<<<< HEAD
-=======
 DIGenericSubrangeAttr
 DebugImporter::translateImpl(llvm::DIGenericSubrange *node) {
   auto getAttrOrNull =
@@ -340,7 +338,6 @@
                                     stride);
 }
 
->>>>>>> ce7c17d5
 DISubroutineTypeAttr
 DebugImporter::translateImpl(llvm::DISubroutineType *node) {
   SmallVector<DITypeAttr> types;
