--- conflicted
+++ resolved
@@ -170,29 +170,24 @@
   // call void @func8
   Instruction &F9SecondInst = *++(F9.getEntryBlock().begin());
 
-  const AAFunctionReachability &F1AA =
-      A.getOrCreateAAFor<AAFunctionReachability>(IRPosition::function(F1));
-
-  const AAFunctionReachability &F6AA =
-      A.getOrCreateAAFor<AAFunctionReachability>(IRPosition::function(F6));
-
-  const AAFunctionReachability &F7AA =
-      A.getOrCreateAAFor<AAFunctionReachability>(IRPosition::function(F7));
-
-  const AAFunctionReachability &F9AA =
-      A.getOrCreateAAFor<AAFunctionReachability>(IRPosition::function(F9));
+  const AAInterFnReachability &F1AA =
+      A.getOrCreateAAFor<AAInterFnReachability>(IRPosition::function(F1));
+
+  const AAInterFnReachability &F6AA =
+      A.getOrCreateAAFor<AAInterFnReachability>(IRPosition::function(F6));
+
+  const AAInterFnReachability &F7AA =
+      A.getOrCreateAAFor<AAInterFnReachability>(IRPosition::function(F7));
+
+  const AAInterFnReachability &F9AA =
+      A.getOrCreateAAFor<AAInterFnReachability>(IRPosition::function(F9));
 
   F1AA.canReach(A, F3);
   F1AA.canReach(A, F4);
   F6AA.canReach(A, F4);
-<<<<<<< HEAD
-  F7AA.canReach(A, F7FirstCB, F3);
-  F7AA.canReach(A, F7FirstCB, F4);
-=======
   F7AA.instructionCanReach(A, F7FirstCB, F3);
   F7AA.instructionCanReach(A, F7FirstCB, F4);
   F9AA.instructionCanReach(A, F9SecondInst, F3);
->>>>>>> e1acf65b
   F9AA.instructionCanReach(A, F9FirstInst, F3);
   F9AA.instructionCanReach(A, F9FirstInst, F4);
 
@@ -201,8 +196,8 @@
   ASSERT_TRUE(F1AA.canReach(A, F3));
   ASSERT_FALSE(F1AA.canReach(A, F4));
 
-  ASSERT_TRUE(F7AA.canReach(A, F7FirstCB, F3));
-  ASSERT_FALSE(F7AA.canReach(A, F7FirstCB, F4));
+  ASSERT_TRUE(F7AA.instructionCanReach(A, F7FirstCB, F3));
+  ASSERT_TRUE(F7AA.instructionCanReach(A, F7FirstCB, F4));
 
   // Assumed to be reacahable, since F6 can reach a function with
   // a unknown callee.
