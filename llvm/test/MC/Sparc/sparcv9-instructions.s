! RUN: not llvm-mc %s -triple=sparc   -show-encoding 2>&1 | FileCheck %s --check-prefix=V8
! RUN: llvm-mc %s -triple=sparcv9 -show-encoding | FileCheck %s --check-prefix=V9

        ! V8:      error: invalid instruction mnemonic
        ! V8-NEXT: addc %g2, %g1, %g3
        ! V9:      addx %g2, %g1, %g3              ! encoding: [0x86,0x40,0x80,0x01]
        addc %g2, %g1, %g3

        ! V8:      error: invalid instruction mnemonic
        ! V8-NEXT: addc %g2, 1, %g3
        ! V9:      addx %g2, 1, %g3              ! encoding: [0x86,0x40,0xa0,0x01]
        addc %g2, 1, %g3

        ! V8:      error: invalid instruction mnemonic
        ! V8-NEXT: addc 1, %g2, %g3
        ! V9:      addx %g2, 1, %g3              ! encoding: [0x86,0x40,0xa0,0x01]
        addc 1, %g2, %g3

        ! V8:      error: invalid instruction mnemonic
        ! V8-NEXT: addccc %g1, %g2, %g3
        ! V9:      addxcc %g1, %g2, %g3            ! encoding: [0x86,0xc0,0x40,0x02]
        addccc %g1, %g2, %g3

        ! V8:      error: invalid instruction mnemonic
        ! V8-NEXT: subc %g2, %g1, %g3
        ! V9:      subx %g2, %g1, %g3          ! encoding: [0x86,0x60,0x80,0x01]
        subc %g2, %g1, %g3

        ! V8:      error: invalid instruction mnemonic
        ! V8-NEXT: subccc %g1, %g2, %g3
        ! V9:      subxcc %g1, %g2, %g3         ! encoding: [0x86,0xe0,0x40,0x02]
        subccc %g1, %g2, %g3

        ! V8:      error: instruction requires a CPU feature not currently enabled
        ! V8-NEXT: popc %g1, %g2
        ! V9:      popc %g1, %g2                ! encoding: [0x85,0x70,0x00,0x01]
        popc %g1, %g2


        ! V8:      error: instruction requires a CPU feature not currently enabled
        ! V8-NEXT: signx %g1, %g2
        ! V9: sra %g1, %g0, %g2               ! encoding: [0x85,0x38,0x40,0x00]
        signx %g1, %g2
        ! V8:      error: instruction requires a CPU feature not currently enabled
        ! V8-NEXT: signx %g1
        ! V9: sra %g1, %g0, %g1               ! encoding: [0x83,0x38,0x40,0x00]
        signx %g1

        ! V8:      error: invalid instruction mnemonic
        ! V8-NEXT: lduw [%i0 + %l6], %o2
        ! V9: ld [%i0+%l6], %o2    ! encoding: [0xd4,0x06,0x00,0x16]
        lduw [%i0 + %l6], %o2
        ! V8:      error: invalid instruction mnemonic
        ! V8-NEXT: lduw [%i0 + 32], %o2
        ! V9: ld [%i0+32], %o2     ! encoding: [0xd4,0x06,0x20,0x20]
        lduw [%i0 + 32], %o2
        ! V8:      error: invalid instruction mnemonic
        ! V8-NEXT: lduw [%g1], %o2
        ! V9: ld [%g1], %o2        ! encoding: [0xd4,0x00,0x40,0x00]
        lduw [%g1], %o2
        ! V8:      error: invalid instruction mnemonic
        ! V8-NEXT: lduwa [%i0 + %l6] 131, %o2
        ! V9: lda [%i0+%l6] #ASI_SNF, %o2 ! encoding: [0xd4,0x86,0x10,0x76]
        lduwa [%i0 + %l6] 131, %o2
        ! V8:      error: invalid instruction mnemonic
        ! V8-NEXT: lduwa [%i0 + %l6] (130+1), %o2
        ! V9: lda [%i0+%l6] #ASI_SNF, %o2 ! encoding: [0xd4,0x86,0x10,0x76]
        lduwa [%i0 + %l6] (130+1), %o2

        ! V9: ldsw [%i0+%l6], %o2    ! encoding: [0xd4,0x46,0x00,0x16]
        ldsw [%i0 + %l6], %o2
        ! V9: ldsw [%i0+32], %o2     ! encoding: [0xd4,0x46,0x20,0x20]
        ldsw [%i0 + 32], %o2
        ! V9: ldsw [%g1], %o2        ! encoding: [0xd4,0x40,0x40,0x00]
        ldsw [%g1], %o2
        ! V9: ldswa [%i0+%l6] #ASI_SNF, %o2 ! encoding: [0xd4,0xc6,0x10,0x76]
        ldswa [%i0 + %l6] 131, %o2
        ! V9: ldswa [%i0+%l6] #ASI_SNF, %o2 ! encoding: [0xd4,0xc6,0x10,0x76]
        ldswa [%i0 + %l6] (130+1), %o2

        ! V8:      error: instruction requires a CPU feature not currently enabled
        ! V8-NEXT: lda [%l0] 0xf0, %f29
        ! V9: lda [%l0] 240, %f29             ! encoding: [0xfb,0x84,0x1e,0x00]
        lda [%l0] 0xf0, %f29
        ! V8:      error: instruction requires a CPU feature not currently enabled
        ! V8-NEXT: lda [%l0] (0xef+0x01), %f29
        ! V9: lda [%l0] 240, %f29             ! encoding: [0xfb,0x84,0x1e,0x00]
        lda [%l0] (0xef+0x01), %f29

        ! V8:      error: instruction requires a CPU feature not currently enabled
        ! V8-NEXT: ldda [%l0] 0xf0, %f48
        ! V9: ldda [%l0] 240, %f48            ! encoding: [0xe3,0x9c,0x1e,0x00]
        ldda [%l0] 0xf0, %f48
        ! V8:      error: instruction requires a CPU feature not currently enabled
        ! V8-NEXT: ldda [%l0] (0xef+0x01), %f48
        ! V9: ldda [%l0] 240, %f48            ! encoding: [0xe3,0x9c,0x1e,0x00]
        ldda [%l0] (0xef+0x01), %f48

        ! V8:      error: instruction requires a CPU feature not currently enabled
        ! V8-NEXT: ldqa [%l0] 0xf0, %f48
        ! V9: ldqa [%l0] 240, %f48            ! encoding: [0xe3,0x94,0x1e,0x00]
        ldqa [%l0] 0xf0, %f48
        ! V8:      error: instruction requires a CPU feature not currently enabled
        ! V8-NEXT: ldqa [%l0] (0xef+0x01), %f48
        ! V9: ldqa [%l0] 240, %f48            ! encoding: [0xe3,0x94,0x1e,0x00]
        ldqa [%l0] (0xef+0x01), %f48
        ! V8:      error: instruction requires a CPU feature not currently enabled
        ! V8-NEXT: ldq [%l0], %f48
        ! V9: ldq [%l0], %f48                 ! encoding: [0xe3,0x14,0x00,0x00]
        ldq [%l0], %f48


        ! V8:      error: instruction requires a CPU feature not currently enabled
        ! V8-NEXT: sta %f29, [%l0] 0xf0
        ! V9: sta %f29, [%l0] 240             ! encoding: [0xfb,0xa4,0x1e,0x00]
        sta %f29, [%l0] 0xf0
        ! V8:      error: instruction requires a CPU feature not currently enabled
        ! V8-NEXT: sta %f29, [%l0] (0xef+0x01)
        ! V9: sta %f29, [%l0] 240             ! encoding: [0xfb,0xa4,0x1e,0x00]
        sta %f29, [%l0] (0xef+0x01)

        ! V8:      error: instruction requires a CPU feature not currently enabled
        ! V8-NEXT: stda %f48, [%l0] 0xf0
        ! V9: stda %f48, [%l0] 240            ! encoding: [0xe3,0xbc,0x1e,0x00]
        stda %f48, [%l0] 0xf0
        ! V8:      error: instruction requires a CPU feature not currently enabled
        ! V8-NEXT: stda %f48, [%l0] (0xef+0x01)
        ! V9: stda %f48, [%l0] 240            ! encoding: [0xe3,0xbc,0x1e,0x00]
        stda %f48, [%l0] (0xef+0x01)

        ! V8:      error: instruction requires a CPU feature not currently enabled
        ! V8-NEXT: stqa %f48, [%l0] 0xf0
        ! V9: stqa %f48, [%l0] 240            ! encoding: [0xe3,0xb4,0x1e,0x00]
        stqa %f48, [%l0] 0xf0
        ! V8:      error: instruction requires a CPU feature not currently enabled
        ! V8-NEXT: stqa %f48, [%l0] (0xef+0x01)
        ! V9: stqa %f48, [%l0] 240            ! encoding: [0xe3,0xb4,0x1e,0x00]
        stqa %f48, [%l0] (0xef+0x01)
        ! V8:      error: instruction requires a CPU feature not currently enabled
        ! V8-NEXT: stq %f48, [%l0]
        ! V9: stq %f48, [%l0]                 ! encoding: [0xe3,0x34,0x00,0x00]
        stq %f48, [%l0]

        ! V8:      error: instruction requires a CPU feature not currently enabled
        ! V8-NEXT: ldx [%g2 + 20],%fsr
        ! V9: ldx [%g2+20], %fsr    ! encoding: [0xc3,0x08,0xa0,0x14]
        ldx [%g2 + 20],%fsr

        ! V8:      error: instruction requires a CPU feature not currently enabled
        ! V8-NEXT: ldx [%g2 + %i5],%fsr
        ! V9: ldx [%g2+%i5], %fsr   ! encoding: [0xc3,0x08,0x80,0x1d]
        ldx [%g2 + %i5],%fsr

        ! V9: ldxa [%g2+%i5] #ASI_SNF, %g0   ! encoding: [0xc0,0xd8,0x90,0x7d]
        ldxa [%g2 + %i5] 131, %g0
        ! V9: ldxa [%g2+%i5] #ASI_SNF, %g0   ! encoding: [0xc0,0xd8,0x90,0x7d]
        ldxa [%g2 + %i5] (130+1), %g0

        ! V8:      error: instruction requires a CPU feature not currently enabled
        ! V8-NEXT: stx %fsr,[%g2 + 20]
        ! V9: stx %fsr, [%g2+20]    ! encoding: [0xc3,0x28,0xa0,0x14]
        stx %fsr,[%g2 + 20]

        ! V8:      error: instruction requires a CPU feature not currently enabled
        ! V8-NEXT: stx %fsr,[%g2 + %i5]
        ! V9: stx %fsr, [%g2+%i5]   ! encoding: [0xc3,0x28,0x80,0x1d]
        stx %fsr,[%g2 + %i5]

        ! V9: stxa %g0, [%g2+%i5] #ASI_SNF   ! encoding: [0xc0,0xf0,0x90,0x7d]
        stxa %g0, [%g2 + %i5] 131
        ! V9: stxa %g0, [%g2+%i5] #ASI_SNF   ! encoding: [0xc0,0xf0,0x90,0x7d]
        stxa %g0, [%g2 + %i5] (130+1)

        ! V8:      error: instruction requires a CPU feature not currently enabled
        ! V8-NEXT: wrpr %g6,%i6,%tpc
        ! V9: wrpr %g6, %fp, %tpc        ! encoding: [0x81,0x91,0x80,0x1e]
        wrpr %g6,%i6,%tpc
        ! V8:      error: instruction requires a CPU feature not currently enabled
        ! V8-NEXT: wrpr %g6,%i6,%tnpc
        ! V9: wrpr %g6, %fp, %tnpc       ! encoding: [0x83,0x91,0x80,0x1e]
        wrpr %g6,%i6,%tnpc
        ! V8:      error: instruction requires a CPU feature not currently enabled
        ! V8-NEXT: wrpr %g6,%i6,%tstate
        ! V9: wrpr %g6, %fp, %tstate     ! encoding: [0x85,0x91,0x80,0x1e]
        wrpr %g6,%i6,%tstate
        ! V8:      error: instruction requires a CPU feature not currently enabled
        ! V8-NEXT: wrpr %g6,%i6,%tt
        ! V9: wrpr %g6, %fp, %tt         ! encoding: [0x87,0x91,0x80,0x1e]
        wrpr %g6,%i6,%tt
        ! V8:      error: instruction requires a CPU feature not currently enabled
        ! V8-NEXT: wrpr %g6,%i6,%tick
        ! V9: wrpr %g6, %fp, %tick       ! encoding: [0x89,0x91,0x80,0x1e]
        wrpr %g6,%i6,%tick
        ! V8:      error: instruction requires a CPU feature not currently enabled
        ! V8-NEXT: wrpr %g6,%i6,%tba
        ! V9: wrpr %g6, %fp, %tba        ! encoding: [0x8b,0x91,0x80,0x1e]
        wrpr %g6,%i6,%tba
        ! V8:      error: instruction requires a CPU feature not currently enabled
        ! V8-NEXT: wrpr %g6,%i6,%pstate
        ! V9: wrpr %g6, %fp, %pstate     ! encoding: [0x8d,0x91,0x80,0x1e]
        wrpr %g6,%i6,%pstate
        ! V8:      error: instruction requires a CPU feature not currently enabled
        ! V8-NEXT: wrpr %g6,%i6,%tl
        ! V9: wrpr %g6, %fp, %tl         ! encoding: [0x8f,0x91,0x80,0x1e]
        wrpr %g6,%i6,%tl
        ! V8:      error: instruction requires a CPU feature not currently enabled
        ! V8-NEXT: wrpr %g6,%i6,%pil
        ! V9: wrpr %g6, %fp, %pil        ! encoding: [0x91,0x91,0x80,0x1e]
        wrpr %g6,%i6,%pil
        ! V8:      error: instruction requires a CPU feature not currently enabled
        ! V8-NEXT: wrpr %g6,%i6,%cwp
        ! V9: wrpr %g6, %fp, %cwp        ! encoding: [0x93,0x91,0x80,0x1e]
        wrpr %g6,%i6,%cwp
        ! V8:      error: instruction requires a CPU feature not currently enabled
        ! V8-NEXT: wrpr %g6,%i6,%cansave
        ! V9: wrpr %g6, %fp, %cansave    ! encoding: [0x95,0x91,0x80,0x1e]
        wrpr %g6,%i6,%cansave
        ! V8:      error: instruction requires a CPU feature not currently enabled
        ! V8-NEXT: wrpr %g6,%i6,%canrestore
        ! V9: wrpr %g6, %fp, %canrestore ! encoding: [0x97,0x91,0x80,0x1e]
        wrpr %g6,%i6,%canrestore
        ! V8:      error: instruction requires a CPU feature not currently enabled
        ! V8-NEXT: wrpr %g6,%i6,%cleanwin
        ! V9: wrpr %g6, %fp, %cleanwin   ! encoding: [0x99,0x91,0x80,0x1e]
        wrpr %g6,%i6,%cleanwin
        ! V8:      error: instruction requires a CPU feature not currently enabled
        ! V8-NEXT: wrpr %g6,%i6,%otherwin
        ! V9: wrpr %g6, %fp, %otherwin   ! encoding: [0x9b,0x91,0x80,0x1e]
        wrpr %g6,%i6,%otherwin
        ! V8:      error: instruction requires a CPU feature not currently enabled
        ! V8-NEXT: wrpr %g6,%i6,%wstate
        ! V9: wrpr %g6, %fp, %wstate     ! encoding: [0x9d,0x91,0x80,0x1e]
        wrpr %g6,%i6,%wstate

        ! V8:      error: instruction requires a CPU feature not currently enabled
        ! V8-NEXT: wrpr %g6,255,%tpc
        ! V9: wrpr %g6, 255, %tpc        ! encoding: [0x81,0x91,0xa0,0xff]
        wrpr %g6,255,%tpc
        ! V8:      error: instruction requires a CPU feature not currently enabled
        ! V8-NEXT: wrpr %g6,255,%tnpc
        ! V9: wrpr %g6, 255, %tnpc       ! encoding: [0x83,0x91,0xa0,0xff]
        wrpr %g6,255,%tnpc
        ! V8:      error: instruction requires a CPU feature not currently enabled
        ! V8-NEXT: wrpr %g6,255,%tstate
        ! V9: wrpr %g6, 255, %tstate     ! encoding: [0x85,0x91,0xa0,0xff]
        wrpr %g6,255,%tstate
        ! V8:      error: instruction requires a CPU feature not currently enabled
        ! V8-NEXT: wrpr %g6,255,%tt
        ! V9: wrpr %g6, 255, %tt         ! encoding: [0x87,0x91,0xa0,0xff]
        wrpr %g6,255,%tt
        ! V8:      error: instruction requires a CPU feature not currently enabled
        ! V8-NEXT: wrpr %g6,255,%tick
        ! V9: wrpr %g6, 255, %tick       ! encoding: [0x89,0x91,0xa0,0xff]
        wrpr %g6,255,%tick
        ! V8:      error: instruction requires a CPU feature not currently enabled
        ! V8-NEXT: wrpr %g6,255,%tba
        ! V9: wrpr %g6, 255, %tba        ! encoding: [0x8b,0x91,0xa0,0xff]
        wrpr %g6,255,%tba
        ! V8:      error: instruction requires a CPU feature not currently enabled
        ! V8-NEXT: wrpr %g6,255,%pstate
        ! V9: wrpr %g6, 255, %pstate     ! encoding: [0x8d,0x91,0xa0,0xff]
        wrpr %g6,255,%pstate
        ! V8:      error: instruction requires a CPU feature not currently enabled
        ! V8-NEXT: wrpr %g6,255,%tl
        ! V9: wrpr %g6, 255, %tl         ! encoding: [0x8f,0x91,0xa0,0xff]
        wrpr %g6,255,%tl
        ! V8:      error: instruction requires a CPU feature not currently enabled
        ! V8-NEXT: wrpr %g6,255,%pil
        ! V9: wrpr %g6, 255, %pil        ! encoding: [0x91,0x91,0xa0,0xff]
        wrpr %g6,255,%pil
        ! V8:      error: instruction requires a CPU feature not currently enabled
        ! V8-NEXT: wrpr %g6,255,%cwp
        ! V9: wrpr %g6, 255, %cwp        ! encoding: [0x93,0x91,0xa0,0xff]
        wrpr %g6,255,%cwp
        ! V8:      error: instruction requires a CPU feature not currently enabled
        ! V8-NEXT: wrpr %g6,255,%cansave
        ! V9: wrpr %g6, 255, %cansave    ! encoding: [0x95,0x91,0xa0,0xff]
        wrpr %g6,255,%cansave
        ! V8:      error: instruction requires a CPU feature not currently enabled
        ! V8-NEXT: wrpr %g6,255,%canrestore
        ! V9: wrpr %g6, 255, %canrestore ! encoding: [0x97,0x91,0xa0,0xff]
        wrpr %g6,255,%canrestore
        ! V8:      error: instruction requires a CPU feature not currently enabled
        ! V8-NEXT: wrpr %g6,255,%cleanwin
        ! V9: wrpr %g6, 255, %cleanwin   ! encoding: [0x99,0x91,0xa0,0xff]
        wrpr %g6,255,%cleanwin
        ! V8:      error: instruction requires a CPU feature not currently enabled
        ! V8-NEXT: wrpr %g6,255,%otherwin
        ! V9: wrpr %g6, 255, %otherwin   ! encoding: [0x9b,0x91,0xa0,0xff]
        wrpr %g6,255,%otherwin
        ! V8:      error: instruction requires a CPU feature not currently enabled
        ! V8-NEXT: wrpr %g6,255,%wstate
        ! V9: wrpr %g6, 255, %wstate     ! encoding: [0x9d,0x91,0xa0,0xff]
        wrpr %g6,255,%wstate

        ! V8:      error: instruction requires a CPU feature not currently enabled
        ! V8-NEXT: wrpr %i6,%tpc
        ! V9: wrpr %fp, %g0, %tpc        ! encoding: [0x81,0x97,0x80,0x00]
        wrpr %i6,%tpc
        ! V8:      error: instruction requires a CPU feature not currently enabled
        ! V8-NEXT: wrpr %i6,%tnpc
        ! V9: wrpr %fp, %g0, %tnpc       ! encoding: [0x83,0x97,0x80,0x00]
        wrpr %i6,%tnpc
        ! V8:      error: instruction requires a CPU feature not currently enabled
        ! V8-NEXT: wrpr %i6,%tstate
        ! V9: wrpr %fp, %g0, %tstate     ! encoding: [0x85,0x97,0x80,0x00]
        wrpr %i6,%tstate
        ! V8:      error: instruction requires a CPU feature not currently enabled
        ! V8-NEXT: wrpr %i6,%tt
        ! V9: wrpr %fp, %g0, %tt         ! encoding: [0x87,0x97,0x80,0x00]
        wrpr %i6,%tt
        ! V8:      error: instruction requires a CPU feature not currently enabled
        ! V8-NEXT: wrpr %i6,%tick
        ! V9: wrpr %fp, %g0, %tick       ! encoding: [0x89,0x97,0x80,0x00]
        wrpr %i6,%tick
        ! V8:      error: instruction requires a CPU feature not currently enabled
        ! V8-NEXT: wrpr %i6,%tba
        ! V9: wrpr %fp, %g0, %tba        ! encoding: [0x8b,0x97,0x80,0x00]
        wrpr %i6,%tba
        ! V8:      error: instruction requires a CPU feature not currently enabled
        ! V8-NEXT: wrpr %i6,%pstate
        ! V9: wrpr %fp, %g0, %pstate     ! encoding: [0x8d,0x97,0x80,0x00]
        wrpr %i6,%pstate
        ! V8:      error: instruction requires a CPU feature not currently enabled
        ! V8-NEXT: wrpr %i6,%tl
        ! V9: wrpr %fp, %g0, %tl         ! encoding: [0x8f,0x97,0x80,0x00]
        wrpr %i6,%tl
        ! V8:      error: instruction requires a CPU feature not currently enabled
        ! V8-NEXT: wrpr %i6,%pil
        ! V9: wrpr %fp, %g0, %pil        ! encoding: [0x91,0x97,0x80,0x00]
        wrpr %i6,%pil
        ! V8:      error: instruction requires a CPU feature not currently enabled
        ! V8-NEXT: wrpr %i6,%cwp
        ! V9: wrpr %fp, %g0, %cwp        ! encoding: [0x93,0x97,0x80,0x00]
        wrpr %i6,%cwp
        ! V8:      error: instruction requires a CPU feature not currently enabled
        ! V8-NEXT: wrpr %i6,%cansave
        ! V9: wrpr %fp, %g0, %cansave    ! encoding: [0x95,0x97,0x80,0x00]
        wrpr %i6,%cansave
        ! V8:      error: instruction requires a CPU feature not currently enabled
        ! V8-NEXT: wrpr %i6,%canrestore
        ! V9: wrpr %fp, %g0, %canrestore ! encoding: [0x97,0x97,0x80,0x00]
        wrpr %i6,%canrestore
        ! V8:      error: instruction requires a CPU feature not currently enabled
        ! V8-NEXT: wrpr %i6,%cleanwin
        ! V9: wrpr %fp, %g0, %cleanwin   ! encoding: [0x99,0x97,0x80,0x00]
        wrpr %i6,%cleanwin
        ! V8:      error: instruction requires a CPU feature not currently enabled
        ! V8-NEXT: wrpr %i6,%otherwin
        ! V9: wrpr %fp, %g0, %otherwin   ! encoding: [0x9b,0x97,0x80,0x00]
        wrpr %i6,%otherwin
        ! V8:      error: instruction requires a CPU feature not currently enabled
        ! V8-NEXT: wrpr %i6,%wstate
        ! V9: wrpr %fp, %g0, %wstate     ! encoding: [0x9d,0x97,0x80,0x00]
        wrpr %i6,%wstate

        ! V8:      error: instruction requires a CPU feature not currently enabled
        ! V8-NEXT: wrpr 255,%tpc
        ! V9: wrpr %g0, 255, %tpc        ! encoding: [0x81,0x90,0x20,0xff]
        wrpr 255,%tpc
        ! V8:      error: instruction requires a CPU feature not currently enabled
        ! V8-NEXT: wrpr 255,%tnpc
        ! V9: wrpr %g0, 255, %tnpc       ! encoding: [0x83,0x90,0x20,0xff]
        wrpr 255,%tnpc
        ! V8:      error: instruction requires a CPU feature not currently enabled
        ! V8-NEXT: wrpr 255,%tstate
        ! V9: wrpr %g0, 255, %tstate     ! encoding: [0x85,0x90,0x20,0xff]
        wrpr 255,%tstate
        ! V8:      error: instruction requires a CPU feature not currently enabled
        ! V8-NEXT: wrpr 255,%tt
        ! V9: wrpr %g0, 255, %tt         ! encoding: [0x87,0x90,0x20,0xff]
        wrpr 255,%tt
        ! V8:      error: instruction requires a CPU feature not currently enabled
        ! V8-NEXT: wrpr 255,%tick
        ! V9: wrpr %g0, 255, %tick       ! encoding: [0x89,0x90,0x20,0xff]
        wrpr 255,%tick
        ! V8:      error: instruction requires a CPU feature not currently enabled
        ! V8-NEXT: wrpr 255,%tba
        ! V9: wrpr %g0, 255, %tba        ! encoding: [0x8b,0x90,0x20,0xff]
        wrpr 255,%tba
        ! V8:      error: instruction requires a CPU feature not currently enabled
        ! V8-NEXT: wrpr 255,%pstate
        ! V9: wrpr %g0, 255, %pstate     ! encoding: [0x8d,0x90,0x20,0xff]
        wrpr 255,%pstate
        ! V8:      error: instruction requires a CPU feature not currently enabled
        ! V8-NEXT: wrpr 255,%tl
        ! V9: wrpr %g0, 255, %tl         ! encoding: [0x8f,0x90,0x20,0xff]
        wrpr 255,%tl
        ! V8:      error: instruction requires a CPU feature not currently enabled
        ! V8-NEXT: wrpr 255,%pil
        ! V9: wrpr %g0, 255, %pil        ! encoding: [0x91,0x90,0x20,0xff]
        wrpr 255,%pil
        ! V8:      error: instruction requires a CPU feature not currently enabled
        ! V8-NEXT: wrpr 255,%cwp
        ! V9: wrpr %g0, 255, %cwp        ! encoding: [0x93,0x90,0x20,0xff]
        wrpr 255,%cwp
        ! V8:      error: instruction requires a CPU feature not currently enabled
        ! V8-NEXT: wrpr 255,%cansave
        ! V9: wrpr %g0, 255, %cansave    ! encoding: [0x95,0x90,0x20,0xff]
        wrpr 255,%cansave
        ! V8:      error: instruction requires a CPU feature not currently enabled
        ! V8-NEXT: wrpr 255,%canrestore
        ! V9: wrpr %g0, 255, %canrestore ! encoding: [0x97,0x90,0x20,0xff]
        wrpr 255,%canrestore
        ! V8:      error: instruction requires a CPU feature not currently enabled
        ! V8-NEXT: wrpr 255,%cleanwin
        ! V9: wrpr %g0, 255, %cleanwin   ! encoding: [0x99,0x90,0x20,0xff]
        wrpr 255,%cleanwin
        ! V8:      error: instruction requires a CPU feature not currently enabled
        ! V8-NEXT: wrpr 255,%otherwin
        ! V9: wrpr %g0, 255, %otherwin   ! encoding: [0x9b,0x90,0x20,0xff]
        wrpr 255,%otherwin
        ! V8:      error: instruction requires a CPU feature not currently enabled
        ! V8-NEXT: wrpr 255,%wstate
        ! V9: wrpr %g0, 255, %wstate     ! encoding: [0x9d,0x90,0x20,0xff]
        wrpr 255,%wstate

        ! V8:      error: instruction requires a CPU feature not currently enabled
        ! V8-NEXT: rdpr %tpc,%i5
        ! V9: rdpr %tpc, %i5            ! encoding: [0xbb,0x50,0x00,0x00]
        rdpr %tpc,%i5
        ! V8:      error: instruction requires a CPU feature not currently enabled
        ! V8-NEXT: rdpr %tnpc,%i5
        ! V9: rdpr %tnpc, %i5           ! encoding: [0xbb,0x50,0x40,0x00]
        rdpr %tnpc,%i5
        ! V8:      error: instruction requires a CPU feature not currently enabled
        ! V8-NEXT: rdpr %tstate,%i5
        ! V9: rdpr %tstate, %i5         ! encoding: [0xbb,0x50,0x80,0x00]
        rdpr %tstate,%i5
        ! V8:      error: instruction requires a CPU feature not currently enabled
        ! V8-NEXT: rdpr %tt,%i5
        ! V9: rdpr %tt, %i5             ! encoding: [0xbb,0x50,0xc0,0x00]
        rdpr %tt,%i5
        ! V8:      error: instruction requires a CPU feature not currently enabled
        ! V8-NEXT: rdpr %tick,%i5
        ! V9: rdpr %tick, %i5           ! encoding: [0xbb,0x51,0x00,0x00]
        rdpr %tick,%i5
        ! V8:      error: instruction requires a CPU feature not currently enabled
        ! V8-NEXT: rdpr %tba,%i5
        ! V9: rdpr %tba, %i5            ! encoding: [0xbb,0x51,0x40,0x00]
        rdpr %tba,%i5
        ! V8:      error: instruction requires a CPU feature not currently enabled
        ! V8-NEXT: rdpr %pstate,%i5
        ! V9: rdpr %pstate, %i5         ! encoding: [0xbb,0x51,0x80,0x00]
        rdpr %pstate,%i5
        ! V8:      error: instruction requires a CPU feature not currently enabled
        ! V8-NEXT: rdpr %tl,%i5
        ! V9: rdpr %tl, %i5             ! encoding: [0xbb,0x51,0xc0,0x00]
        rdpr %tl,%i5
        ! V8:      error: instruction requires a CPU feature not currently enabled
        ! V8-NEXT: rdpr %pil,%i5
        ! V9: rdpr %pil, %i5            ! encoding: [0xbb,0x52,0x00,0x00]
        rdpr %pil,%i5
        ! V8:      error: instruction requires a CPU feature not currently enabled
        ! V8-NEXT: rdpr %cwp,%i5
        ! V9: rdpr %cwp, %i5            ! encoding: [0xbb,0x52,0x40,0x00]
        rdpr %cwp,%i5
        ! V8:      error: instruction requires a CPU feature not currently enabled
        ! V8-NEXT: rdpr %cansave,%i5
        ! V9: rdpr %cansave, %i5        ! encoding: [0xbb,0x52,0x80,0x00]
        rdpr %cansave,%i5
        ! V8:      error: instruction requires a CPU feature not currently enabled
        ! V8-NEXT: rdpr %canrestore,%i5
        ! V9: rdpr %canrestore, %i5     ! encoding: [0xbb,0x52,0xc0,0x00]
        rdpr %canrestore,%i5
        ! V8:      error: instruction requires a CPU feature not currently enabled
        ! V8-NEXT: rdpr %cleanwin,%i5
        ! V9: rdpr %cleanwin, %i5       ! encoding: [0xbb,0x53,0x00,0x00]
        rdpr %cleanwin,%i5
        ! V8:      error: instruction requires a CPU feature not currently enabled
        ! V8-NEXT: rdpr %otherwin,%i5
        ! V9: rdpr %otherwin, %i5       ! encoding: [0xbb,0x53,0x40,0x00]
        rdpr %otherwin,%i5
        ! V8:      error: instruction requires a CPU feature not currently enabled
        ! V8-NEXT: rdpr %wstate,%i5
        ! V9: rdpr %wstate, %i5         ! encoding: [0xbb,0x53,0x80,0x00]
        rdpr %wstate,%i5

        ! V8:      error: instruction requires a CPU feature not currently enabled
        ! V8-NEXT: rdpr %fq,%i5
        ! V9: rdpr %fq, %i5             ! encoding: [0xbb,0x53,0xc0,0x00]
        rdpr %fq,%i5
        ! V8:      error: instruction requires a CPU feature not currently enabled
        ! V8-NEXT: rdpr %ver,%i5
        ! V9: rdpr %ver, %i5            ! encoding: [0xbb,0x57,0xc0,0x00]
        rdpr %ver,%i5

        ! V9: rd %pc, %o7               ! encoding: [0x9f,0x41,0x40,0x00]
        rd %pc, %o7
        ! V9: rd %asi, %g1              ! encoding: [0x83,0x40,0xc0,0x00]
        rd %asi, %g1
        ! V9: rd %ccr, %g1              ! encoding: [0x83,0x40,0x80,0x00]
        rd %ccr, %g1
        ! V9: rd %tick, %i5             ! encoding: [0xbb,0x41,0x00,0x00]
        rd %tick,%i5

        ! V9: wr %i0, %i1, %asi         ! encoding: [0x87,0x86,0x00,0x19]
        wr %i0, %i1, %asi
        ! V9: wr %i0, 1, %asi           ! encoding: [0x87,0x86,0x20,0x01]
        wr %i0, 1, %asi
        ! V9: wr %i0, %i1, %ccr         ! encoding: [0x85,0x86,0x00,0x19]
        wr %i0, %i1, %ccr
        ! V9: wr %i0, 1, %ccr           ! encoding: [0x85,0x86,0x20,0x01]
        wr %i0, 1, %ccr
        ! V9: wr %i0, 1, %asr20         ! encoding: [0xa9,0x86,0x20,0x01]
        wr %i0, 1, %set_softint
        ! V9: wr %i0, 1, %asr21         ! encoding: [0xab,0x86,0x20,0x01]
        wr %i0, 1, %clear_softint

        ! V9: st %o1, [%o0]             ! encoding: [0xd2,0x22,0x00,0x00]
        stw %o1, [%o0]
        ! V9: st %o1, [%o0]             ! encoding: [0xd2,0x22,0x00,0x00]
        stuw %o1, [%o0]
        ! V9: st %o1, [%o0]             ! encoding: [0xd2,0x22,0x00,0x00]
        stsw %o1, [%o0]

        ! V9: sta %o2, [%i0+%l6] #ASI_SNF ! encoding: [0xd4,0xa6,0x10,0x76]
        stwa %o2, [%i0 + %l6] 131
        ! V9: sta %o2, [%i0+%l6] #ASI_SNF ! encoding: [0xd4,0xa6,0x10,0x76]
        stuwa %o2, [%i0 + %l6] 131
        ! V9: sta %o2, [%i0+%l6] #ASI_SNF ! encoding: [0xd4,0xa6,0x10,0x76]
        stswa %o2, [%i0 + %l6] 131

        !! SPARCv9 provides a new variant of ASI-tagged memory accesses.
        ! V9: ldxa [%g2] %asi, %g0    ! encoding: [0xc0,0xd8,0xa0,0x00]
        ldxa [%g2] %asi, %g0
        ! V9: stxa %g0, [%g2] %asi    ! encoding: [0xc0,0xf0,0xa0,0x00]
        stxa %g0, [%g2] %asi
        ! V9: ldxa [%g2+5] %asi, %g0    ! encoding: [0xc0,0xd8,0xa0,0x05]
        ldxa [%g2 + 5] %asi, %g0
        ! V9: stxa %g0, [%g2+5] %asi    ! encoding: [0xc0,0xf0,0xa0,0x05]
        stxa %g0, [%g2 + 5] %asi

        !! Also make sure named ASI tags are parsed properly.
        ! V9: ldxa [%g2+%i5] #ASI_SNF, %g0   ! encoding: [0xc0,0xd8,0x90,0x7d]
        ldxa [%g2 + %i5] #ASI_SNF, %g0
        ! V9: stxa %g0, [%g2+%i5] #ASI_SNF   ! encoding: [0xc0,0xf0,0x90,0x7d]
        stxa %g0, [%g2 + %i5] #ASI_SNF

        ! V8:      error: instruction requires a CPU feature not currently enabled
        ! V8-NEXT: prefetch  [ %i1 + 0xf80 ], 1
        ! V9: prefetch  [%i1+3968], 1  ! encoding: [0xc3,0x6e,0x6f,0x80]
        prefetch  [ %i1 + 0xf80 ], 1

        ! V8:      error: instruction requires a CPU feature not currently enabled
        ! V8-NEXT: prefetch  [ %i1 + %i2 ], 1
        ! V9: prefetch  [%i1+%i2], 1  ! encoding: [0xc3,0x6e,0x40,0x1a]
        prefetch  [ %i1 + %i2 ], 1

<<<<<<< HEAD
=======
        ! V8:      error: unexpected token
        ! V8-NEXT: prefetch  [ %i1 + %i2 ], #n_reads
        ! V9: prefetch  [%i1+%i2], #n_reads  ! encoding: [0xc1,0x6e,0x40,0x1a]
        prefetch  [ %i1 + %i2 ], #n_reads

        ! V8:      error: unexpected token
        ! V8-NEXT: prefetch  [ %i1 + %i2 ], #one_read
        ! V9: prefetch  [%i1+%i2], #one_read  ! encoding: [0xc3,0x6e,0x40,0x1a]
        prefetch  [ %i1 + %i2 ], #one_read

        ! V8:      error: unexpected token
        ! V8-NEXT: prefetch  [ %i1 + %i2 ], #n_writes
        ! V9: prefetch  [%i1+%i2], #n_writes  ! encoding: [0xc5,0x6e,0x40,0x1a]
        prefetch  [ %i1 + %i2 ], #n_writes

        ! V8:      error: unexpected token
        ! V8-NEXT: prefetch  [ %i1 + %i2 ], #one_write
        ! V9: prefetch  [%i1+%i2], #one_write  ! encoding: [0xc7,0x6e,0x40,0x1a]
        prefetch  [ %i1 + %i2 ], #one_write

        ! V8:      error: unexpected token
        ! V8-NEXT: prefetch  [ %i1 + %i2 ], #page
        ! V9: prefetch  [%i1+%i2], #page  ! encoding: [0xc9,0x6e,0x40,0x1a]
        prefetch  [ %i1 + %i2 ], #page

        ! V8:      error: unexpected token
        ! V8-NEXT: prefetch  [ %i1 + %i2 ], #unified
        ! V9: prefetch  [%i1+%i2], #unified  ! encoding: [0xe3,0x6e,0x40,0x1a]
        prefetch  [ %i1 + %i2 ], #unified

        ! V8:      error: unexpected token
        ! V8-NEXT: prefetch  [ %i1 + %i2 ], #n_reads_strong
        ! V9: prefetch  [%i1+%i2], #n_reads_strong  ! encoding: [0xe9,0x6e,0x40,0x1a]
        prefetch  [ %i1 + %i2 ], #n_reads_strong

        ! V8:      error: unexpected token
        ! V8-NEXT: prefetch  [ %i1 + %i2 ], #one_read_strong
        ! V9: prefetch  [%i1+%i2], #one_read_strong  ! encoding: [0xeb,0x6e,0x40,0x1a]
        prefetch  [ %i1 + %i2 ], #one_read_strong

        ! V8:      error: unexpected token
        ! V8-NEXT: prefetch  [ %i1 + %i2 ], #n_writes_strong
        ! V9: prefetch  [%i1+%i2], #n_writes_strong  ! encoding: [0xed,0x6e,0x40,0x1a]
        prefetch  [ %i1 + %i2 ], #n_writes_strong

        ! V8:      error: unexpected token
        ! V8-NEXT: prefetch  [ %i1 + %i2 ], #one_write_strong
        ! V9: prefetch  [%i1+%i2], #one_write_strong  ! encoding: [0xef,0x6e,0x40,0x1a]
        prefetch  [ %i1 + %i2 ], #one_write_strong

        ! V8:      error: malformed ASI tag, must be a constant integer expression
        ! V8-NEXT: prefetcha  [ %i1 + 0xf80 ] %asi, 1
        ! V9: prefetcha [%i1+3968] %asi, #one_read    ! encoding: [0xc3,0xee,0x6f,0x80]
        prefetcha  [ %i1 + 0xf80 ] %asi, 1

        ! V8:      error: malformed ASI tag, must be a constant integer expression
        ! V8-NEXT: prefetcha  [ %i1 + 0xf80 ] %asi, #one_read
        ! V9: prefetcha [%i1+3968] %asi, #one_read    ! encoding: [0xc3,0xee,0x6f,0x80]
        prefetcha  [ %i1 + 0xf80 ] %asi, #one_read

        ! V8:      error: invalid operand for instruction
        ! V8-NEXT: prefetcha  [ %i1 + %i2 ] #ASI_SNF, 1
        ! V9: prefetcha [%i1+%i2] #ASI_SNF, #one_read ! encoding: [0xc3,0xee,0x50,0x7a]
        prefetcha  [ %i1 + %i2 ] #ASI_SNF, 1

        ! V8:      error: unexpected token
        ! V8-NEXT: prefetcha  [ %i1 + %i2 ] #ASI_SNF, #one_read
        ! V9: prefetcha [%i1+%i2] #ASI_SNF, #one_read ! encoding: [0xc3,0xee,0x50,0x7a]
        prefetcha  [ %i1 + %i2 ] #ASI_SNF, #one_read

        ! V8:      error: invalid operand for instruction
        ! V8-NEXT: prefetcha  [ %i1 + %i2 ] 131, 1
        ! V9: prefetcha [%i1+%i2] #ASI_SNF, #one_read ! encoding: [0xc3,0xee,0x50,0x7a]
        prefetcha  [ %i1 + %i2 ] 131, 1

        ! V8:      error: unexpected token
        ! V8-NEXT: prefetcha  [ %i1 + %i2 ] 131, #one_read
        ! V9: prefetcha [%i1+%i2] #ASI_SNF, #one_read ! encoding: [0xc3,0xee,0x50,0x7a]
        prefetcha  [ %i1 + %i2 ] 131, #one_read

>>>>>>> 4ae23bcc
        ! V8:      error: instruction requires a CPU feature not currently enabled
        ! V8-NEXT: done
        ! V9: done      ! encoding: [0x81,0xf0,0x00,0x00]
        done
        ! V8:      error: instruction requires a CPU feature not currently enabled
        ! V8-NEXT: retry
        ! V9: retry     ! encoding: [0x83,0xf0,0x00,0x00]
        retry
        ! V8:      error: instruction requires a CPU feature not currently enabled
        ! V8-NEXT: saved
        ! V9: saved     ! encoding: [0x81,0x88,0x00,0x00]
        saved
        ! V8:      error: instruction requires a CPU feature not currently enabled
        ! V8-NEXT: restored
        ! V9: restored  ! encoding: [0x83,0x88,0x00,0x00]
        restored<|MERGE_RESOLUTION|>--- conflicted
+++ resolved
@@ -537,18 +537,66 @@
         ! V9: stxa %g0, [%g2+%i5] #ASI_SNF   ! encoding: [0xc0,0xf0,0x90,0x7d]
         stxa %g0, [%g2 + %i5] #ASI_SNF
 
-        ! V8:      error: instruction requires a CPU feature not currently enabled
+        ! V8:      error: invalid operand for instruction
         ! V8-NEXT: prefetch  [ %i1 + 0xf80 ], 1
-        ! V9: prefetch  [%i1+3968], 1  ! encoding: [0xc3,0x6e,0x6f,0x80]
+        ! V9: prefetch  [%i1+3968], #one_read  ! encoding: [0xc3,0x6e,0x6f,0x80]
         prefetch  [ %i1 + 0xf80 ], 1
 
-        ! V8:      error: instruction requires a CPU feature not currently enabled
+        ! V8:      error: unexpected token
+        ! V8-NEXT: prefetch  [ %i1 + 0xf80 ], #n_reads
+        ! V9: prefetch  [%i1+3968], #n_reads  ! encoding: [0xc1,0x6e,0x6f,0x80]
+        prefetch  [ %i1 + 0xf80 ], #n_reads
+
+        ! V8:      error: unexpected token
+        ! V8-NEXT: prefetch  [ %i1 + 0xf80 ], #one_read
+        ! V9: prefetch  [%i1+3968], #one_read  ! encoding: [0xc3,0x6e,0x6f,0x80]
+        prefetch  [ %i1 + 0xf80 ], #one_read
+
+        ! V8:      error: unexpected token
+        ! V8-NEXT: prefetch  [ %i1 + 0xf80 ], #n_writes
+        ! V9: prefetch  [%i1+3968], #n_writes  ! encoding: [0xc5,0x6e,0x6f,0x80]
+        prefetch  [ %i1 + 0xf80 ], #n_writes
+
+        ! V8:      error: unexpected token
+        ! V8-NEXT: prefetch  [ %i1 + 0xf80 ], #one_write
+        ! V9: prefetch  [%i1+3968], #one_write  ! encoding: [0xc7,0x6e,0x6f,0x80]
+        prefetch  [ %i1 + 0xf80 ], #one_write
+
+        ! V8:      error: unexpected token
+        ! V8-NEXT: prefetch  [ %i1 + 0xf80 ], #page
+        ! V9: prefetch  [%i1+3968], #page  ! encoding: [0xc9,0x6e,0x6f,0x80]
+        prefetch  [ %i1 + 0xf80 ], #page
+
+        ! V8:      error: unexpected token
+        ! V8-NEXT: prefetch  [ %i1 + 0xf80 ], #unified
+        ! V9: prefetch  [%i1+3968], #unified  ! encoding: [0xe3,0x6e,0x6f,0x80]
+        prefetch  [ %i1 + 0xf80 ], #unified
+
+        ! V8:      error: unexpected token
+        ! V8-NEXT: prefetch  [ %i1 + 0xf80 ], #n_reads_strong
+        ! V9: prefetch  [%i1+3968], #n_reads_strong  ! encoding: [0xe9,0x6e,0x6f,0x80]
+        prefetch  [ %i1 + 0xf80 ], #n_reads_strong
+
+        ! V8:      error: unexpected token
+        ! V8-NEXT: prefetch  [ %i1 + 0xf80 ], #one_read_strong
+        ! V9: prefetch  [%i1+3968], #one_read_strong  ! encoding: [0xeb,0x6e,0x6f,0x80]
+        prefetch  [ %i1 + 0xf80 ], #one_read_strong
+
+        ! V8:      error: unexpected token
+        ! V8-NEXT: prefetch  [ %i1 + 0xf80 ], #n_writes_strong
+        ! V9: prefetch  [%i1+3968], #n_writes_strong  ! encoding: [0xed,0x6e,0x6f,0x80]
+        prefetch  [ %i1 + 0xf80 ], #n_writes_strong
+
+        ! V8:      error: unexpected token
+        ! V8-NEXT: prefetch  [ %i1 + 0xf80 ], #one_write_strong
+        ! V9: prefetch  [%i1+3968], #one_write_strong  ! encoding: [0xef,0x6e,0x6f,0x80]
+        prefetch  [ %i1 + 0xf80 ], #one_write_strong
+
+        ! V8:      error: invalid operand for instruction
         ! V8-NEXT: prefetch  [ %i1 + %i2 ], 1
-        ! V9: prefetch  [%i1+%i2], 1  ! encoding: [0xc3,0x6e,0x40,0x1a]
+        ! V9: prefetch  [%i1+%i2], #one_read  ! encoding: [0xc3,0x6e,0x40,0x1a]
         prefetch  [ %i1 + %i2 ], 1
 
-<<<<<<< HEAD
-=======
         ! V8:      error: unexpected token
         ! V8-NEXT: prefetch  [ %i1 + %i2 ], #n_reads
         ! V9: prefetch  [%i1+%i2], #n_reads  ! encoding: [0xc1,0x6e,0x40,0x1a]
@@ -629,7 +677,6 @@
         ! V9: prefetcha [%i1+%i2] #ASI_SNF, #one_read ! encoding: [0xc3,0xee,0x50,0x7a]
         prefetcha  [ %i1 + %i2 ] 131, #one_read
 
->>>>>>> 4ae23bcc
         ! V8:      error: instruction requires a CPU feature not currently enabled
         ! V8-NEXT: done
         ! V9: done      ! encoding: [0x81,0xf0,0x00,0x00]
