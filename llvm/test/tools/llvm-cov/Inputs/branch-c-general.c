// Test visualization of general branch constructs in C.





void simple_loops() {           // CHECK: @LINE|{{.*}}simple_loops()
  int i;
  for (i = 0; i < 100; ++i) {   // CHECK: Branch ([[@LINE]]:15): [True: [[C100:100|1]], False: 1]
  }
  while (i > 0)                 // CHECK: Branch ([[@LINE]]:10): [True: [[C100]], False: 1]
    i--;
  do {} while (i++ < 75);       // CHECK: Branch ([[@LINE]]:16): [True: [[C75:75|1]], False: 1]

}

void conditionals() {           // CHECK: @LINE|{{.*}}conditionals()
<<<<<<< HEAD
  for (int i = 0; i < 100; ++i) {//CHECK: Branch ([[@LINE]]:19): [True: [[C100]], False: 1]
    if (i % 2) {                // BRCOV: Branch ([[@LINE]]:9): [True: [[C50:50|1]], False: [[C50]]]
      if (i) {}                 // BRCOV: Branch ([[@LINE]]:11): [True: [[C50]], False: 0]
    } else if (i % 3) {         // BRCOV: Branch ([[@LINE]]:16): [True: [[C33:33|1]], False: [[C17:17|1]]]
      if (i) {}                 // BRCOV: Branch ([[@LINE]]:11): [True: [[C33]], False: 0]
=======
  for (int i = 0; i < 100; ++i) {//BRCOV: Branch ([[@LINE]]:19): [True: [[C100]], False: 1]
    if (i % 2) {                // CHECK: Branch ([[@LINE]]:9): [True: [[C50:50|1]], False: [[C50]]]
      if (i) {}                 // CHECK: Branch ([[@LINE]]:11): [True: [[C50]], False: 0]
    } else if (i % 3) {         // CHECK: Branch ([[@LINE]]:16): [True: [[C33:33|1]], False: [[C17:17|1]]]
      if (i) {}                 // CHECK: Branch ([[@LINE]]:11): [True: [[C33]], False: 0]
>>>>>>> b2f7fdf6
    } else {
      if (i) {}                 // CHECK: Branch ([[@LINE]]:11): [True: [[C16:16|1]], False: 1]
    }
                                // BRCOV: Branch ([[@LINE+1]]:9): [True: [[C100]], Folded]
    if (1 && i) {}              // BRCOV: Branch ([[@LINE]]:14): [True: [[C99:99|1]], False: 1]
    if (0 || i) {}              // BRCOV: Branch ([[@LINE]]:9): [Folded, False: [[C100]]]
  }                             // BRCOV: Branch ([[@LINE-1]]:14): [True: [[C99]], False: 1]

}

void early_exits() {            // CHECK: @LINE|{{.*}}early_exits()
  int i = 0;

  if (i) {}                     // CHECK: Branch ([[@LINE]]:7): [True: 0, False: 1]

  while (i < 100) {             // CHECK: Branch ([[@LINE]]:10): [True: [[C51:51|1]], False: 0]
    i++;
    if (i > 50)                 // CHECK: Branch ([[@LINE]]:9): [True: 1, False: [[C50]]]
      break;
    if (i % 2)                  // CHECK: Branch ([[@LINE]]:9): [True: [[C25:25|1]], False: [[C25]]]
      continue;
  }

  if (i) {}                     // CHECK: Branch ([[@LINE]]:7): [True: 1, False: 0]

  do {
    if (i > 75)                 // CHECK: Branch ([[@LINE]]:9): [True: 1, False: [[C25]]]
      return;
    else
      i++;
  } while (i < 100);            // CHECK: Branch ([[@LINE]]:12): [True: [[C25:25|1]], False: 0]

  if (i) {}                     // CHECK: Branch ([[@LINE]]:7): [True: 0, False: 0]

}

void jumps() {                  // CHECK: @LINE|{{.*}}jumps()
  int i;

  for (i = 0; i < 2; ++i) {     // CHECK: Branch ([[@LINE]]:15): [True: 1, False: 0]
    goto outofloop;
    // Never reached -> no weights
    if (i) {}                   // CHECK: Branch ([[@LINE]]:9): [True: 0, False: 0]
  }

outofloop:
  if (i) {}                     // CHECK: Branch ([[@LINE]]:7): [True: 0, False: 1]

  goto loop1;

  while (i) {                   // CHECK: Branch ([[@LINE]]:10): [True: 0, False: 1]
  loop1:
    if (i) {}                   // CHECK: Branch ([[@LINE]]:9): [True: 0, False: 1]
  }

  goto loop2;
first:
second:
third:
  i++;
  if (i < 3)                    // CHECK: Branch ([[@LINE]]:7): [True: [[C2:2|1]], False: 1]
    goto loop2;

  while (i < 3) {               // CHECK: Branch ([[@LINE]]:10): [True: 0, False: 1]
  loop2:
    switch (i) {
    case 0:                     // BRCOV: Branch ([[@LINE]]:5): [True: 1, Folded]
      goto first;
    case 1:                     // BRCOV: Branch ([[@LINE]]:5): [True: 1, Folded]
      goto second;
    case 2:                     // BRCOV: Branch ([[@LINE]]:5): [True: 1, Folded]
      goto third;
    }
  }

  for (i = 0; i < 10; ++i) {    // CHECK: Branch ([[@LINE]]:15): [True: [[C10:10|1]], False: 1]
    goto withinloop;
                                // never reached -> no weights
    if (i) {}                   // CHECK: Branch ([[@LINE]]:9): [True: 0, False: 0]
  withinloop:
    if (i) {}                   // CHECK: Branch ([[@LINE]]:9): [True: [[C9:9|1]], False: 1]
  }

}

void switches() {               // CHECK: @LINE|{{.*}}switches()
  static int weights[] = {1, 2, 2, 3, 3, 3, 4, 4, 4, 4, 5, 5, 5, 5, 5};

  // No cases -> no weights
  switch (weights[0]) {
  default:                      // BRCOV: Branch ([[@LINE]]:3): [True: 1, Folded]
    break;
  }
                                // CHECK: Branch ([[@LINE+1]]:63): [True: [[C15:15|1]], False: 0]
  for (int i = 0, len = sizeof(weights) / sizeof(weights[0]); i < len; ++i) {
    switch (i[weights]) {
    case 1:                     // BRCOV: Branch ([[@LINE]]:5): [True: 1, Folded]
      if (i) {}                 // CHECK: Branch ([[@LINE]]:11): [True: 0, False: 1]
      // fallthrough
    case 2:                     // BRCOV: Branch ([[@LINE]]:5): [True: [[C2]], Folded]
      if (i) {}                 // CHECK: Branch ([[@LINE]]:11): [True: [[C2]], False: 1]
      break;
    case 3:                     // BRCOV: Branch ([[@LINE]]:5): [True: [[C3:3|1]], Folded]
      if (i) {}                 // CHECK: Branch ([[@LINE]]:11): [True: [[C3:3|1]], False: 0]
      continue;
    case 4:                     // BRCOV: Branch ([[@LINE]]:5): [True: [[C4:4|1]], Folded]
      if (i) {}                 // CHECK: Branch ([[@LINE]]:11): [True: [[C4:4|1]], False: 0]
      switch (i) {
      case 6 ... 9:             // BRCOV: Branch ([[@LINE]]:7): [True: [[C4]], Folded]
        if (i) {}               // CHECK: Branch ([[@LINE]]:13): [True: [[C4]], False: 0]
        continue;
      }

    default:                    // BRCOV: Branch ([[@LINE]]:5): [True: [[C5:5|1]], Folded]
      if (i == len - 1)         // CHECK: Branch ([[@LINE]]:11): [True: 1, False: [[C4]]]
        return;
    }
  }

  // Never reached -> no weights
  if (weights[0]) {}            // CHECK: Branch ([[@LINE]]:7): [True: 0, False: 0]

}

void big_switch() {             // CHECK: @LINE|{{.*}}big_switch()
  for (int i = 0; i < 32; ++i) {// CHECK: Branch ([[@LINE]]:19): [True: [[C32:32|1]], False: 1]
    switch (1 << i) {
    case (1 << 0):              // BRCOV: Branch ([[@LINE]]:5): [True: 1, Folded]
      if (i) {}                 // CHECK: Branch ([[@LINE]]:11): [True: 0, False: 1]
      // fallthrough
    case (1 << 1):              // BRCOV: Branch ([[@LINE]]:5): [True: 1, Folded]
      if (i) {}                 // CHECK: Branch ([[@LINE]]:11): [True: 1, False: 1]
      break;
    case (1 << 2) ... (1 << 12):// BRCOV: Branch ([[@LINE]]:5): [True: [[C11:11|1]], Folded]
      if (i) {}                 // CHECK: Branch ([[@LINE]]:11): [True: [[C11:11|1]], False: 0]
      break;
      // The branch for the large case range above appears after the case body.

    case (1 << 13):             // BRCOV: Branch ([[@LINE]]:5): [True: 1, Folded]
      if (i) {}                 // CHECK: Branch ([[@LINE]]:11): [True: 1, False: 0]
      break;
    case (1 << 14) ... (1 << 28)://BRCOV: Branch ([[@LINE]]:5): [True: [[C15]], Folded]
      if (i) {}                 // CHECK: Branch ([[@LINE]]:11): [True: [[C15:15|1]], False: 0]
      break;
    // The branch for the large case range above appears after the case body.

    case (1 << 29) ... ((1 << 29) + 1):
      if (i) {}                 // CHECK: Branch ([[@LINE]]:11): [True: 1, False: 0]
      break;
    default:                    // BRCOV: Branch ([[@LINE]]:5): [True: [[C2]], Folded]
      if (i) {}                 // CHECK: Branch ([[@LINE]]:11): [True: [[C2]], False: 0]
      break;
    }
  }

}

void boolean_operators() {      // CHECK: @LINE|{{.*}}boolean_operators()
  int v;
  for (int i = 0; i < 100; ++i) {
    v = i % 3 || i;             // BRCOV: Branch ([[@LINE]]:9): [True: [[C66:66|1]], False: [[C34:34|1]]]
                                // BRCOV: Branch ([[@LINE-1]]:18): [True: [[C33]], False: 1]
    v = i % 3 && i;             // BRCOV: Branch ([[@LINE]]:9): [True: [[C66]], False: [[C34]]]
                                // BRCOV: Branch ([[@LINE-1]]:18): [True: [[C66]], False: 0]
    v = i % 3 || i % 2 || i;    // BRCOV: Branch ([[@LINE]]:9): [True: [[C66]], False: [[C34]]]
                                // BRCOV: Branch ([[@LINE-1]]:18): [True: [[C17]], False: [[C17]]]
    v = i % 2 && i % 3 && i;    // BRCOV: Branch ([[@LINE-2]]:27): [True: [[C16]], False: 1]
  }                             // BRCOV: Branch ([[@LINE-1]]:9): [True: [[C50]], False: [[C50]]]
                                // BRCOV: Branch ([[@LINE-2]]:18): [True: [[C33]], False: [[C17]]]
}                               // BRCOV: Branch ([[@LINE-3]]:27): [True: [[C33]], False: 0]

void boolop_loops() {           // CHECK: @LINE|{{.*}}boolop_loops()
  int i = 100;

  while (i && i > 50)           // BRCOV: Branch ([[@LINE]]:10): [True: [[C51]], False: 0]
    i--;                        // BRCOV: Branch ([[@LINE-1]]:15): [True: [[C50]], False: 1]

  while ((i % 2) || (i > 0))    // BRCOV: Branch ([[@LINE]]:10): [True: [[C25]], False: [[C26:26|1]]]
    i--;                        // BRCOV: Branch ([[@LINE-1]]:21): [True: [[C25]], False: 1]

  for (i = 100; i && i > 50; --i);  // BRCOV: Branch ([[@LINE]]:17): [True: [[C51]], False: 0]
                                    // BRCOV: Branch ([[@LINE-1]]:22): [True: [[C50]], False: 1]
  for (; (i % 2) || (i > 0); --i);  // BRCOV: Branch ([[@LINE]]:10): [True: [[C25]], False: [[C26]]]
                                    // BRCOV: Branch ([[@LINE-1]]:21): [True: [[C25]], False: 1]
}

void conditional_operator() {   // CHECK: @LINE|{{.*}}conditional_operator()
  int i = 100;

  int j = i < 50 ? i : 1;       // CHECK: Branch ([[@LINE]]:11): [True: 0, False: 1]

  int k = i ?: 0;               // CHECK: Branch ([[@LINE]]:11): [True: 1, False: 0]

}

void do_fallthrough() {         // CHECK: @LINE|{{.*}}do_fallthrough()
  for (int i = 0; i < 10; ++i) {// CHECK: Branch ([[@LINE]]:19): [True: [[C10]], False: 1]
    int j = 0;
    do {
      // The number of exits out of this do-loop via the break statement
      // exceeds the counter value for the loop (which does not include the
      // fallthrough count). Make sure that does not violate any assertions.
      if (i < 8) break;
      j++;
    } while (j < 2);            // CHECK: Branch ([[@LINE]]:14): [True: [[C2:2|1]], False: [[C2]]]
  }
}

static void static_func() {     // CHECK: @LINE|{{.*}}static_func()
  for (int i = 0; i < 10; ++i) {// CHECK: Branch ([[@LINE]]:19): [True: [[C10]], False: 1]
  }
}










int main(int argc, const char *argv[]) {
  simple_loops();
  conditionals();
  early_exits();
  jumps();
  switches();
  big_switch();
  boolean_operators();
  boolop_loops();
  conditional_operator();
  do_fallthrough();
  static_func();
  (void)0;
  (void)0;
  return 0;
}<|MERGE_RESOLUTION|>--- conflicted
+++ resolved
@@ -15,19 +15,11 @@
 }
 
 void conditionals() {           // CHECK: @LINE|{{.*}}conditionals()
-<<<<<<< HEAD
   for (int i = 0; i < 100; ++i) {//CHECK: Branch ([[@LINE]]:19): [True: [[C100]], False: 1]
-    if (i % 2) {                // BRCOV: Branch ([[@LINE]]:9): [True: [[C50:50|1]], False: [[C50]]]
-      if (i) {}                 // BRCOV: Branch ([[@LINE]]:11): [True: [[C50]], False: 0]
-    } else if (i % 3) {         // BRCOV: Branch ([[@LINE]]:16): [True: [[C33:33|1]], False: [[C17:17|1]]]
-      if (i) {}                 // BRCOV: Branch ([[@LINE]]:11): [True: [[C33]], False: 0]
-=======
-  for (int i = 0; i < 100; ++i) {//BRCOV: Branch ([[@LINE]]:19): [True: [[C100]], False: 1]
     if (i % 2) {                // CHECK: Branch ([[@LINE]]:9): [True: [[C50:50|1]], False: [[C50]]]
       if (i) {}                 // CHECK: Branch ([[@LINE]]:11): [True: [[C50]], False: 0]
     } else if (i % 3) {         // CHECK: Branch ([[@LINE]]:16): [True: [[C33:33|1]], False: [[C17:17|1]]]
       if (i) {}                 // CHECK: Branch ([[@LINE]]:11): [True: [[C33]], False: 0]
->>>>>>> b2f7fdf6
     } else {
       if (i) {}                 // CHECK: Branch ([[@LINE]]:11): [True: [[C16:16|1]], False: 1]
     }
@@ -58,7 +50,7 @@
       return;
     else
       i++;
-  } while (i < 100);            // CHECK: Branch ([[@LINE]]:12): [True: [[C25:25|1]], False: 0]
+  } while (i < 100);            // CHECK: Branch ([[@LINE]]:12): [True: [[C25]], False: 0]
 
   if (i) {}                     // CHECK: Branch ([[@LINE]]:7): [True: 0, False: 0]
 
@@ -170,7 +162,7 @@
       if (i) {}                 // CHECK: Branch ([[@LINE]]:11): [True: 1, False: 0]
       break;
     case (1 << 14) ... (1 << 28)://BRCOV: Branch ([[@LINE]]:5): [True: [[C15]], Folded]
-      if (i) {}                 // CHECK: Branch ([[@LINE]]:11): [True: [[C15:15|1]], False: 0]
+      if (i) {}                 // CHECK: Branch ([[@LINE]]:11): [True: [[C15]], False: 0]
       break;
     // The branch for the large case range above appears after the case body.
 
@@ -232,7 +224,7 @@
       // fallthrough count). Make sure that does not violate any assertions.
       if (i < 8) break;
       j++;
-    } while (j < 2);            // CHECK: Branch ([[@LINE]]:14): [True: [[C2:2|1]], False: [[C2]]]
+    } while (j < 2);            // CHECK: Branch ([[@LINE]]:14): [True: [[C2]], False: [[C2]]]
   }
 }
 
