--- conflicted
+++ resolved
@@ -268,13 +268,6 @@
 ; RV32-NEXT:    addi a5, sp, 8
 ; RV32-NEXT:    sw a0, 8(sp)
 ; RV32-NEXT:    sw zero, 12(sp)
-<<<<<<< HEAD
-; RV32-NEXT:    li a0, 56
-; RV32-NEXT:    vsetvli a1, zero, e64, m1, ta, ma
-; RV32-NEXT:    vsrl.vx v9, v8, a0
-; RV32-NEXT:    li a1, 40
-=======
->>>>>>> ce7c17d5
 ; RV32-NEXT:    vsrl.vx v10, v8, a1
 ; RV32-NEXT:    vsrl.vx v11, v8, a2
 ; RV32-NEXT:    addi a0, a3, -256
@@ -359,13 +352,6 @@
 ; RV32-NEXT:    addi a5, sp, 8
 ; RV32-NEXT:    sw a0, 8(sp)
 ; RV32-NEXT:    sw zero, 12(sp)
-<<<<<<< HEAD
-; RV32-NEXT:    li a0, 56
-; RV32-NEXT:    vsetvli a1, zero, e64, m2, ta, ma
-; RV32-NEXT:    vsrl.vx v10, v8, a0
-; RV32-NEXT:    li a1, 40
-=======
->>>>>>> ce7c17d5
 ; RV32-NEXT:    vsrl.vx v12, v8, a1
 ; RV32-NEXT:    vsrl.vx v14, v8, a2
 ; RV32-NEXT:    addi a0, a3, -256
@@ -450,13 +436,6 @@
 ; RV32-NEXT:    addi a5, sp, 8
 ; RV32-NEXT:    sw a0, 8(sp)
 ; RV32-NEXT:    sw zero, 12(sp)
-<<<<<<< HEAD
-; RV32-NEXT:    li a0, 56
-; RV32-NEXT:    vsetvli a1, zero, e64, m4, ta, ma
-; RV32-NEXT:    vsrl.vx v12, v8, a0
-; RV32-NEXT:    li a1, 40
-=======
->>>>>>> ce7c17d5
 ; RV32-NEXT:    vsrl.vx v16, v8, a1
 ; RV32-NEXT:    vsrl.vx v20, v8, a2
 ; RV32-NEXT:    addi a0, a3, -256
@@ -534,11 +513,7 @@
 ; RV32-NEXT:    csrr a0, vlenb
 ; RV32-NEXT:    slli a0, a0, 4
 ; RV32-NEXT:    sub sp, sp, a0
-<<<<<<< HEAD
-; RV32-NEXT:    .cfi_escape 0x0f, 0x0d, 0x72, 0x00, 0x11, 0x10, 0x22, 0x11, 0x08, 0x92, 0xa2, 0x38, 0x00, 0x1e, 0x22 # sp + 16 + 8 * vlenb
-=======
 ; RV32-NEXT:    .cfi_escape 0x0f, 0x0d, 0x72, 0x00, 0x11, 0x10, 0x22, 0x11, 0x10, 0x92, 0xa2, 0x38, 0x00, 0x1e, 0x22 # sp + 16 + 16 * vlenb
->>>>>>> ce7c17d5
 ; RV32-NEXT:    lui a0, 1044480
 ; RV32-NEXT:    li a1, 56
 ; RV32-NEXT:    li a2, 40
@@ -547,23 +522,12 @@
 ; RV32-NEXT:    addi a5, sp, 8
 ; RV32-NEXT:    sw a0, 8(sp)
 ; RV32-NEXT:    sw zero, 12(sp)
-<<<<<<< HEAD
-; RV32-NEXT:    li a0, 56
-; RV32-NEXT:    vsetvli a1, zero, e64, m8, ta, ma
-; RV32-NEXT:    vsrl.vx v16, v8, a0
-; RV32-NEXT:    li a1, 40
-; RV32-NEXT:    vsrl.vx v24, v8, a1
-; RV32-NEXT:    lui a2, 16
-; RV32-NEXT:    addi a2, a2, -256
-; RV32-NEXT:    vand.vx v24, v24, a2
-=======
 ; RV32-NEXT:    vsetvli a0, zero, e64, m8, ta, ma
 ; RV32-NEXT:    vsrl.vx v16, v8, a1
 ; RV32-NEXT:    vsrl.vx v24, v8, a2
 ; RV32-NEXT:    addi a0, a3, -256
 ; RV32-NEXT:    vsll.vx v0, v8, a1
 ; RV32-NEXT:    vand.vx v24, v24, a0
->>>>>>> ce7c17d5
 ; RV32-NEXT:    vor.vv v16, v24, v16
 ; RV32-NEXT:    addi a1, sp, 16
 ; RV32-NEXT:    vs8r.v v16, (a1) # Unknown-size Folded Spill
