--- conflicted
+++ resolved
@@ -17,9 +17,6 @@
 
 declare i1 @llvm.vector.reduce.xor.nxv1i1(<vscale x 1 x i1>)
 
-<<<<<<< HEAD
-define signext i1 @vreduce_xor_nxv1i1(<vscale x 1 x i1> %v) {
-=======
 define zeroext i1 @vreduce_xor_nxv1i1(<vscale x 1 x i1> %v) {
 ; CHECK-LABEL: vreduce_xor_nxv1i1:
 ; CHECK:       # %bb.0:
@@ -27,7 +24,6 @@
 ; CHECK-NEXT:    vcpop.m a0, v0
 ; CHECK-NEXT:    andi a0, a0, 1
 ; CHECK-NEXT:    ret
->>>>>>> e1acf65b
   %red = call i1 @llvm.vector.reduce.xor.nxv1i1(<vscale x 1 x i1> %v)
   ret i1 %red
 }
@@ -115,9 +111,6 @@
 
 declare i1 @llvm.vector.reduce.xor.nxv2i1(<vscale x 2 x i1>)
 
-<<<<<<< HEAD
-define signext i1 @vreduce_xor_nxv2i1(<vscale x 2 x i1> %v) {
-=======
 define zeroext i1 @vreduce_xor_nxv2i1(<vscale x 2 x i1> %v) {
 ; CHECK-LABEL: vreduce_xor_nxv2i1:
 ; CHECK:       # %bb.0:
@@ -125,7 +118,6 @@
 ; CHECK-NEXT:    vcpop.m a0, v0
 ; CHECK-NEXT:    andi a0, a0, 1
 ; CHECK-NEXT:    ret
->>>>>>> e1acf65b
   %red = call i1 @llvm.vector.reduce.xor.nxv2i1(<vscale x 2 x i1> %v)
   ret i1 %red
 }
@@ -213,9 +205,6 @@
 
 declare i1 @llvm.vector.reduce.xor.nxv4i1(<vscale x 4 x i1>)
 
-<<<<<<< HEAD
-define signext i1 @vreduce_xor_nxv4i1(<vscale x 4 x i1> %v) {
-=======
 define zeroext i1 @vreduce_xor_nxv4i1(<vscale x 4 x i1> %v) {
 ; CHECK-LABEL: vreduce_xor_nxv4i1:
 ; CHECK:       # %bb.0:
@@ -223,7 +212,6 @@
 ; CHECK-NEXT:    vcpop.m a0, v0
 ; CHECK-NEXT:    andi a0, a0, 1
 ; CHECK-NEXT:    ret
->>>>>>> e1acf65b
   %red = call i1 @llvm.vector.reduce.xor.nxv4i1(<vscale x 4 x i1> %v)
   ret i1 %red
 }
@@ -311,9 +299,6 @@
 
 declare i1 @llvm.vector.reduce.xor.nxv8i1(<vscale x 8 x i1>)
 
-<<<<<<< HEAD
-define signext i1 @vreduce_xor_nxv8i1(<vscale x 8 x i1> %v) {
-=======
 define zeroext i1 @vreduce_xor_nxv8i1(<vscale x 8 x i1> %v) {
 ; CHECK-LABEL: vreduce_xor_nxv8i1:
 ; CHECK:       # %bb.0:
@@ -321,7 +306,6 @@
 ; CHECK-NEXT:    vcpop.m a0, v0
 ; CHECK-NEXT:    andi a0, a0, 1
 ; CHECK-NEXT:    ret
->>>>>>> e1acf65b
   %red = call i1 @llvm.vector.reduce.xor.nxv8i1(<vscale x 8 x i1> %v)
   ret i1 %red
 }
@@ -409,9 +393,6 @@
 
 declare i1 @llvm.vector.reduce.xor.nxv16i1(<vscale x 16 x i1>)
 
-<<<<<<< HEAD
-define signext i1 @vreduce_xor_nxv16i1(<vscale x 16 x i1> %v) {
-=======
 define zeroext i1 @vreduce_xor_nxv16i1(<vscale x 16 x i1> %v) {
 ; CHECK-LABEL: vreduce_xor_nxv16i1:
 ; CHECK:       # %bb.0:
@@ -419,7 +400,6 @@
 ; CHECK-NEXT:    vcpop.m a0, v0
 ; CHECK-NEXT:    andi a0, a0, 1
 ; CHECK-NEXT:    ret
->>>>>>> e1acf65b
   %red = call i1 @llvm.vector.reduce.xor.nxv16i1(<vscale x 16 x i1> %v)
   ret i1 %red
 }
@@ -507,9 +487,6 @@
 
 declare i1 @llvm.vector.reduce.xor.nxv32i1(<vscale x 32 x i1>)
 
-<<<<<<< HEAD
-define signext i1 @vreduce_xor_nxv32i1(<vscale x 32 x i1> %v) {
-=======
 define zeroext i1 @vreduce_xor_nxv32i1(<vscale x 32 x i1> %v) {
 ; CHECK-LABEL: vreduce_xor_nxv32i1:
 ; CHECK:       # %bb.0:
@@ -517,7 +494,6 @@
 ; CHECK-NEXT:    vcpop.m a0, v0
 ; CHECK-NEXT:    andi a0, a0, 1
 ; CHECK-NEXT:    ret
->>>>>>> e1acf65b
   %red = call i1 @llvm.vector.reduce.xor.nxv32i1(<vscale x 32 x i1> %v)
   ret i1 %red
 }
@@ -605,9 +581,6 @@
 
 declare i1 @llvm.vector.reduce.xor.nxv64i1(<vscale x 64 x i1>)
 
-<<<<<<< HEAD
-define signext i1 @vreduce_xor_nxv64i1(<vscale x 64 x i1> %v) {
-=======
 define zeroext i1 @vreduce_xor_nxv64i1(<vscale x 64 x i1> %v) {
 ; CHECK-LABEL: vreduce_xor_nxv64i1:
 ; CHECK:       # %bb.0:
@@ -615,7 +588,6 @@
 ; CHECK-NEXT:    vcpop.m a0, v0
 ; CHECK-NEXT:    andi a0, a0, 1
 ; CHECK-NEXT:    ret
->>>>>>> e1acf65b
   %red = call i1 @llvm.vector.reduce.xor.nxv64i1(<vscale x 64 x i1> %v)
   ret i1 %red
 }
@@ -690,9 +662,6 @@
 
 declare i1 @llvm.vector.reduce.add.nxv1i1(<vscale x 1 x i1>)
 
-<<<<<<< HEAD
-define signext i1 @vreduce_add_nxv1i1(<vscale x 1 x i1> %v) {
-=======
 define zeroext i1 @vreduce_add_nxv1i1(<vscale x 1 x i1> %v) {
 ; CHECK-LABEL: vreduce_add_nxv1i1:
 ; CHECK:       # %bb.0:
@@ -700,16 +669,12 @@
 ; CHECK-NEXT:    vcpop.m a0, v0
 ; CHECK-NEXT:    andi a0, a0, 1
 ; CHECK-NEXT:    ret
->>>>>>> e1acf65b
   %red = call i1 @llvm.vector.reduce.add.nxv1i1(<vscale x 1 x i1> %v)
   ret i1 %red
 }
 
 declare i1 @llvm.vector.reduce.add.nxv2i1(<vscale x 2 x i1>)
 
-<<<<<<< HEAD
-define signext i1 @vreduce_add_nxv2i1(<vscale x 2 x i1> %v) {
-=======
 define zeroext i1 @vreduce_add_nxv2i1(<vscale x 2 x i1> %v) {
 ; CHECK-LABEL: vreduce_add_nxv2i1:
 ; CHECK:       # %bb.0:
@@ -717,16 +682,12 @@
 ; CHECK-NEXT:    vcpop.m a0, v0
 ; CHECK-NEXT:    andi a0, a0, 1
 ; CHECK-NEXT:    ret
->>>>>>> e1acf65b
   %red = call i1 @llvm.vector.reduce.add.nxv2i1(<vscale x 2 x i1> %v)
   ret i1 %red
 }
 
 declare i1 @llvm.vector.reduce.add.nxv4i1(<vscale x 4 x i1>)
 
-<<<<<<< HEAD
-define signext i1 @vreduce_add_nxv4i1(<vscale x 4 x i1> %v) {
-=======
 define zeroext i1 @vreduce_add_nxv4i1(<vscale x 4 x i1> %v) {
 ; CHECK-LABEL: vreduce_add_nxv4i1:
 ; CHECK:       # %bb.0:
@@ -734,16 +695,12 @@
 ; CHECK-NEXT:    vcpop.m a0, v0
 ; CHECK-NEXT:    andi a0, a0, 1
 ; CHECK-NEXT:    ret
->>>>>>> e1acf65b
   %red = call i1 @llvm.vector.reduce.add.nxv4i1(<vscale x 4 x i1> %v)
   ret i1 %red
 }
 
 declare i1 @llvm.vector.reduce.add.nxv8i1(<vscale x 8 x i1>)
 
-<<<<<<< HEAD
-define signext i1 @vreduce_add_nxv8i1(<vscale x 8 x i1> %v) {
-=======
 define zeroext i1 @vreduce_add_nxv8i1(<vscale x 8 x i1> %v) {
 ; CHECK-LABEL: vreduce_add_nxv8i1:
 ; CHECK:       # %bb.0:
@@ -751,16 +708,12 @@
 ; CHECK-NEXT:    vcpop.m a0, v0
 ; CHECK-NEXT:    andi a0, a0, 1
 ; CHECK-NEXT:    ret
->>>>>>> e1acf65b
   %red = call i1 @llvm.vector.reduce.add.nxv8i1(<vscale x 8 x i1> %v)
   ret i1 %red
 }
 
 declare i1 @llvm.vector.reduce.add.nxv16i1(<vscale x 16 x i1>)
 
-<<<<<<< HEAD
-define signext i1 @vreduce_add_nxv16i1(<vscale x 16 x i1> %v) {
-=======
 define zeroext i1 @vreduce_add_nxv16i1(<vscale x 16 x i1> %v) {
 ; CHECK-LABEL: vreduce_add_nxv16i1:
 ; CHECK:       # %bb.0:
@@ -768,16 +721,12 @@
 ; CHECK-NEXT:    vcpop.m a0, v0
 ; CHECK-NEXT:    andi a0, a0, 1
 ; CHECK-NEXT:    ret
->>>>>>> e1acf65b
   %red = call i1 @llvm.vector.reduce.add.nxv16i1(<vscale x 16 x i1> %v)
   ret i1 %red
 }
 
 declare i1 @llvm.vector.reduce.add.nxv32i1(<vscale x 32 x i1>)
 
-<<<<<<< HEAD
-define signext i1 @vreduce_add_nxv32i1(<vscale x 32 x i1> %v) {
-=======
 define zeroext i1 @vreduce_add_nxv32i1(<vscale x 32 x i1> %v) {
 ; CHECK-LABEL: vreduce_add_nxv32i1:
 ; CHECK:       # %bb.0:
@@ -785,16 +734,12 @@
 ; CHECK-NEXT:    vcpop.m a0, v0
 ; CHECK-NEXT:    andi a0, a0, 1
 ; CHECK-NEXT:    ret
->>>>>>> e1acf65b
   %red = call i1 @llvm.vector.reduce.add.nxv32i1(<vscale x 32 x i1> %v)
   ret i1 %red
 }
 
 declare i1 @llvm.vector.reduce.add.nxv64i1(<vscale x 64 x i1>)
 
-<<<<<<< HEAD
-define signext i1 @vreduce_add_nxv64i1(<vscale x 64 x i1> %v) {
-=======
 define zeroext i1 @vreduce_add_nxv64i1(<vscale x 64 x i1> %v) {
 ; CHECK-LABEL: vreduce_add_nxv64i1:
 ; CHECK:       # %bb.0:
@@ -802,7 +747,6 @@
 ; CHECK-NEXT:    vcpop.m a0, v0
 ; CHECK-NEXT:    andi a0, a0, 1
 ; CHECK-NEXT:    ret
->>>>>>> e1acf65b
   %red = call i1 @llvm.vector.reduce.add.nxv64i1(<vscale x 64 x i1> %v)
   ret i1 %red
 }
