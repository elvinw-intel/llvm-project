; NOTE: Assertions have been autogenerated by utils/update_llc_test_checks.py UTC_ARGS: --version 2
; RUN:  llc -amdgpu-scalarize-global-loads=false  -mtriple=amdgcn -verify-machineinstrs -enable-unsafe-fp-math < %s | FileCheck -check-prefixes=SI %s
; RUN:  llc -amdgpu-scalarize-global-loads=false  -mtriple=amdgcn -mcpu=fiji -mattr=-flat-for-global -verify-machineinstrs -enable-unsafe-fp-math < %s | FileCheck -check-prefixes=VI %s
; RUN:  llc -amdgpu-scalarize-global-loads=false  -mtriple=amdgcn -mcpu=gfx1100 -mattr=+real-true16 -mattr=-flat-for-global -verify-machineinstrs -enable-unsafe-fp-math < %s | FileCheck -check-prefixes=GFX11-TRUE16 %s
; RUN:  llc -amdgpu-scalarize-global-loads=false  -mtriple=amdgcn -mcpu=gfx1100 -mattr=-real-true16 -mattr=-flat-for-global -verify-machineinstrs -enable-unsafe-fp-math < %s | FileCheck -check-prefixes=GFX11-FAKE16 %s


define amdgpu_kernel void @fptosi_f16_to_i16(
; SI-LABEL: fptosi_f16_to_i16:
; SI:       ; %bb.0: ; %entry
; SI-NEXT:    s_load_dwordx4 s[0:3], s[4:5], 0x9
; SI-NEXT:    s_mov_b32 s7, 0xf000
; SI-NEXT:    s_mov_b32 s6, -1
; SI-NEXT:    s_mov_b32 s10, s6
; SI-NEXT:    s_mov_b32 s11, s7
; SI-NEXT:    s_waitcnt lgkmcnt(0)
; SI-NEXT:    s_mov_b32 s8, s2
; SI-NEXT:    s_mov_b32 s9, s3
; SI-NEXT:    buffer_load_ushort v0, off, s[8:11], 0
; SI-NEXT:    s_mov_b32 s4, s0
; SI-NEXT:    s_mov_b32 s5, s1
; SI-NEXT:    s_waitcnt vmcnt(0)
; SI-NEXT:    v_cvt_f32_f16_e32 v0, v0
; SI-NEXT:    v_cvt_i32_f32_e32 v0, v0
; SI-NEXT:    buffer_store_short v0, off, s[4:7], 0
; SI-NEXT:    s_endpgm
;
; VI-LABEL: fptosi_f16_to_i16:
; VI:       ; %bb.0: ; %entry
; VI-NEXT:    s_load_dwordx4 s[0:3], s[4:5], 0x24
; VI-NEXT:    s_mov_b32 s7, 0xf000
; VI-NEXT:    s_mov_b32 s6, -1
; VI-NEXT:    s_mov_b32 s10, s6
; VI-NEXT:    s_mov_b32 s11, s7
; VI-NEXT:    s_waitcnt lgkmcnt(0)
; VI-NEXT:    s_mov_b32 s8, s2
; VI-NEXT:    s_mov_b32 s9, s3
; VI-NEXT:    buffer_load_ushort v0, off, s[8:11], 0
; VI-NEXT:    s_mov_b32 s4, s0
; VI-NEXT:    s_mov_b32 s5, s1
; VI-NEXT:    s_waitcnt vmcnt(0)
; VI-NEXT:    v_cvt_i16_f16_e32 v0, v0
; VI-NEXT:    buffer_store_short v0, off, s[4:7], 0
; VI-NEXT:    s_endpgm
;
; GFX11-TRUE16-LABEL: fptosi_f16_to_i16:
; GFX11-TRUE16:       ; %bb.0: ; %entry
<<<<<<< HEAD
; GFX11-TRUE16-NEXT:    s_load_b128 s[0:3], s[2:3], 0x24
=======
; GFX11-TRUE16-NEXT:    s_load_b128 s[0:3], s[4:5], 0x24
>>>>>>> ce7c17d5
; GFX11-TRUE16-NEXT:    s_mov_b32 s6, -1
; GFX11-TRUE16-NEXT:    s_mov_b32 s7, 0x31016000
; GFX11-TRUE16-NEXT:    s_mov_b32 s10, s6
; GFX11-TRUE16-NEXT:    s_mov_b32 s11, s7
; GFX11-TRUE16-NEXT:    s_waitcnt lgkmcnt(0)
; GFX11-TRUE16-NEXT:    s_mov_b32 s8, s2
; GFX11-TRUE16-NEXT:    s_mov_b32 s9, s3
; GFX11-TRUE16-NEXT:    s_mov_b32 s4, s0
; GFX11-TRUE16-NEXT:    buffer_load_u16 v0, off, s[8:11], 0
; GFX11-TRUE16-NEXT:    s_mov_b32 s5, s1
; GFX11-TRUE16-NEXT:    s_waitcnt vmcnt(0)
; GFX11-TRUE16-NEXT:    v_cvt_i16_f16_e32 v0.l, v0.l
; GFX11-TRUE16-NEXT:    buffer_store_b16 v0, off, s[4:7], 0
<<<<<<< HEAD
; GFX11-TRUE16-NEXT:    s_nop 0
; GFX11-TRUE16-NEXT:    s_sendmsg sendmsg(MSG_DEALLOC_VGPRS)
=======
>>>>>>> ce7c17d5
; GFX11-TRUE16-NEXT:    s_endpgm
;
; GFX11-FAKE16-LABEL: fptosi_f16_to_i16:
; GFX11-FAKE16:       ; %bb.0: ; %entry
<<<<<<< HEAD
; GFX11-FAKE16-NEXT:    s_load_b128 s[0:3], s[2:3], 0x24
=======
; GFX11-FAKE16-NEXT:    s_load_b128 s[0:3], s[4:5], 0x24
>>>>>>> ce7c17d5
; GFX11-FAKE16-NEXT:    s_mov_b32 s6, -1
; GFX11-FAKE16-NEXT:    s_mov_b32 s7, 0x31016000
; GFX11-FAKE16-NEXT:    s_mov_b32 s10, s6
; GFX11-FAKE16-NEXT:    s_mov_b32 s11, s7
; GFX11-FAKE16-NEXT:    s_waitcnt lgkmcnt(0)
; GFX11-FAKE16-NEXT:    s_mov_b32 s8, s2
; GFX11-FAKE16-NEXT:    s_mov_b32 s9, s3
; GFX11-FAKE16-NEXT:    s_mov_b32 s4, s0
; GFX11-FAKE16-NEXT:    buffer_load_u16 v0, off, s[8:11], 0
; GFX11-FAKE16-NEXT:    s_mov_b32 s5, s1
; GFX11-FAKE16-NEXT:    s_waitcnt vmcnt(0)
; GFX11-FAKE16-NEXT:    v_cvt_i16_f16_e32 v0, v0
; GFX11-FAKE16-NEXT:    buffer_store_b16 v0, off, s[4:7], 0
<<<<<<< HEAD
; GFX11-FAKE16-NEXT:    s_nop 0
; GFX11-FAKE16-NEXT:    s_sendmsg sendmsg(MSG_DEALLOC_VGPRS)
=======
>>>>>>> ce7c17d5
; GFX11-FAKE16-NEXT:    s_endpgm
    ptr addrspace(1) %r,
    ptr addrspace(1) %a) {
entry:
  %a.val = load half, ptr addrspace(1) %a
  %r.val = fptosi half %a.val to i16
  store i16 %r.val, ptr addrspace(1) %r
  ret void
}

define amdgpu_kernel void @fptosi_f16_to_i32(
; SI-LABEL: fptosi_f16_to_i32:
; SI:       ; %bb.0: ; %entry
; SI-NEXT:    s_load_dwordx4 s[0:3], s[4:5], 0x9
; SI-NEXT:    s_mov_b32 s7, 0xf000
; SI-NEXT:    s_mov_b32 s6, -1
; SI-NEXT:    s_mov_b32 s10, s6
; SI-NEXT:    s_mov_b32 s11, s7
; SI-NEXT:    s_waitcnt lgkmcnt(0)
; SI-NEXT:    s_mov_b32 s8, s2
; SI-NEXT:    s_mov_b32 s9, s3
; SI-NEXT:    buffer_load_ushort v0, off, s[8:11], 0
; SI-NEXT:    s_mov_b32 s4, s0
; SI-NEXT:    s_mov_b32 s5, s1
; SI-NEXT:    s_waitcnt vmcnt(0)
; SI-NEXT:    v_cvt_f32_f16_e32 v0, v0
; SI-NEXT:    v_cvt_i32_f32_e32 v0, v0
; SI-NEXT:    buffer_store_dword v0, off, s[4:7], 0
; SI-NEXT:    s_endpgm
;
; VI-LABEL: fptosi_f16_to_i32:
; VI:       ; %bb.0: ; %entry
; VI-NEXT:    s_load_dwordx4 s[0:3], s[4:5], 0x24
; VI-NEXT:    s_mov_b32 s7, 0xf000
; VI-NEXT:    s_mov_b32 s6, -1
; VI-NEXT:    s_mov_b32 s10, s6
; VI-NEXT:    s_mov_b32 s11, s7
; VI-NEXT:    s_waitcnt lgkmcnt(0)
; VI-NEXT:    s_mov_b32 s8, s2
; VI-NEXT:    s_mov_b32 s9, s3
; VI-NEXT:    buffer_load_ushort v0, off, s[8:11], 0
; VI-NEXT:    s_mov_b32 s4, s0
; VI-NEXT:    s_mov_b32 s5, s1
; VI-NEXT:    s_waitcnt vmcnt(0)
; VI-NEXT:    v_cvt_f32_f16_e32 v0, v0
; VI-NEXT:    v_cvt_i32_f32_e32 v0, v0
; VI-NEXT:    buffer_store_dword v0, off, s[4:7], 0
; VI-NEXT:    s_endpgm
;
; GFX11-TRUE16-LABEL: fptosi_f16_to_i32:
; GFX11-TRUE16:       ; %bb.0: ; %entry
<<<<<<< HEAD
; GFX11-TRUE16-NEXT:    s_load_b128 s[0:3], s[2:3], 0x24
=======
; GFX11-TRUE16-NEXT:    s_load_b128 s[0:3], s[4:5], 0x24
>>>>>>> ce7c17d5
; GFX11-TRUE16-NEXT:    s_mov_b32 s6, -1
; GFX11-TRUE16-NEXT:    s_mov_b32 s7, 0x31016000
; GFX11-TRUE16-NEXT:    s_mov_b32 s10, s6
; GFX11-TRUE16-NEXT:    s_mov_b32 s11, s7
; GFX11-TRUE16-NEXT:    s_waitcnt lgkmcnt(0)
; GFX11-TRUE16-NEXT:    s_mov_b32 s8, s2
; GFX11-TRUE16-NEXT:    s_mov_b32 s9, s3
; GFX11-TRUE16-NEXT:    s_mov_b32 s4, s0
; GFX11-TRUE16-NEXT:    buffer_load_u16 v0, off, s[8:11], 0
; GFX11-TRUE16-NEXT:    s_mov_b32 s5, s1
; GFX11-TRUE16-NEXT:    s_waitcnt vmcnt(0)
; GFX11-TRUE16-NEXT:    v_cvt_f32_f16_e32 v0, v0.l
; GFX11-TRUE16-NEXT:    s_delay_alu instid0(VALU_DEP_1)
; GFX11-TRUE16-NEXT:    v_cvt_i32_f32_e32 v0, v0
; GFX11-TRUE16-NEXT:    buffer_store_b32 v0, off, s[4:7], 0
<<<<<<< HEAD
; GFX11-TRUE16-NEXT:    s_nop 0
; GFX11-TRUE16-NEXT:    s_sendmsg sendmsg(MSG_DEALLOC_VGPRS)
=======
>>>>>>> ce7c17d5
; GFX11-TRUE16-NEXT:    s_endpgm
;
; GFX11-FAKE16-LABEL: fptosi_f16_to_i32:
; GFX11-FAKE16:       ; %bb.0: ; %entry
<<<<<<< HEAD
; GFX11-FAKE16-NEXT:    s_load_b128 s[0:3], s[2:3], 0x24
=======
; GFX11-FAKE16-NEXT:    s_load_b128 s[0:3], s[4:5], 0x24
>>>>>>> ce7c17d5
; GFX11-FAKE16-NEXT:    s_mov_b32 s6, -1
; GFX11-FAKE16-NEXT:    s_mov_b32 s7, 0x31016000
; GFX11-FAKE16-NEXT:    s_mov_b32 s10, s6
; GFX11-FAKE16-NEXT:    s_mov_b32 s11, s7
; GFX11-FAKE16-NEXT:    s_waitcnt lgkmcnt(0)
; GFX11-FAKE16-NEXT:    s_mov_b32 s8, s2
; GFX11-FAKE16-NEXT:    s_mov_b32 s9, s3
; GFX11-FAKE16-NEXT:    s_mov_b32 s4, s0
; GFX11-FAKE16-NEXT:    buffer_load_u16 v0, off, s[8:11], 0
; GFX11-FAKE16-NEXT:    s_mov_b32 s5, s1
; GFX11-FAKE16-NEXT:    s_waitcnt vmcnt(0)
; GFX11-FAKE16-NEXT:    v_cvt_f32_f16_e32 v0, v0
; GFX11-FAKE16-NEXT:    s_delay_alu instid0(VALU_DEP_1)
; GFX11-FAKE16-NEXT:    v_cvt_i32_f32_e32 v0, v0
; GFX11-FAKE16-NEXT:    buffer_store_b32 v0, off, s[4:7], 0
<<<<<<< HEAD
; GFX11-FAKE16-NEXT:    s_nop 0
; GFX11-FAKE16-NEXT:    s_sendmsg sendmsg(MSG_DEALLOC_VGPRS)
=======
>>>>>>> ce7c17d5
; GFX11-FAKE16-NEXT:    s_endpgm
    ptr addrspace(1) %r,
    ptr addrspace(1) %a) {
entry:
  %a.val = load half, ptr addrspace(1) %a
  %r.val = fptosi half %a.val to i32
  store i32 %r.val, ptr addrspace(1) %r
  ret void
}

; Need to make sure we promote f16 to f32 when converting f16 to i64. Existing
; test checks code generated for 'i64 = fp_to_sint f32'.

define amdgpu_kernel void @fptosi_f16_to_i64(
; SI-LABEL: fptosi_f16_to_i64:
; SI:       ; %bb.0: ; %entry
; SI-NEXT:    s_load_dwordx4 s[0:3], s[4:5], 0x9
; SI-NEXT:    s_mov_b32 s7, 0xf000
; SI-NEXT:    s_mov_b32 s6, -1
; SI-NEXT:    s_mov_b32 s10, s6
; SI-NEXT:    s_mov_b32 s11, s7
; SI-NEXT:    s_waitcnt lgkmcnt(0)
; SI-NEXT:    s_mov_b32 s8, s2
; SI-NEXT:    s_mov_b32 s9, s3
; SI-NEXT:    buffer_load_ushort v0, off, s[8:11], 0
; SI-NEXT:    s_mov_b32 s4, s0
; SI-NEXT:    s_mov_b32 s5, s1
; SI-NEXT:    s_waitcnt vmcnt(0)
; SI-NEXT:    v_cvt_f32_f16_e32 v0, v0
; SI-NEXT:    v_cvt_i32_f32_e32 v0, v0
; SI-NEXT:    v_ashrrev_i32_e32 v1, 31, v0
; SI-NEXT:    buffer_store_dwordx2 v[0:1], off, s[4:7], 0
; SI-NEXT:    s_endpgm
;
; VI-LABEL: fptosi_f16_to_i64:
; VI:       ; %bb.0: ; %entry
; VI-NEXT:    s_load_dwordx4 s[0:3], s[4:5], 0x24
; VI-NEXT:    s_mov_b32 s7, 0xf000
; VI-NEXT:    s_mov_b32 s6, -1
; VI-NEXT:    s_mov_b32 s10, s6
; VI-NEXT:    s_mov_b32 s11, s7
; VI-NEXT:    s_waitcnt lgkmcnt(0)
; VI-NEXT:    s_mov_b32 s8, s2
; VI-NEXT:    s_mov_b32 s9, s3
; VI-NEXT:    buffer_load_ushort v0, off, s[8:11], 0
; VI-NEXT:    s_mov_b32 s4, s0
; VI-NEXT:    s_mov_b32 s5, s1
; VI-NEXT:    s_waitcnt vmcnt(0)
; VI-NEXT:    v_cvt_f32_f16_e32 v0, v0
; VI-NEXT:    v_cvt_i32_f32_e32 v0, v0
; VI-NEXT:    v_ashrrev_i32_e32 v1, 31, v0
; VI-NEXT:    buffer_store_dwordx2 v[0:1], off, s[4:7], 0
; VI-NEXT:    s_endpgm
;
; GFX11-TRUE16-LABEL: fptosi_f16_to_i64:
; GFX11-TRUE16:       ; %bb.0: ; %entry
<<<<<<< HEAD
; GFX11-TRUE16-NEXT:    s_load_b128 s[0:3], s[2:3], 0x24
=======
; GFX11-TRUE16-NEXT:    s_load_b128 s[0:3], s[4:5], 0x24
>>>>>>> ce7c17d5
; GFX11-TRUE16-NEXT:    s_mov_b32 s6, -1
; GFX11-TRUE16-NEXT:    s_mov_b32 s7, 0x31016000
; GFX11-TRUE16-NEXT:    s_mov_b32 s10, s6
; GFX11-TRUE16-NEXT:    s_mov_b32 s11, s7
; GFX11-TRUE16-NEXT:    s_waitcnt lgkmcnt(0)
; GFX11-TRUE16-NEXT:    s_mov_b32 s8, s2
; GFX11-TRUE16-NEXT:    s_mov_b32 s9, s3
; GFX11-TRUE16-NEXT:    s_mov_b32 s4, s0
; GFX11-TRUE16-NEXT:    buffer_load_u16 v0, off, s[8:11], 0
; GFX11-TRUE16-NEXT:    s_mov_b32 s5, s1
; GFX11-TRUE16-NEXT:    s_waitcnt vmcnt(0)
; GFX11-TRUE16-NEXT:    v_cvt_f32_f16_e32 v0, v0.l
; GFX11-TRUE16-NEXT:    s_delay_alu instid0(VALU_DEP_1) | instskip(NEXT) | instid1(VALU_DEP_1)
; GFX11-TRUE16-NEXT:    v_cvt_i32_f32_e32 v0, v0
; GFX11-TRUE16-NEXT:    v_ashrrev_i32_e32 v1, 31, v0
; GFX11-TRUE16-NEXT:    buffer_store_b64 v[0:1], off, s[4:7], 0
<<<<<<< HEAD
; GFX11-TRUE16-NEXT:    s_nop 0
; GFX11-TRUE16-NEXT:    s_sendmsg sendmsg(MSG_DEALLOC_VGPRS)
=======
>>>>>>> ce7c17d5
; GFX11-TRUE16-NEXT:    s_endpgm
;
; GFX11-FAKE16-LABEL: fptosi_f16_to_i64:
; GFX11-FAKE16:       ; %bb.0: ; %entry
<<<<<<< HEAD
; GFX11-FAKE16-NEXT:    s_load_b128 s[0:3], s[2:3], 0x24
=======
; GFX11-FAKE16-NEXT:    s_load_b128 s[0:3], s[4:5], 0x24
>>>>>>> ce7c17d5
; GFX11-FAKE16-NEXT:    s_mov_b32 s6, -1
; GFX11-FAKE16-NEXT:    s_mov_b32 s7, 0x31016000
; GFX11-FAKE16-NEXT:    s_mov_b32 s10, s6
; GFX11-FAKE16-NEXT:    s_mov_b32 s11, s7
; GFX11-FAKE16-NEXT:    s_waitcnt lgkmcnt(0)
; GFX11-FAKE16-NEXT:    s_mov_b32 s8, s2
; GFX11-FAKE16-NEXT:    s_mov_b32 s9, s3
; GFX11-FAKE16-NEXT:    s_mov_b32 s4, s0
; GFX11-FAKE16-NEXT:    buffer_load_u16 v0, off, s[8:11], 0
; GFX11-FAKE16-NEXT:    s_mov_b32 s5, s1
; GFX11-FAKE16-NEXT:    s_waitcnt vmcnt(0)
; GFX11-FAKE16-NEXT:    v_cvt_f32_f16_e32 v0, v0
; GFX11-FAKE16-NEXT:    s_delay_alu instid0(VALU_DEP_1) | instskip(NEXT) | instid1(VALU_DEP_1)
; GFX11-FAKE16-NEXT:    v_cvt_i32_f32_e32 v0, v0
; GFX11-FAKE16-NEXT:    v_ashrrev_i32_e32 v1, 31, v0
; GFX11-FAKE16-NEXT:    buffer_store_b64 v[0:1], off, s[4:7], 0
<<<<<<< HEAD
; GFX11-FAKE16-NEXT:    s_nop 0
; GFX11-FAKE16-NEXT:    s_sendmsg sendmsg(MSG_DEALLOC_VGPRS)
=======
>>>>>>> ce7c17d5
; GFX11-FAKE16-NEXT:    s_endpgm
    ptr addrspace(1) %r,
    ptr addrspace(1) %a) {
entry:
  %a.val = load half, ptr addrspace(1) %a
  %r.val = fptosi half %a.val to i64
  store i64 %r.val, ptr addrspace(1) %r
  ret void
}

define amdgpu_kernel void @fptosi_v2f16_to_v2i16(
; SI-LABEL: fptosi_v2f16_to_v2i16:
; SI:       ; %bb.0: ; %entry
; SI-NEXT:    s_load_dwordx4 s[0:3], s[4:5], 0x9
; SI-NEXT:    s_mov_b32 s7, 0xf000
; SI-NEXT:    s_mov_b32 s6, -1
; SI-NEXT:    s_mov_b32 s10, s6
; SI-NEXT:    s_mov_b32 s11, s7
; SI-NEXT:    s_waitcnt lgkmcnt(0)
; SI-NEXT:    s_mov_b32 s8, s2
; SI-NEXT:    s_mov_b32 s9, s3
; SI-NEXT:    buffer_load_dword v0, off, s[8:11], 0
; SI-NEXT:    s_mov_b32 s4, s0
; SI-NEXT:    s_mov_b32 s5, s1
; SI-NEXT:    s_waitcnt vmcnt(0)
; SI-NEXT:    v_lshrrev_b32_e32 v1, 16, v0
; SI-NEXT:    v_cvt_f32_f16_e32 v0, v0
; SI-NEXT:    v_cvt_f32_f16_e32 v1, v1
; SI-NEXT:    v_cvt_i32_f32_e32 v0, v0
; SI-NEXT:    v_and_b32_e32 v0, 0xffff, v0
; SI-NEXT:    v_cvt_i32_f32_e32 v1, v1
; SI-NEXT:    v_lshlrev_b32_e32 v1, 16, v1
; SI-NEXT:    v_or_b32_e32 v0, v0, v1
; SI-NEXT:    buffer_store_dword v0, off, s[4:7], 0
; SI-NEXT:    s_endpgm
;
; VI-LABEL: fptosi_v2f16_to_v2i16:
; VI:       ; %bb.0: ; %entry
; VI-NEXT:    s_load_dwordx4 s[0:3], s[4:5], 0x24
; VI-NEXT:    s_mov_b32 s7, 0xf000
; VI-NEXT:    s_mov_b32 s6, -1
; VI-NEXT:    s_mov_b32 s10, s6
; VI-NEXT:    s_mov_b32 s11, s7
; VI-NEXT:    s_waitcnt lgkmcnt(0)
; VI-NEXT:    s_mov_b32 s8, s2
; VI-NEXT:    s_mov_b32 s9, s3
; VI-NEXT:    buffer_load_dword v0, off, s[8:11], 0
; VI-NEXT:    s_mov_b32 s4, s0
; VI-NEXT:    s_mov_b32 s5, s1
; VI-NEXT:    s_waitcnt vmcnt(0)
; VI-NEXT:    v_cvt_i16_f16_e32 v1, v0
; VI-NEXT:    v_cvt_i16_f16_sdwa v0, v0 dst_sel:WORD_1 dst_unused:UNUSED_PAD src0_sel:WORD_1
; VI-NEXT:    v_or_b32_sdwa v0, v1, v0 dst_sel:DWORD dst_unused:UNUSED_PAD src0_sel:WORD_0 src1_sel:DWORD
; VI-NEXT:    buffer_store_dword v0, off, s[4:7], 0
; VI-NEXT:    s_endpgm
;
; GFX11-TRUE16-LABEL: fptosi_v2f16_to_v2i16:
; GFX11-TRUE16:       ; %bb.0: ; %entry
<<<<<<< HEAD
; GFX11-TRUE16-NEXT:    s_load_b128 s[0:3], s[2:3], 0x24
=======
; GFX11-TRUE16-NEXT:    s_load_b128 s[0:3], s[4:5], 0x24
>>>>>>> ce7c17d5
; GFX11-TRUE16-NEXT:    s_mov_b32 s6, -1
; GFX11-TRUE16-NEXT:    s_mov_b32 s7, 0x31016000
; GFX11-TRUE16-NEXT:    s_mov_b32 s10, s6
; GFX11-TRUE16-NEXT:    s_mov_b32 s11, s7
; GFX11-TRUE16-NEXT:    s_waitcnt lgkmcnt(0)
; GFX11-TRUE16-NEXT:    s_mov_b32 s8, s2
; GFX11-TRUE16-NEXT:    s_mov_b32 s9, s3
; GFX11-TRUE16-NEXT:    s_mov_b32 s4, s0
; GFX11-TRUE16-NEXT:    buffer_load_b32 v0, off, s[8:11], 0
; GFX11-TRUE16-NEXT:    s_mov_b32 s5, s1
; GFX11-TRUE16-NEXT:    s_waitcnt vmcnt(0)
; GFX11-TRUE16-NEXT:    v_lshrrev_b32_e32 v1, 16, v0
; GFX11-TRUE16-NEXT:    v_cvt_i16_f16_e32 v0.l, v0.l
; GFX11-TRUE16-NEXT:    s_delay_alu instid0(VALU_DEP_2) | instskip(NEXT) | instid1(VALU_DEP_2)
; GFX11-TRUE16-NEXT:    v_cvt_i16_f16_e32 v0.h, v1.l
; GFX11-TRUE16-NEXT:    v_mov_b16_e32 v1.l, v0.l
; GFX11-TRUE16-NEXT:    s_delay_alu instid0(VALU_DEP_2) | instskip(NEXT) | instid1(VALU_DEP_2)
; GFX11-TRUE16-NEXT:    v_mov_b16_e32 v0.l, v0.h
; GFX11-TRUE16-NEXT:    v_and_b32_e32 v1, 0xffff, v1
; GFX11-TRUE16-NEXT:    s_delay_alu instid0(VALU_DEP_1)
; GFX11-TRUE16-NEXT:    v_lshl_or_b32 v0, v0, 16, v1
; GFX11-TRUE16-NEXT:    buffer_store_b32 v0, off, s[4:7], 0
<<<<<<< HEAD
; GFX11-TRUE16-NEXT:    s_nop 0
; GFX11-TRUE16-NEXT:    s_sendmsg sendmsg(MSG_DEALLOC_VGPRS)
=======
>>>>>>> ce7c17d5
; GFX11-TRUE16-NEXT:    s_endpgm
;
; GFX11-FAKE16-LABEL: fptosi_v2f16_to_v2i16:
; GFX11-FAKE16:       ; %bb.0: ; %entry
<<<<<<< HEAD
; GFX11-FAKE16-NEXT:    s_load_b128 s[0:3], s[2:3], 0x24
=======
; GFX11-FAKE16-NEXT:    s_load_b128 s[0:3], s[4:5], 0x24
>>>>>>> ce7c17d5
; GFX11-FAKE16-NEXT:    s_mov_b32 s6, -1
; GFX11-FAKE16-NEXT:    s_mov_b32 s7, 0x31016000
; GFX11-FAKE16-NEXT:    s_mov_b32 s10, s6
; GFX11-FAKE16-NEXT:    s_mov_b32 s11, s7
; GFX11-FAKE16-NEXT:    s_waitcnt lgkmcnt(0)
; GFX11-FAKE16-NEXT:    s_mov_b32 s8, s2
; GFX11-FAKE16-NEXT:    s_mov_b32 s9, s3
; GFX11-FAKE16-NEXT:    s_mov_b32 s4, s0
; GFX11-FAKE16-NEXT:    buffer_load_b32 v0, off, s[8:11], 0
; GFX11-FAKE16-NEXT:    s_mov_b32 s5, s1
; GFX11-FAKE16-NEXT:    s_waitcnt vmcnt(0)
; GFX11-FAKE16-NEXT:    v_lshrrev_b32_e32 v1, 16, v0
; GFX11-FAKE16-NEXT:    v_cvt_i16_f16_e32 v0, v0
; GFX11-FAKE16-NEXT:    s_delay_alu instid0(VALU_DEP_2) | instskip(NEXT) | instid1(VALU_DEP_2)
; GFX11-FAKE16-NEXT:    v_cvt_i16_f16_e32 v1, v1
; GFX11-FAKE16-NEXT:    v_and_b32_e32 v0, 0xffff, v0
; GFX11-FAKE16-NEXT:    s_delay_alu instid0(VALU_DEP_1)
; GFX11-FAKE16-NEXT:    v_lshl_or_b32 v0, v1, 16, v0
; GFX11-FAKE16-NEXT:    buffer_store_b32 v0, off, s[4:7], 0
<<<<<<< HEAD
; GFX11-FAKE16-NEXT:    s_nop 0
; GFX11-FAKE16-NEXT:    s_sendmsg sendmsg(MSG_DEALLOC_VGPRS)
=======
>>>>>>> ce7c17d5
; GFX11-FAKE16-NEXT:    s_endpgm
    ptr addrspace(1) %r,
    ptr addrspace(1) %a) {
entry:
  %a.val = load <2 x half>, ptr addrspace(1) %a
  %r.val = fptosi <2 x half> %a.val to <2 x i16>
  store <2 x i16> %r.val, ptr addrspace(1) %r
  ret void
}

define amdgpu_kernel void @fptosi_v2f16_to_v2i32(
; SI-LABEL: fptosi_v2f16_to_v2i32:
; SI:       ; %bb.0: ; %entry
; SI-NEXT:    s_load_dwordx4 s[0:3], s[4:5], 0x9
; SI-NEXT:    s_mov_b32 s7, 0xf000
; SI-NEXT:    s_mov_b32 s6, -1
; SI-NEXT:    s_mov_b32 s10, s6
; SI-NEXT:    s_mov_b32 s11, s7
; SI-NEXT:    s_waitcnt lgkmcnt(0)
; SI-NEXT:    s_mov_b32 s8, s2
; SI-NEXT:    s_mov_b32 s9, s3
; SI-NEXT:    buffer_load_dword v0, off, s[8:11], 0
; SI-NEXT:    s_mov_b32 s4, s0
; SI-NEXT:    s_mov_b32 s5, s1
; SI-NEXT:    s_waitcnt vmcnt(0)
; SI-NEXT:    v_lshrrev_b32_e32 v1, 16, v0
; SI-NEXT:    v_cvt_f32_f16_e32 v0, v0
; SI-NEXT:    v_cvt_f32_f16_e32 v1, v1
; SI-NEXT:    v_cvt_i32_f32_e32 v0, v0
; SI-NEXT:    v_cvt_i32_f32_e32 v1, v1
; SI-NEXT:    buffer_store_dwordx2 v[0:1], off, s[4:7], 0
; SI-NEXT:    s_endpgm
;
; VI-LABEL: fptosi_v2f16_to_v2i32:
; VI:       ; %bb.0: ; %entry
; VI-NEXT:    s_load_dwordx4 s[0:3], s[4:5], 0x24
; VI-NEXT:    s_mov_b32 s7, 0xf000
; VI-NEXT:    s_mov_b32 s6, -1
; VI-NEXT:    s_mov_b32 s10, s6
; VI-NEXT:    s_mov_b32 s11, s7
; VI-NEXT:    s_waitcnt lgkmcnt(0)
; VI-NEXT:    s_mov_b32 s8, s2
; VI-NEXT:    s_mov_b32 s9, s3
; VI-NEXT:    buffer_load_dword v0, off, s[8:11], 0
; VI-NEXT:    s_mov_b32 s4, s0
; VI-NEXT:    s_mov_b32 s5, s1
; VI-NEXT:    s_waitcnt vmcnt(0)
; VI-NEXT:    v_cvt_f32_f16_e32 v1, v0
; VI-NEXT:    v_cvt_f32_f16_sdwa v2, v0 dst_sel:DWORD dst_unused:UNUSED_PAD src0_sel:WORD_1
; VI-NEXT:    v_cvt_i32_f32_e32 v0, v1
; VI-NEXT:    v_cvt_i32_f32_e32 v1, v2
; VI-NEXT:    buffer_store_dwordx2 v[0:1], off, s[4:7], 0
; VI-NEXT:    s_endpgm
;
; GFX11-TRUE16-LABEL: fptosi_v2f16_to_v2i32:
; GFX11-TRUE16:       ; %bb.0: ; %entry
<<<<<<< HEAD
; GFX11-TRUE16-NEXT:    s_load_b128 s[0:3], s[2:3], 0x24
=======
; GFX11-TRUE16-NEXT:    s_load_b128 s[0:3], s[4:5], 0x24
>>>>>>> ce7c17d5
; GFX11-TRUE16-NEXT:    s_mov_b32 s6, -1
; GFX11-TRUE16-NEXT:    s_mov_b32 s7, 0x31016000
; GFX11-TRUE16-NEXT:    s_mov_b32 s10, s6
; GFX11-TRUE16-NEXT:    s_mov_b32 s11, s7
; GFX11-TRUE16-NEXT:    s_waitcnt lgkmcnt(0)
; GFX11-TRUE16-NEXT:    s_mov_b32 s8, s2
; GFX11-TRUE16-NEXT:    s_mov_b32 s9, s3
; GFX11-TRUE16-NEXT:    s_mov_b32 s4, s0
; GFX11-TRUE16-NEXT:    buffer_load_b32 v0, off, s[8:11], 0
; GFX11-TRUE16-NEXT:    s_mov_b32 s5, s1
; GFX11-TRUE16-NEXT:    s_waitcnt vmcnt(0)
; GFX11-TRUE16-NEXT:    v_lshrrev_b32_e32 v1, 16, v0
; GFX11-TRUE16-NEXT:    v_cvt_f32_f16_e32 v0, v0.l
; GFX11-TRUE16-NEXT:    s_delay_alu instid0(VALU_DEP_2) | instskip(NEXT) | instid1(VALU_DEP_2)
; GFX11-TRUE16-NEXT:    v_cvt_f32_f16_e32 v1, v1.l
; GFX11-TRUE16-NEXT:    v_cvt_i32_f32_e32 v0, v0
; GFX11-TRUE16-NEXT:    s_delay_alu instid0(VALU_DEP_2)
; GFX11-TRUE16-NEXT:    v_cvt_i32_f32_e32 v1, v1
; GFX11-TRUE16-NEXT:    buffer_store_b64 v[0:1], off, s[4:7], 0
<<<<<<< HEAD
; GFX11-TRUE16-NEXT:    s_nop 0
; GFX11-TRUE16-NEXT:    s_sendmsg sendmsg(MSG_DEALLOC_VGPRS)
=======
>>>>>>> ce7c17d5
; GFX11-TRUE16-NEXT:    s_endpgm
;
; GFX11-FAKE16-LABEL: fptosi_v2f16_to_v2i32:
; GFX11-FAKE16:       ; %bb.0: ; %entry
<<<<<<< HEAD
; GFX11-FAKE16-NEXT:    s_load_b128 s[0:3], s[2:3], 0x24
=======
; GFX11-FAKE16-NEXT:    s_load_b128 s[0:3], s[4:5], 0x24
>>>>>>> ce7c17d5
; GFX11-FAKE16-NEXT:    s_mov_b32 s6, -1
; GFX11-FAKE16-NEXT:    s_mov_b32 s7, 0x31016000
; GFX11-FAKE16-NEXT:    s_mov_b32 s10, s6
; GFX11-FAKE16-NEXT:    s_mov_b32 s11, s7
; GFX11-FAKE16-NEXT:    s_waitcnt lgkmcnt(0)
; GFX11-FAKE16-NEXT:    s_mov_b32 s8, s2
; GFX11-FAKE16-NEXT:    s_mov_b32 s9, s3
; GFX11-FAKE16-NEXT:    s_mov_b32 s4, s0
; GFX11-FAKE16-NEXT:    buffer_load_b32 v0, off, s[8:11], 0
; GFX11-FAKE16-NEXT:    s_mov_b32 s5, s1
; GFX11-FAKE16-NEXT:    s_waitcnt vmcnt(0)
; GFX11-FAKE16-NEXT:    v_lshrrev_b32_e32 v1, 16, v0
; GFX11-FAKE16-NEXT:    v_cvt_f32_f16_e32 v0, v0
; GFX11-FAKE16-NEXT:    s_delay_alu instid0(VALU_DEP_2) | instskip(NEXT) | instid1(VALU_DEP_2)
; GFX11-FAKE16-NEXT:    v_cvt_f32_f16_e32 v1, v1
; GFX11-FAKE16-NEXT:    v_cvt_i32_f32_e32 v0, v0
; GFX11-FAKE16-NEXT:    s_delay_alu instid0(VALU_DEP_2)
; GFX11-FAKE16-NEXT:    v_cvt_i32_f32_e32 v1, v1
; GFX11-FAKE16-NEXT:    buffer_store_b64 v[0:1], off, s[4:7], 0
<<<<<<< HEAD
; GFX11-FAKE16-NEXT:    s_nop 0
; GFX11-FAKE16-NEXT:    s_sendmsg sendmsg(MSG_DEALLOC_VGPRS)
=======
>>>>>>> ce7c17d5
; GFX11-FAKE16-NEXT:    s_endpgm
    ptr addrspace(1) %r,
    ptr addrspace(1) %a) {
entry:
  %a.val = load <2 x half>, ptr addrspace(1) %a
  %r.val = fptosi <2 x half> %a.val to <2 x i32>
  store <2 x i32> %r.val, ptr addrspace(1) %r
  ret void
}

; Need to make sure we promote f16 to f32 when converting f16 to i64. Existing
; test checks code generated for 'i64 = fp_to_sint f32'.

define amdgpu_kernel void @fptosi_v2f16_to_v2i64(
; SI-LABEL: fptosi_v2f16_to_v2i64:
; SI:       ; %bb.0: ; %entry
; SI-NEXT:    s_load_dwordx4 s[0:3], s[4:5], 0x9
; SI-NEXT:    s_mov_b32 s7, 0xf000
; SI-NEXT:    s_mov_b32 s6, -1
; SI-NEXT:    s_mov_b32 s10, s6
; SI-NEXT:    s_mov_b32 s11, s7
; SI-NEXT:    s_waitcnt lgkmcnt(0)
; SI-NEXT:    s_mov_b32 s8, s2
; SI-NEXT:    s_mov_b32 s9, s3
; SI-NEXT:    buffer_load_dword v0, off, s[8:11], 0
; SI-NEXT:    s_mov_b32 s4, s0
; SI-NEXT:    s_mov_b32 s5, s1
; SI-NEXT:    s_waitcnt vmcnt(0)
; SI-NEXT:    v_lshrrev_b32_e32 v1, 16, v0
; SI-NEXT:    v_cvt_f32_f16_e32 v0, v0
; SI-NEXT:    v_cvt_f32_f16_e32 v2, v1
; SI-NEXT:    v_cvt_i32_f32_e32 v0, v0
; SI-NEXT:    v_ashrrev_i32_e32 v1, 31, v0
; SI-NEXT:    v_cvt_i32_f32_e32 v2, v2
; SI-NEXT:    v_ashrrev_i32_e32 v3, 31, v2
; SI-NEXT:    buffer_store_dwordx4 v[0:3], off, s[4:7], 0
; SI-NEXT:    s_endpgm
;
; VI-LABEL: fptosi_v2f16_to_v2i64:
; VI:       ; %bb.0: ; %entry
; VI-NEXT:    s_load_dwordx4 s[0:3], s[4:5], 0x24
; VI-NEXT:    s_mov_b32 s7, 0xf000
; VI-NEXT:    s_mov_b32 s6, -1
; VI-NEXT:    s_mov_b32 s10, s6
; VI-NEXT:    s_mov_b32 s11, s7
; VI-NEXT:    s_waitcnt lgkmcnt(0)
; VI-NEXT:    s_mov_b32 s8, s2
; VI-NEXT:    s_mov_b32 s9, s3
; VI-NEXT:    buffer_load_dword v0, off, s[8:11], 0
; VI-NEXT:    s_mov_b32 s4, s0
; VI-NEXT:    s_mov_b32 s5, s1
; VI-NEXT:    s_waitcnt vmcnt(0)
; VI-NEXT:    v_cvt_f32_f16_e32 v1, v0
; VI-NEXT:    v_cvt_f32_f16_sdwa v2, v0 dst_sel:DWORD dst_unused:UNUSED_PAD src0_sel:WORD_1
; VI-NEXT:    v_cvt_i32_f32_e32 v0, v1
; VI-NEXT:    v_cvt_i32_f32_e32 v2, v2
; VI-NEXT:    v_ashrrev_i32_e32 v1, 31, v0
; VI-NEXT:    v_ashrrev_i32_e32 v3, 31, v2
; VI-NEXT:    buffer_store_dwordx4 v[0:3], off, s[4:7], 0
; VI-NEXT:    s_endpgm
;
; GFX11-TRUE16-LABEL: fptosi_v2f16_to_v2i64:
; GFX11-TRUE16:       ; %bb.0: ; %entry
<<<<<<< HEAD
; GFX11-TRUE16-NEXT:    s_load_b128 s[0:3], s[2:3], 0x24
=======
; GFX11-TRUE16-NEXT:    s_load_b128 s[0:3], s[4:5], 0x24
>>>>>>> ce7c17d5
; GFX11-TRUE16-NEXT:    s_mov_b32 s6, -1
; GFX11-TRUE16-NEXT:    s_mov_b32 s7, 0x31016000
; GFX11-TRUE16-NEXT:    s_mov_b32 s10, s6
; GFX11-TRUE16-NEXT:    s_mov_b32 s11, s7
; GFX11-TRUE16-NEXT:    s_waitcnt lgkmcnt(0)
; GFX11-TRUE16-NEXT:    s_mov_b32 s8, s2
; GFX11-TRUE16-NEXT:    s_mov_b32 s9, s3
; GFX11-TRUE16-NEXT:    s_mov_b32 s4, s0
; GFX11-TRUE16-NEXT:    buffer_load_b32 v0, off, s[8:11], 0
; GFX11-TRUE16-NEXT:    s_mov_b32 s5, s1
; GFX11-TRUE16-NEXT:    s_waitcnt vmcnt(0)
; GFX11-TRUE16-NEXT:    v_lshrrev_b32_e32 v1, 16, v0
; GFX11-TRUE16-NEXT:    v_cvt_f32_f16_e32 v0, v0.l
; GFX11-TRUE16-NEXT:    s_delay_alu instid0(VALU_DEP_2) | instskip(NEXT) | instid1(VALU_DEP_2)
; GFX11-TRUE16-NEXT:    v_cvt_f32_f16_e32 v1, v1.l
; GFX11-TRUE16-NEXT:    v_cvt_i32_f32_e32 v0, v0
; GFX11-TRUE16-NEXT:    s_delay_alu instid0(VALU_DEP_2) | instskip(NEXT) | instid1(VALU_DEP_2)
; GFX11-TRUE16-NEXT:    v_cvt_i32_f32_e32 v2, v1
; GFX11-TRUE16-NEXT:    v_ashrrev_i32_e32 v1, 31, v0
; GFX11-TRUE16-NEXT:    s_delay_alu instid0(VALU_DEP_2)
; GFX11-TRUE16-NEXT:    v_ashrrev_i32_e32 v3, 31, v2
; GFX11-TRUE16-NEXT:    buffer_store_b128 v[0:3], off, s[4:7], 0
<<<<<<< HEAD
; GFX11-TRUE16-NEXT:    s_nop 0
; GFX11-TRUE16-NEXT:    s_sendmsg sendmsg(MSG_DEALLOC_VGPRS)
=======
>>>>>>> ce7c17d5
; GFX11-TRUE16-NEXT:    s_endpgm
;
; GFX11-FAKE16-LABEL: fptosi_v2f16_to_v2i64:
; GFX11-FAKE16:       ; %bb.0: ; %entry
<<<<<<< HEAD
; GFX11-FAKE16-NEXT:    s_load_b128 s[0:3], s[2:3], 0x24
=======
; GFX11-FAKE16-NEXT:    s_load_b128 s[0:3], s[4:5], 0x24
>>>>>>> ce7c17d5
; GFX11-FAKE16-NEXT:    s_mov_b32 s6, -1
; GFX11-FAKE16-NEXT:    s_mov_b32 s7, 0x31016000
; GFX11-FAKE16-NEXT:    s_mov_b32 s10, s6
; GFX11-FAKE16-NEXT:    s_mov_b32 s11, s7
; GFX11-FAKE16-NEXT:    s_waitcnt lgkmcnt(0)
; GFX11-FAKE16-NEXT:    s_mov_b32 s8, s2
; GFX11-FAKE16-NEXT:    s_mov_b32 s9, s3
; GFX11-FAKE16-NEXT:    s_mov_b32 s4, s0
; GFX11-FAKE16-NEXT:    buffer_load_b32 v0, off, s[8:11], 0
; GFX11-FAKE16-NEXT:    s_mov_b32 s5, s1
; GFX11-FAKE16-NEXT:    s_waitcnt vmcnt(0)
; GFX11-FAKE16-NEXT:    v_lshrrev_b32_e32 v1, 16, v0
; GFX11-FAKE16-NEXT:    v_cvt_f32_f16_e32 v0, v0
; GFX11-FAKE16-NEXT:    s_delay_alu instid0(VALU_DEP_2) | instskip(NEXT) | instid1(VALU_DEP_2)
; GFX11-FAKE16-NEXT:    v_cvt_f32_f16_e32 v1, v1
; GFX11-FAKE16-NEXT:    v_cvt_i32_f32_e32 v0, v0
; GFX11-FAKE16-NEXT:    s_delay_alu instid0(VALU_DEP_2) | instskip(NEXT) | instid1(VALU_DEP_2)
; GFX11-FAKE16-NEXT:    v_cvt_i32_f32_e32 v2, v1
; GFX11-FAKE16-NEXT:    v_ashrrev_i32_e32 v1, 31, v0
; GFX11-FAKE16-NEXT:    s_delay_alu instid0(VALU_DEP_2)
; GFX11-FAKE16-NEXT:    v_ashrrev_i32_e32 v3, 31, v2
; GFX11-FAKE16-NEXT:    buffer_store_b128 v[0:3], off, s[4:7], 0
<<<<<<< HEAD
; GFX11-FAKE16-NEXT:    s_nop 0
; GFX11-FAKE16-NEXT:    s_sendmsg sendmsg(MSG_DEALLOC_VGPRS)
=======
>>>>>>> ce7c17d5
; GFX11-FAKE16-NEXT:    s_endpgm
    ptr addrspace(1) %r,
    ptr addrspace(1) %a) {
entry:
  %a.val = load <2 x half>, ptr addrspace(1) %a
  %r.val = fptosi <2 x half> %a.val to <2 x i64>
  store <2 x i64> %r.val, ptr addrspace(1) %r
  ret void
}

define amdgpu_kernel void @fptosi_f16_to_i1(ptr addrspace(1) %out, half %in) {
; SI-LABEL: fptosi_f16_to_i1:
; SI:       ; %bb.0: ; %entry
; SI-NEXT:    s_load_dword s6, s[4:5], 0xb
; SI-NEXT:    s_load_dwordx2 s[0:1], s[4:5], 0x9
; SI-NEXT:    s_mov_b32 s3, 0xf000
; SI-NEXT:    s_mov_b32 s2, -1
; SI-NEXT:    s_waitcnt lgkmcnt(0)
; SI-NEXT:    v_cvt_f32_f16_e32 v0, s6
; SI-NEXT:    v_cmp_eq_f32_e32 vcc, -1.0, v0
; SI-NEXT:    v_cndmask_b32_e64 v0, 0, 1, vcc
; SI-NEXT:    buffer_store_byte v0, off, s[0:3], 0
; SI-NEXT:    s_endpgm
;
; VI-LABEL: fptosi_f16_to_i1:
; VI:       ; %bb.0: ; %entry
; VI-NEXT:    s_load_dword s6, s[4:5], 0x2c
; VI-NEXT:    s_load_dwordx2 s[0:1], s[4:5], 0x24
; VI-NEXT:    s_mov_b32 s3, 0xf000
; VI-NEXT:    s_mov_b32 s2, -1
; VI-NEXT:    s_waitcnt lgkmcnt(0)
; VI-NEXT:    v_cmp_eq_f16_e64 s[4:5], -1.0, s6
; VI-NEXT:    v_cndmask_b32_e64 v0, 0, 1, s[4:5]
; VI-NEXT:    buffer_store_byte v0, off, s[0:3], 0
; VI-NEXT:    s_endpgm
;
; GFX11-TRUE16-LABEL: fptosi_f16_to_i1:
; GFX11-TRUE16:       ; %bb.0: ; %entry
; GFX11-TRUE16-NEXT:    s_clause 0x1
<<<<<<< HEAD
; GFX11-TRUE16-NEXT:    s_load_b32 s4, s[2:3], 0x2c
; GFX11-TRUE16-NEXT:    s_load_b64 s[0:1], s[2:3], 0x24
; GFX11-TRUE16-NEXT:    s_mov_b32 s3, 0x31016000
; GFX11-TRUE16-NEXT:    s_mov_b32 s2, -1
; GFX11-TRUE16-NEXT:    s_waitcnt lgkmcnt(0)
; GFX11-TRUE16-NEXT:    v_mov_b16_e32 v0.l, s4
=======
; GFX11-TRUE16-NEXT:    s_load_b32 s2, s[4:5], 0x2c
; GFX11-TRUE16-NEXT:    s_load_b64 s[0:1], s[4:5], 0x24
; GFX11-TRUE16-NEXT:    s_mov_b32 s3, 0x31016000
; GFX11-TRUE16-NEXT:    s_waitcnt lgkmcnt(0)
; GFX11-TRUE16-NEXT:    v_mov_b16_e32 v0.l, s2
; GFX11-TRUE16-NEXT:    s_mov_b32 s2, -1
>>>>>>> ce7c17d5
; GFX11-TRUE16-NEXT:    s_delay_alu instid0(VALU_DEP_1)
; GFX11-TRUE16-NEXT:    v_cmp_eq_f16_e32 vcc_lo, -1.0, v0
; GFX11-TRUE16-NEXT:    v_cndmask_b32_e64 v0, 0, 1, vcc_lo
; GFX11-TRUE16-NEXT:    buffer_store_b8 v0, off, s[0:3], 0
<<<<<<< HEAD
; GFX11-TRUE16-NEXT:    s_nop 0
; GFX11-TRUE16-NEXT:    s_sendmsg sendmsg(MSG_DEALLOC_VGPRS)
=======
>>>>>>> ce7c17d5
; GFX11-TRUE16-NEXT:    s_endpgm
;
; GFX11-FAKE16-LABEL: fptosi_f16_to_i1:
; GFX11-FAKE16:       ; %bb.0: ; %entry
; GFX11-FAKE16-NEXT:    s_clause 0x1
<<<<<<< HEAD
; GFX11-FAKE16-NEXT:    s_load_b32 s4, s[2:3], 0x2c
; GFX11-FAKE16-NEXT:    s_load_b64 s[0:1], s[2:3], 0x24
; GFX11-FAKE16-NEXT:    s_mov_b32 s3, 0x31016000
; GFX11-FAKE16-NEXT:    s_waitcnt lgkmcnt(0)
; GFX11-FAKE16-NEXT:    v_cmp_eq_f16_e64 s2, -1.0, s4
=======
; GFX11-FAKE16-NEXT:    s_load_b32 s2, s[4:5], 0x2c
; GFX11-FAKE16-NEXT:    s_load_b64 s[0:1], s[4:5], 0x24
; GFX11-FAKE16-NEXT:    s_mov_b32 s3, 0x31016000
; GFX11-FAKE16-NEXT:    s_waitcnt lgkmcnt(0)
; GFX11-FAKE16-NEXT:    v_cmp_eq_f16_e64 s2, -1.0, s2
>>>>>>> ce7c17d5
; GFX11-FAKE16-NEXT:    s_delay_alu instid0(VALU_DEP_1)
; GFX11-FAKE16-NEXT:    v_cndmask_b32_e64 v0, 0, 1, s2
; GFX11-FAKE16-NEXT:    s_mov_b32 s2, -1
; GFX11-FAKE16-NEXT:    buffer_store_b8 v0, off, s[0:3], 0
<<<<<<< HEAD
; GFX11-FAKE16-NEXT:    s_nop 0
; GFX11-FAKE16-NEXT:    s_sendmsg sendmsg(MSG_DEALLOC_VGPRS)
=======
>>>>>>> ce7c17d5
; GFX11-FAKE16-NEXT:    s_endpgm
entry:
  %conv = fptosi half %in to i1
  store i1 %conv, ptr addrspace(1) %out
  ret void
}<|MERGE_RESOLUTION|>--- conflicted
+++ resolved
@@ -45,11 +45,7 @@
 ;
 ; GFX11-TRUE16-LABEL: fptosi_f16_to_i16:
 ; GFX11-TRUE16:       ; %bb.0: ; %entry
-<<<<<<< HEAD
-; GFX11-TRUE16-NEXT:    s_load_b128 s[0:3], s[2:3], 0x24
-=======
 ; GFX11-TRUE16-NEXT:    s_load_b128 s[0:3], s[4:5], 0x24
->>>>>>> ce7c17d5
 ; GFX11-TRUE16-NEXT:    s_mov_b32 s6, -1
 ; GFX11-TRUE16-NEXT:    s_mov_b32 s7, 0x31016000
 ; GFX11-TRUE16-NEXT:    s_mov_b32 s10, s6
@@ -63,20 +59,11 @@
 ; GFX11-TRUE16-NEXT:    s_waitcnt vmcnt(0)
 ; GFX11-TRUE16-NEXT:    v_cvt_i16_f16_e32 v0.l, v0.l
 ; GFX11-TRUE16-NEXT:    buffer_store_b16 v0, off, s[4:7], 0
-<<<<<<< HEAD
-; GFX11-TRUE16-NEXT:    s_nop 0
-; GFX11-TRUE16-NEXT:    s_sendmsg sendmsg(MSG_DEALLOC_VGPRS)
-=======
->>>>>>> ce7c17d5
 ; GFX11-TRUE16-NEXT:    s_endpgm
 ;
 ; GFX11-FAKE16-LABEL: fptosi_f16_to_i16:
 ; GFX11-FAKE16:       ; %bb.0: ; %entry
-<<<<<<< HEAD
-; GFX11-FAKE16-NEXT:    s_load_b128 s[0:3], s[2:3], 0x24
-=======
 ; GFX11-FAKE16-NEXT:    s_load_b128 s[0:3], s[4:5], 0x24
->>>>>>> ce7c17d5
 ; GFX11-FAKE16-NEXT:    s_mov_b32 s6, -1
 ; GFX11-FAKE16-NEXT:    s_mov_b32 s7, 0x31016000
 ; GFX11-FAKE16-NEXT:    s_mov_b32 s10, s6
@@ -90,11 +77,6 @@
 ; GFX11-FAKE16-NEXT:    s_waitcnt vmcnt(0)
 ; GFX11-FAKE16-NEXT:    v_cvt_i16_f16_e32 v0, v0
 ; GFX11-FAKE16-NEXT:    buffer_store_b16 v0, off, s[4:7], 0
-<<<<<<< HEAD
-; GFX11-FAKE16-NEXT:    s_nop 0
-; GFX11-FAKE16-NEXT:    s_sendmsg sendmsg(MSG_DEALLOC_VGPRS)
-=======
->>>>>>> ce7c17d5
 ; GFX11-FAKE16-NEXT:    s_endpgm
     ptr addrspace(1) %r,
     ptr addrspace(1) %a) {
@@ -146,11 +128,7 @@
 ;
 ; GFX11-TRUE16-LABEL: fptosi_f16_to_i32:
 ; GFX11-TRUE16:       ; %bb.0: ; %entry
-<<<<<<< HEAD
-; GFX11-TRUE16-NEXT:    s_load_b128 s[0:3], s[2:3], 0x24
-=======
 ; GFX11-TRUE16-NEXT:    s_load_b128 s[0:3], s[4:5], 0x24
->>>>>>> ce7c17d5
 ; GFX11-TRUE16-NEXT:    s_mov_b32 s6, -1
 ; GFX11-TRUE16-NEXT:    s_mov_b32 s7, 0x31016000
 ; GFX11-TRUE16-NEXT:    s_mov_b32 s10, s6
@@ -166,20 +144,11 @@
 ; GFX11-TRUE16-NEXT:    s_delay_alu instid0(VALU_DEP_1)
 ; GFX11-TRUE16-NEXT:    v_cvt_i32_f32_e32 v0, v0
 ; GFX11-TRUE16-NEXT:    buffer_store_b32 v0, off, s[4:7], 0
-<<<<<<< HEAD
-; GFX11-TRUE16-NEXT:    s_nop 0
-; GFX11-TRUE16-NEXT:    s_sendmsg sendmsg(MSG_DEALLOC_VGPRS)
-=======
->>>>>>> ce7c17d5
 ; GFX11-TRUE16-NEXT:    s_endpgm
 ;
 ; GFX11-FAKE16-LABEL: fptosi_f16_to_i32:
 ; GFX11-FAKE16:       ; %bb.0: ; %entry
-<<<<<<< HEAD
-; GFX11-FAKE16-NEXT:    s_load_b128 s[0:3], s[2:3], 0x24
-=======
 ; GFX11-FAKE16-NEXT:    s_load_b128 s[0:3], s[4:5], 0x24
->>>>>>> ce7c17d5
 ; GFX11-FAKE16-NEXT:    s_mov_b32 s6, -1
 ; GFX11-FAKE16-NEXT:    s_mov_b32 s7, 0x31016000
 ; GFX11-FAKE16-NEXT:    s_mov_b32 s10, s6
@@ -195,11 +164,6 @@
 ; GFX11-FAKE16-NEXT:    s_delay_alu instid0(VALU_DEP_1)
 ; GFX11-FAKE16-NEXT:    v_cvt_i32_f32_e32 v0, v0
 ; GFX11-FAKE16-NEXT:    buffer_store_b32 v0, off, s[4:7], 0
-<<<<<<< HEAD
-; GFX11-FAKE16-NEXT:    s_nop 0
-; GFX11-FAKE16-NEXT:    s_sendmsg sendmsg(MSG_DEALLOC_VGPRS)
-=======
->>>>>>> ce7c17d5
 ; GFX11-FAKE16-NEXT:    s_endpgm
     ptr addrspace(1) %r,
     ptr addrspace(1) %a) {
@@ -256,11 +220,7 @@
 ;
 ; GFX11-TRUE16-LABEL: fptosi_f16_to_i64:
 ; GFX11-TRUE16:       ; %bb.0: ; %entry
-<<<<<<< HEAD
-; GFX11-TRUE16-NEXT:    s_load_b128 s[0:3], s[2:3], 0x24
-=======
 ; GFX11-TRUE16-NEXT:    s_load_b128 s[0:3], s[4:5], 0x24
->>>>>>> ce7c17d5
 ; GFX11-TRUE16-NEXT:    s_mov_b32 s6, -1
 ; GFX11-TRUE16-NEXT:    s_mov_b32 s7, 0x31016000
 ; GFX11-TRUE16-NEXT:    s_mov_b32 s10, s6
@@ -277,20 +237,11 @@
 ; GFX11-TRUE16-NEXT:    v_cvt_i32_f32_e32 v0, v0
 ; GFX11-TRUE16-NEXT:    v_ashrrev_i32_e32 v1, 31, v0
 ; GFX11-TRUE16-NEXT:    buffer_store_b64 v[0:1], off, s[4:7], 0
-<<<<<<< HEAD
-; GFX11-TRUE16-NEXT:    s_nop 0
-; GFX11-TRUE16-NEXT:    s_sendmsg sendmsg(MSG_DEALLOC_VGPRS)
-=======
->>>>>>> ce7c17d5
 ; GFX11-TRUE16-NEXT:    s_endpgm
 ;
 ; GFX11-FAKE16-LABEL: fptosi_f16_to_i64:
 ; GFX11-FAKE16:       ; %bb.0: ; %entry
-<<<<<<< HEAD
-; GFX11-FAKE16-NEXT:    s_load_b128 s[0:3], s[2:3], 0x24
-=======
 ; GFX11-FAKE16-NEXT:    s_load_b128 s[0:3], s[4:5], 0x24
->>>>>>> ce7c17d5
 ; GFX11-FAKE16-NEXT:    s_mov_b32 s6, -1
 ; GFX11-FAKE16-NEXT:    s_mov_b32 s7, 0x31016000
 ; GFX11-FAKE16-NEXT:    s_mov_b32 s10, s6
@@ -307,11 +258,6 @@
 ; GFX11-FAKE16-NEXT:    v_cvt_i32_f32_e32 v0, v0
 ; GFX11-FAKE16-NEXT:    v_ashrrev_i32_e32 v1, 31, v0
 ; GFX11-FAKE16-NEXT:    buffer_store_b64 v[0:1], off, s[4:7], 0
-<<<<<<< HEAD
-; GFX11-FAKE16-NEXT:    s_nop 0
-; GFX11-FAKE16-NEXT:    s_sendmsg sendmsg(MSG_DEALLOC_VGPRS)
-=======
->>>>>>> ce7c17d5
 ; GFX11-FAKE16-NEXT:    s_endpgm
     ptr addrspace(1) %r,
     ptr addrspace(1) %a) {
@@ -370,11 +316,7 @@
 ;
 ; GFX11-TRUE16-LABEL: fptosi_v2f16_to_v2i16:
 ; GFX11-TRUE16:       ; %bb.0: ; %entry
-<<<<<<< HEAD
-; GFX11-TRUE16-NEXT:    s_load_b128 s[0:3], s[2:3], 0x24
-=======
 ; GFX11-TRUE16-NEXT:    s_load_b128 s[0:3], s[4:5], 0x24
->>>>>>> ce7c17d5
 ; GFX11-TRUE16-NEXT:    s_mov_b32 s6, -1
 ; GFX11-TRUE16-NEXT:    s_mov_b32 s7, 0x31016000
 ; GFX11-TRUE16-NEXT:    s_mov_b32 s10, s6
@@ -397,20 +339,11 @@
 ; GFX11-TRUE16-NEXT:    s_delay_alu instid0(VALU_DEP_1)
 ; GFX11-TRUE16-NEXT:    v_lshl_or_b32 v0, v0, 16, v1
 ; GFX11-TRUE16-NEXT:    buffer_store_b32 v0, off, s[4:7], 0
-<<<<<<< HEAD
-; GFX11-TRUE16-NEXT:    s_nop 0
-; GFX11-TRUE16-NEXT:    s_sendmsg sendmsg(MSG_DEALLOC_VGPRS)
-=======
->>>>>>> ce7c17d5
 ; GFX11-TRUE16-NEXT:    s_endpgm
 ;
 ; GFX11-FAKE16-LABEL: fptosi_v2f16_to_v2i16:
 ; GFX11-FAKE16:       ; %bb.0: ; %entry
-<<<<<<< HEAD
-; GFX11-FAKE16-NEXT:    s_load_b128 s[0:3], s[2:3], 0x24
-=======
 ; GFX11-FAKE16-NEXT:    s_load_b128 s[0:3], s[4:5], 0x24
->>>>>>> ce7c17d5
 ; GFX11-FAKE16-NEXT:    s_mov_b32 s6, -1
 ; GFX11-FAKE16-NEXT:    s_mov_b32 s7, 0x31016000
 ; GFX11-FAKE16-NEXT:    s_mov_b32 s10, s6
@@ -430,11 +363,6 @@
 ; GFX11-FAKE16-NEXT:    s_delay_alu instid0(VALU_DEP_1)
 ; GFX11-FAKE16-NEXT:    v_lshl_or_b32 v0, v1, 16, v0
 ; GFX11-FAKE16-NEXT:    buffer_store_b32 v0, off, s[4:7], 0
-<<<<<<< HEAD
-; GFX11-FAKE16-NEXT:    s_nop 0
-; GFX11-FAKE16-NEXT:    s_sendmsg sendmsg(MSG_DEALLOC_VGPRS)
-=======
->>>>>>> ce7c17d5
 ; GFX11-FAKE16-NEXT:    s_endpgm
     ptr addrspace(1) %r,
     ptr addrspace(1) %a) {
@@ -491,11 +419,7 @@
 ;
 ; GFX11-TRUE16-LABEL: fptosi_v2f16_to_v2i32:
 ; GFX11-TRUE16:       ; %bb.0: ; %entry
-<<<<<<< HEAD
-; GFX11-TRUE16-NEXT:    s_load_b128 s[0:3], s[2:3], 0x24
-=======
 ; GFX11-TRUE16-NEXT:    s_load_b128 s[0:3], s[4:5], 0x24
->>>>>>> ce7c17d5
 ; GFX11-TRUE16-NEXT:    s_mov_b32 s6, -1
 ; GFX11-TRUE16-NEXT:    s_mov_b32 s7, 0x31016000
 ; GFX11-TRUE16-NEXT:    s_mov_b32 s10, s6
@@ -515,20 +439,11 @@
 ; GFX11-TRUE16-NEXT:    s_delay_alu instid0(VALU_DEP_2)
 ; GFX11-TRUE16-NEXT:    v_cvt_i32_f32_e32 v1, v1
 ; GFX11-TRUE16-NEXT:    buffer_store_b64 v[0:1], off, s[4:7], 0
-<<<<<<< HEAD
-; GFX11-TRUE16-NEXT:    s_nop 0
-; GFX11-TRUE16-NEXT:    s_sendmsg sendmsg(MSG_DEALLOC_VGPRS)
-=======
->>>>>>> ce7c17d5
 ; GFX11-TRUE16-NEXT:    s_endpgm
 ;
 ; GFX11-FAKE16-LABEL: fptosi_v2f16_to_v2i32:
 ; GFX11-FAKE16:       ; %bb.0: ; %entry
-<<<<<<< HEAD
-; GFX11-FAKE16-NEXT:    s_load_b128 s[0:3], s[2:3], 0x24
-=======
 ; GFX11-FAKE16-NEXT:    s_load_b128 s[0:3], s[4:5], 0x24
->>>>>>> ce7c17d5
 ; GFX11-FAKE16-NEXT:    s_mov_b32 s6, -1
 ; GFX11-FAKE16-NEXT:    s_mov_b32 s7, 0x31016000
 ; GFX11-FAKE16-NEXT:    s_mov_b32 s10, s6
@@ -548,11 +463,6 @@
 ; GFX11-FAKE16-NEXT:    s_delay_alu instid0(VALU_DEP_2)
 ; GFX11-FAKE16-NEXT:    v_cvt_i32_f32_e32 v1, v1
 ; GFX11-FAKE16-NEXT:    buffer_store_b64 v[0:1], off, s[4:7], 0
-<<<<<<< HEAD
-; GFX11-FAKE16-NEXT:    s_nop 0
-; GFX11-FAKE16-NEXT:    s_sendmsg sendmsg(MSG_DEALLOC_VGPRS)
-=======
->>>>>>> ce7c17d5
 ; GFX11-FAKE16-NEXT:    s_endpgm
     ptr addrspace(1) %r,
     ptr addrspace(1) %a) {
@@ -616,11 +526,7 @@
 ;
 ; GFX11-TRUE16-LABEL: fptosi_v2f16_to_v2i64:
 ; GFX11-TRUE16:       ; %bb.0: ; %entry
-<<<<<<< HEAD
-; GFX11-TRUE16-NEXT:    s_load_b128 s[0:3], s[2:3], 0x24
-=======
 ; GFX11-TRUE16-NEXT:    s_load_b128 s[0:3], s[4:5], 0x24
->>>>>>> ce7c17d5
 ; GFX11-TRUE16-NEXT:    s_mov_b32 s6, -1
 ; GFX11-TRUE16-NEXT:    s_mov_b32 s7, 0x31016000
 ; GFX11-TRUE16-NEXT:    s_mov_b32 s10, s6
@@ -643,20 +549,11 @@
 ; GFX11-TRUE16-NEXT:    s_delay_alu instid0(VALU_DEP_2)
 ; GFX11-TRUE16-NEXT:    v_ashrrev_i32_e32 v3, 31, v2
 ; GFX11-TRUE16-NEXT:    buffer_store_b128 v[0:3], off, s[4:7], 0
-<<<<<<< HEAD
-; GFX11-TRUE16-NEXT:    s_nop 0
-; GFX11-TRUE16-NEXT:    s_sendmsg sendmsg(MSG_DEALLOC_VGPRS)
-=======
->>>>>>> ce7c17d5
 ; GFX11-TRUE16-NEXT:    s_endpgm
 ;
 ; GFX11-FAKE16-LABEL: fptosi_v2f16_to_v2i64:
 ; GFX11-FAKE16:       ; %bb.0: ; %entry
-<<<<<<< HEAD
-; GFX11-FAKE16-NEXT:    s_load_b128 s[0:3], s[2:3], 0x24
-=======
 ; GFX11-FAKE16-NEXT:    s_load_b128 s[0:3], s[4:5], 0x24
->>>>>>> ce7c17d5
 ; GFX11-FAKE16-NEXT:    s_mov_b32 s6, -1
 ; GFX11-FAKE16-NEXT:    s_mov_b32 s7, 0x31016000
 ; GFX11-FAKE16-NEXT:    s_mov_b32 s10, s6
@@ -679,11 +576,6 @@
 ; GFX11-FAKE16-NEXT:    s_delay_alu instid0(VALU_DEP_2)
 ; GFX11-FAKE16-NEXT:    v_ashrrev_i32_e32 v3, 31, v2
 ; GFX11-FAKE16-NEXT:    buffer_store_b128 v[0:3], off, s[4:7], 0
-<<<<<<< HEAD
-; GFX11-FAKE16-NEXT:    s_nop 0
-; GFX11-FAKE16-NEXT:    s_sendmsg sendmsg(MSG_DEALLOC_VGPRS)
-=======
->>>>>>> ce7c17d5
 ; GFX11-FAKE16-NEXT:    s_endpgm
     ptr addrspace(1) %r,
     ptr addrspace(1) %a) {
@@ -723,57 +615,30 @@
 ; GFX11-TRUE16-LABEL: fptosi_f16_to_i1:
 ; GFX11-TRUE16:       ; %bb.0: ; %entry
 ; GFX11-TRUE16-NEXT:    s_clause 0x1
-<<<<<<< HEAD
-; GFX11-TRUE16-NEXT:    s_load_b32 s4, s[2:3], 0x2c
-; GFX11-TRUE16-NEXT:    s_load_b64 s[0:1], s[2:3], 0x24
-; GFX11-TRUE16-NEXT:    s_mov_b32 s3, 0x31016000
-; GFX11-TRUE16-NEXT:    s_mov_b32 s2, -1
-; GFX11-TRUE16-NEXT:    s_waitcnt lgkmcnt(0)
-; GFX11-TRUE16-NEXT:    v_mov_b16_e32 v0.l, s4
-=======
 ; GFX11-TRUE16-NEXT:    s_load_b32 s2, s[4:5], 0x2c
 ; GFX11-TRUE16-NEXT:    s_load_b64 s[0:1], s[4:5], 0x24
 ; GFX11-TRUE16-NEXT:    s_mov_b32 s3, 0x31016000
 ; GFX11-TRUE16-NEXT:    s_waitcnt lgkmcnt(0)
 ; GFX11-TRUE16-NEXT:    v_mov_b16_e32 v0.l, s2
 ; GFX11-TRUE16-NEXT:    s_mov_b32 s2, -1
->>>>>>> ce7c17d5
 ; GFX11-TRUE16-NEXT:    s_delay_alu instid0(VALU_DEP_1)
 ; GFX11-TRUE16-NEXT:    v_cmp_eq_f16_e32 vcc_lo, -1.0, v0
 ; GFX11-TRUE16-NEXT:    v_cndmask_b32_e64 v0, 0, 1, vcc_lo
 ; GFX11-TRUE16-NEXT:    buffer_store_b8 v0, off, s[0:3], 0
-<<<<<<< HEAD
-; GFX11-TRUE16-NEXT:    s_nop 0
-; GFX11-TRUE16-NEXT:    s_sendmsg sendmsg(MSG_DEALLOC_VGPRS)
-=======
->>>>>>> ce7c17d5
 ; GFX11-TRUE16-NEXT:    s_endpgm
 ;
 ; GFX11-FAKE16-LABEL: fptosi_f16_to_i1:
 ; GFX11-FAKE16:       ; %bb.0: ; %entry
 ; GFX11-FAKE16-NEXT:    s_clause 0x1
-<<<<<<< HEAD
-; GFX11-FAKE16-NEXT:    s_load_b32 s4, s[2:3], 0x2c
-; GFX11-FAKE16-NEXT:    s_load_b64 s[0:1], s[2:3], 0x24
-; GFX11-FAKE16-NEXT:    s_mov_b32 s3, 0x31016000
-; GFX11-FAKE16-NEXT:    s_waitcnt lgkmcnt(0)
-; GFX11-FAKE16-NEXT:    v_cmp_eq_f16_e64 s2, -1.0, s4
-=======
 ; GFX11-FAKE16-NEXT:    s_load_b32 s2, s[4:5], 0x2c
 ; GFX11-FAKE16-NEXT:    s_load_b64 s[0:1], s[4:5], 0x24
 ; GFX11-FAKE16-NEXT:    s_mov_b32 s3, 0x31016000
 ; GFX11-FAKE16-NEXT:    s_waitcnt lgkmcnt(0)
 ; GFX11-FAKE16-NEXT:    v_cmp_eq_f16_e64 s2, -1.0, s2
->>>>>>> ce7c17d5
 ; GFX11-FAKE16-NEXT:    s_delay_alu instid0(VALU_DEP_1)
 ; GFX11-FAKE16-NEXT:    v_cndmask_b32_e64 v0, 0, 1, s2
 ; GFX11-FAKE16-NEXT:    s_mov_b32 s2, -1
 ; GFX11-FAKE16-NEXT:    buffer_store_b8 v0, off, s[0:3], 0
-<<<<<<< HEAD
-; GFX11-FAKE16-NEXT:    s_nop 0
-; GFX11-FAKE16-NEXT:    s_sendmsg sendmsg(MSG_DEALLOC_VGPRS)
-=======
->>>>>>> ce7c17d5
 ; GFX11-FAKE16-NEXT:    s_endpgm
 entry:
   %conv = fptosi half %in to i1
