; Check that MC/DC intrinsics are properly lowered
<<<<<<< HEAD
; RUN: opt < %s -passes=instrprof -S | FileCheck %s
=======
; RUN: opt < %s -passes=instrprof -S | FileCheck %s --check-prefixes=CHECK,BASIC
; RUN: opt < %s -passes=instrprof -S -instrprof-atomic-counter-update-all | FileCheck %s --check-prefixes=CHECK,ATOMIC
>>>>>>> 4ae23bcc
; RUN: opt < %s -passes=instrprof -runtime-counter-relocation -S 2>&1 | FileCheck %s --check-prefix RELOC

; RELOC: Runtime counter relocation is presently not supported for MC/DC bitmaps

target triple = "x86_64-unknown-linux-gnu"

@__profn_test = private constant [4 x i8] c"test"

<<<<<<< HEAD
; CHECK: @__profbm_test = private global [1 x i8] zeroinitializer, section "__llvm_prf_bits", comdat, align 1
=======
; BASIC: [[PROFBM_ADDR:@__profbm_test]] = private global [1 x i8] zeroinitializer, section "__llvm_prf_bits", comdat, align 1
; ATOMIC: [[PROFBM_ADDR:@__profbm_test]] = private global [1 x i8] zeroinitializer, section "__llvm_prf_bits", comdat, align 1
>>>>>>> 4ae23bcc

define dso_local void @test(i32 noundef %A) {
entry:
  %A.addr = alloca i32, align 4
  %mcdc.addr = alloca i32, align 4
  call void @llvm.instrprof.cover(ptr @__profn_test, i64 99278, i32 5, i32 0)
  ; CHECK: store i8 0, ptr @__profc_test, align 1

  call void @llvm.instrprof.mcdc.parameters(ptr @__profn_test, i64 99278, i32 1)
  store i32 0, ptr %mcdc.addr, align 4
  %0 = load i32, ptr %A.addr, align 4
  %tobool = icmp ne i32 %0, 0

  call void @llvm.instrprof.mcdc.condbitmap.update(ptr @__profn_test, i64 99278, i32 0, ptr %mcdc.addr, i1 %tobool)
  ; CHECK:      %[[TEMP:mcdc.*]] = load i32, ptr %mcdc.addr, align 4
  ; CHECK-NEXT: %[[LAB1:[0-9]+]] = zext i1 %tobool to i32
  ; CHECK-NEXT: %[[LAB2:[0-9]+]] = shl i32 %[[LAB1]], 0
  ; CHECK-NEXT: %[[LAB3:[0-9]+]] = or i32 %[[TEMP]], %[[LAB2]]
  ; CHECK-NEXT: store i32 %[[LAB3]], ptr %mcdc.addr, align 4

  call void @llvm.instrprof.mcdc.tvbitmap.update(ptr @__profn_test, i64 99278, i32 1, i32 0, ptr %mcdc.addr)
  ; CHECK:      %[[TEMP:mcdc.*]] = load i32, ptr %mcdc.addr, align 4
  ; CHECK-NEXT: %[[LAB4:[0-9]+]] = lshr i32 %[[TEMP]], 3
  ; CHECK-NEXT: %[[LAB7:[0-9]+]] = getelementptr inbounds i8, ptr @__profbm_test, i32 %[[LAB4]]
  ; CHECK-NEXT: %[[LAB8:[0-9]+]] = and i32 %[[TEMP]], 7
  ; CHECK-NEXT: %[[LAB9:[0-9]+]] = trunc i32 %[[LAB8]] to i8
  ; CHECK-NEXT: %[[LAB10:[0-9]+]] = shl i8 1, %[[LAB9]]
<<<<<<< HEAD
  ; CHECK-NEXT: %[[BITS:mcdc.*]] = load i8, ptr %[[LAB7]], align 1
  ; CHECK-NEXT: %[[LAB11:[0-9]+]] = or i8 %[[BITS]], %[[LAB10]]
  ; CHECK-NEXT: store i8 %[[LAB11]], ptr %[[LAB7]], align 1
=======
  ; CHECK-NEXT: call void @[[RMW_OR:.+]](ptr %[[LAB7]], i8 %[[LAB10]])
>>>>>>> 4ae23bcc
  ret void
}

; CHECK: define private void @[[RMW_OR]](ptr %[[ARGPTR:.+]], i8 %[[ARGVAL:.+]])
; CHECK:      %[[BITS:.+]] = load i8, ptr %[[ARGPTR]], align 1
; BASIC-NEXT: %[[LAB11:[0-9]+]] = or i8 %[[BITS]], %[[ARGVAL]]
; BASIC-NEXT: store i8 %[[LAB11]], ptr %[[ARGPTR]], align 1
; ATOMIC-NEXT: %[[MASKED:.+]] = and i8 %[[BITS]], %[[ARGVAL]]
; ATOMIC-NEXT: %[[SHOULDWRITE:.+]] = icmp ne i8 %[[MASKED]], %[[ARGVAL]]
; ATOMIC-NEXT: br i1 %[[SHOULDWRITE]], label %[[WRITE:.+]], label %[[SKIP:.+]], !prof ![[MDPROF:[0-9]+]]
; ATOMIC: [[WRITE]]:
; ATOMIC-NEXT: %{{.+}} = atomicrmw or ptr %[[ARGPTR]], i8 %[[ARGVAL]] monotonic, align 1
; ATOMIC-NEXT: ret void
; ATOMIC: [[SKIP]]:
; CHECK-NEXT: ret void

; ATOMIC: ![[MDPROF]] = !{!"branch_weights", i32 1, i32 1048575}

declare void @llvm.instrprof.cover(ptr, i64, i32, i32)

declare void @llvm.instrprof.mcdc.parameters(ptr, i64, i32)

declare void @llvm.instrprof.mcdc.condbitmap.update(ptr, i64, i32, ptr, i1)

declare void @llvm.instrprof.mcdc.tvbitmap.update(ptr, i64, i32, i32, ptr)<|MERGE_RESOLUTION|>--- conflicted
+++ resolved
@@ -1,10 +1,6 @@
 ; Check that MC/DC intrinsics are properly lowered
-<<<<<<< HEAD
-; RUN: opt < %s -passes=instrprof -S | FileCheck %s
-=======
 ; RUN: opt < %s -passes=instrprof -S | FileCheck %s --check-prefixes=CHECK,BASIC
 ; RUN: opt < %s -passes=instrprof -S -instrprof-atomic-counter-update-all | FileCheck %s --check-prefixes=CHECK,ATOMIC
->>>>>>> 4ae23bcc
 ; RUN: opt < %s -passes=instrprof -runtime-counter-relocation -S 2>&1 | FileCheck %s --check-prefix RELOC
 
 ; RELOC: Runtime counter relocation is presently not supported for MC/DC bitmaps
@@ -13,46 +9,30 @@
 
 @__profn_test = private constant [4 x i8] c"test"
 
-<<<<<<< HEAD
-; CHECK: @__profbm_test = private global [1 x i8] zeroinitializer, section "__llvm_prf_bits", comdat, align 1
-=======
 ; BASIC: [[PROFBM_ADDR:@__profbm_test]] = private global [1 x i8] zeroinitializer, section "__llvm_prf_bits", comdat, align 1
 ; ATOMIC: [[PROFBM_ADDR:@__profbm_test]] = private global [1 x i8] zeroinitializer, section "__llvm_prf_bits", comdat, align 1
->>>>>>> 4ae23bcc
 
 define dso_local void @test(i32 noundef %A) {
 entry:
   %A.addr = alloca i32, align 4
   %mcdc.addr = alloca i32, align 4
   call void @llvm.instrprof.cover(ptr @__profn_test, i64 99278, i32 5, i32 0)
-  ; CHECK: store i8 0, ptr @__profc_test, align 1
+  ; BASIC: store i8 0, ptr @__profc_test, align 1
 
   call void @llvm.instrprof.mcdc.parameters(ptr @__profn_test, i64 99278, i32 1)
   store i32 0, ptr %mcdc.addr, align 4
   %0 = load i32, ptr %A.addr, align 4
   %tobool = icmp ne i32 %0, 0
 
-  call void @llvm.instrprof.mcdc.condbitmap.update(ptr @__profn_test, i64 99278, i32 0, ptr %mcdc.addr, i1 %tobool)
-  ; CHECK:      %[[TEMP:mcdc.*]] = load i32, ptr %mcdc.addr, align 4
-  ; CHECK-NEXT: %[[LAB1:[0-9]+]] = zext i1 %tobool to i32
-  ; CHECK-NEXT: %[[LAB2:[0-9]+]] = shl i32 %[[LAB1]], 0
-  ; CHECK-NEXT: %[[LAB3:[0-9]+]] = or i32 %[[TEMP]], %[[LAB2]]
-  ; CHECK-NEXT: store i32 %[[LAB3]], ptr %mcdc.addr, align 4
-
-  call void @llvm.instrprof.mcdc.tvbitmap.update(ptr @__profn_test, i64 99278, i32 1, i32 0, ptr %mcdc.addr)
-  ; CHECK:      %[[TEMP:mcdc.*]] = load i32, ptr %mcdc.addr, align 4
+  call void @llvm.instrprof.mcdc.tvbitmap.update(ptr @__profn_test, i64 99278, i32 0, ptr %mcdc.addr)
+  ; CHECK:      %[[TEMP0:mcdc.*]] = load i32, ptr %mcdc.addr, align 4
+  ; CHECK-NEXT: %[[TEMP:[0-9]+]] = add i32 %[[TEMP0]], 0
   ; CHECK-NEXT: %[[LAB4:[0-9]+]] = lshr i32 %[[TEMP]], 3
-  ; CHECK-NEXT: %[[LAB7:[0-9]+]] = getelementptr inbounds i8, ptr @__profbm_test, i32 %[[LAB4]]
+  ; CHECK-NEXT: %[[LAB7:[0-9]+]] = getelementptr inbounds i8, ptr [[PROFBM_ADDR]], i32 %[[LAB4]]
   ; CHECK-NEXT: %[[LAB8:[0-9]+]] = and i32 %[[TEMP]], 7
   ; CHECK-NEXT: %[[LAB9:[0-9]+]] = trunc i32 %[[LAB8]] to i8
   ; CHECK-NEXT: %[[LAB10:[0-9]+]] = shl i8 1, %[[LAB9]]
-<<<<<<< HEAD
-  ; CHECK-NEXT: %[[BITS:mcdc.*]] = load i8, ptr %[[LAB7]], align 1
-  ; CHECK-NEXT: %[[LAB11:[0-9]+]] = or i8 %[[BITS]], %[[LAB10]]
-  ; CHECK-NEXT: store i8 %[[LAB11]], ptr %[[LAB7]], align 1
-=======
   ; CHECK-NEXT: call void @[[RMW_OR:.+]](ptr %[[LAB7]], i8 %[[LAB10]])
->>>>>>> 4ae23bcc
   ret void
 }
 
@@ -75,6 +55,4 @@
 
 declare void @llvm.instrprof.mcdc.parameters(ptr, i64, i32)
 
-declare void @llvm.instrprof.mcdc.condbitmap.update(ptr, i64, i32, ptr, i1)
-
-declare void @llvm.instrprof.mcdc.tvbitmap.update(ptr, i64, i32, i32, ptr)+declare void @llvm.instrprof.mcdc.tvbitmap.update(ptr, i64, i32, ptr)