--- conflicted
+++ resolved
@@ -90,15 +90,8 @@
 ; L3: attributes #[[ATTR2]] = { nomerge }
 ;.
 ; L1: [[META0]] = !{}
-<<<<<<< HEAD
-; L1: [[PROF1]] = !{!"branch_weights", i32 1, i32 100000}
-;.
-; L3: [[META0]] = !{}
-; L3: [[PROF1]] = !{!"branch_weights", i32 1, i32 100000}
-=======
 ; L1: [[PROF1]] = !{!"branch_weights", i32 1, i32 1048575}
 ;.
 ; L3: [[META0]] = !{}
 ; L3: [[PROF1]] = !{!"branch_weights", i32 1, i32 1048575}
->>>>>>> f3587d41
 ;.