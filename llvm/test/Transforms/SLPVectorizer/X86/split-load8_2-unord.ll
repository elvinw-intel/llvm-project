--- conflicted
+++ resolved
@@ -9,30 +9,16 @@
 ; CHECK-NEXT:    [[ARRAYIDX:%.*]] = getelementptr inbounds [[STRUCT_S:%.*]], ptr [[P:%.*]], i64 0, i32 1, i64 0
 ; CHECK-NEXT:    [[ARRAYIDX20:%.*]] = getelementptr inbounds [[STRUCT_S]], ptr [[P]], i64 0, i32 2, i64 4
 ; CHECK-NEXT:    [[ARRAYIDX27:%.*]] = getelementptr inbounds [[STRUCT_S]], ptr [[P]], i64 0, i32 2, i64 12
-<<<<<<< HEAD
-; CHECK-NEXT:    [[TMP0:%.*]] = load <4 x i32>, ptr [[ARRAYIDX27]], align 4
-; CHECK-NEXT:    [[TMP1:%.*]] = load <8 x i32>, ptr [[ARRAYIDX]], align 4
-; CHECK-NEXT:    [[TMP2:%.*]] = load <4 x i32>, ptr [[ARRAYIDX20]], align 4
-; CHECK-NEXT:    [[TMP3:%.*]] = shufflevector <4 x i32> [[TMP0]], <4 x i32> [[TMP2]], <8 x i32> <i32 3, i32 7, i32 6, i32 4, i32 0, i32 1, i32 2, i32 5>
-; CHECK-NEXT:    [[TMP4:%.*]] = add nsw <8 x i32> [[TMP3]], [[TMP1]]
-; CHECK-NEXT:    store <8 x i32> [[TMP4]], ptr [[P]], align 4
-=======
 ; CHECK-NEXT:    [[ARRAYIDX41:%.*]] = getelementptr inbounds [[STRUCT_S]], ptr [[P]], i64 0, i32 2, i64 14
-; CHECK-NEXT:    [[I13:%.*]] = load i32, ptr [[ARRAYIDX41]], align 4
-; CHECK-NEXT:    [[ARRAYIDX48:%.*]] = getelementptr inbounds [[STRUCT_S]], ptr [[P]], i64 0, i32 2, i64 5
-; CHECK-NEXT:    [[I15:%.*]] = load i32, ptr [[ARRAYIDX48]], align 4
-; CHECK-NEXT:    [[TMP1:%.*]] = load <2 x i32>, ptr [[ARRAYIDX27]], align 4
+; CHECK-NEXT:    [[TMP0:%.*]] = load <2 x i32>, ptr [[ARRAYIDX27]], align 4
+; CHECK-NEXT:    [[TMP1:%.*]] = load <2 x i32>, ptr [[ARRAYIDX41]], align 4
 ; CHECK-NEXT:    [[TMP2:%.*]] = load <8 x i32>, ptr [[ARRAYIDX]], align 4
-; CHECK-NEXT:    [[TMP3:%.*]] = insertelement <8 x i32> poison, i32 [[I1]], i32 0
-; CHECK-NEXT:    [[TMP4:%.*]] = shufflevector <2 x i32> [[TMP0]], <2 x i32> poison, <8 x i32> <i32 1, i32 0, i32 poison, i32 poison, i32 poison, i32 poison, i32 poison, i32 poison>
-; CHECK-NEXT:    [[TMP5:%.*]] = shufflevector <8 x i32> [[TMP3]], <8 x i32> [[TMP4]], <8 x i32> <i32 0, i32 8, i32 9, i32 poison, i32 poison, i32 poison, i32 poison, i32 poison>
-; CHECK-NEXT:    [[TMP6:%.*]] = insertelement <8 x i32> [[TMP5]], i32 [[I7]], i32 3
-; CHECK-NEXT:    [[TMP7:%.*]] = insertelement <8 x i32> [[TMP6]], i32 [[I13]], i32 6
-; CHECK-NEXT:    [[TMP8:%.*]] = insertelement <8 x i32> [[TMP7]], i32 [[I15]], i32 7
-; CHECK-NEXT:    [[TMP9:%.*]] = call <8 x i32> @llvm.vector.insert.v8i32.v2i32(<8 x i32> [[TMP8]], <2 x i32> [[TMP1]], i64 4)
-; CHECK-NEXT:    [[TMP10:%.*]] = add nsw <8 x i32> [[TMP9]], [[TMP2]]
-; CHECK-NEXT:    store <8 x i32> [[TMP10]], ptr [[P]], align 4
->>>>>>> aec3ec04
+; CHECK-NEXT:    [[TMP3:%.*]] = load <4 x i32>, ptr [[ARRAYIDX20]], align 4
+; CHECK-NEXT:    [[TMP4:%.*]] = shufflevector <2 x i32> [[TMP1]], <2 x i32> poison, <4 x i32> <i32 0, i32 1, i32 poison, i32 poison>
+; CHECK-NEXT:    [[TMP5:%.*]] = shufflevector <4 x i32> [[TMP4]], <4 x i32> [[TMP3]], <8 x i32> <i32 1, i32 7, i32 6, i32 4, i32 poison, i32 poison, i32 0, i32 5>
+; CHECK-NEXT:    [[TMP6:%.*]] = call <8 x i32> @llvm.vector.insert.v8i32.v2i32(<8 x i32> [[TMP5]], <2 x i32> [[TMP0]], i64 4)
+; CHECK-NEXT:    [[TMP7:%.*]] = add nsw <8 x i32> [[TMP6]], [[TMP2]]
+; CHECK-NEXT:    store <8 x i32> [[TMP7]], ptr [[P]], align 4
 ; CHECK-NEXT:    ret void
 ;
 entry:
@@ -109,16 +95,10 @@
 ; CHECK-NEXT:    [[G20:%.*]] = getelementptr inbounds [16 x i32], ptr [[P2]], i32 0, i64 12
 ; CHECK-NEXT:    [[TMP0:%.*]] = load <4 x i32>, ptr [[G10]], align 4
 ; CHECK-NEXT:    [[TMP1:%.*]] = load <4 x i32>, ptr [[G20]], align 4
-<<<<<<< HEAD
-; CHECK-NEXT:    [[TMP2:%.*]] = shufflevector <4 x i32> [[TMP0]], <4 x i32> [[TMP1]], <8 x i32> <i32 0, i32 1, i32 2, i32 3, i32 4, i32 5, i32 6, i32 7>
-; CHECK-NEXT:    [[TMP3:%.*]] = shufflevector <8 x i32> [[TMP2]], <8 x i32> poison, <8 x i32> <i32 1, i32 0, i32 2, i32 3, i32 7, i32 5, i32 6, i32 4>
-; CHECK-NEXT:    store <8 x i32> [[TMP3]], ptr [[P:%.*]], align 4
-=======
 ; CHECK-NEXT:    [[TMP2:%.*]] = call <8 x i32> @llvm.vector.insert.v8i32.v4i32(<8 x i32> poison, <4 x i32> [[TMP0]], i64 0)
 ; CHECK-NEXT:    [[TMP3:%.*]] = call <8 x i32> @llvm.vector.insert.v8i32.v4i32(<8 x i32> [[TMP2]], <4 x i32> [[TMP1]], i64 4)
 ; CHECK-NEXT:    [[TMP4:%.*]] = shufflevector <8 x i32> [[TMP3]], <8 x i32> poison, <8 x i32> <i32 1, i32 0, i32 2, i32 3, i32 7, i32 5, i32 6, i32 4>
 ; CHECK-NEXT:    store <8 x i32> [[TMP4]], ptr [[P:%.*]], align 4
->>>>>>> aec3ec04
 ; CHECK-NEXT:    ret void
 ;
 entry:
@@ -173,20 +153,11 @@
 ; CHECK-NEXT:    [[TMP1:%.*]] = load <2 x i32>, ptr [[G12]], align 4
 ; CHECK-NEXT:    [[TMP2:%.*]] = load <2 x i32>, ptr [[G20]], align 4
 ; CHECK-NEXT:    [[TMP3:%.*]] = load <2 x i32>, ptr [[G22]], align 4
-<<<<<<< HEAD
-; CHECK-NEXT:    [[TMP4:%.*]] = shufflevector <2 x i32> [[TMP0]], <2 x i32> [[TMP1]], <4 x i32> <i32 0, i32 1, i32 2, i32 3>
-; CHECK-NEXT:    [[TMP5:%.*]] = shufflevector <4 x i32> [[TMP4]], <4 x i32> poison, <8 x i32> <i32 0, i32 1, i32 2, i32 3, i32 poison, i32 poison, i32 poison, i32 poison>
-; CHECK-NEXT:    [[TMP6:%.*]] = shufflevector <2 x i32> [[TMP2]], <2 x i32> [[TMP3]], <4 x i32> <i32 0, i32 1, i32 2, i32 3>
-; CHECK-NEXT:    [[TMP7:%.*]] = shufflevector <4 x i32> [[TMP6]], <4 x i32> poison, <8 x i32> <i32 0, i32 1, i32 2, i32 3, i32 poison, i32 poison, i32 poison, i32 poison>
-; CHECK-NEXT:    [[TMP8:%.*]] = shufflevector <8 x i32> [[TMP5]], <8 x i32> [[TMP7]], <8 x i32> <i32 0, i32 1, i32 2, i32 3, i32 8, i32 9, i32 10, i32 11>
-; CHECK-NEXT:    store <8 x i32> [[TMP8]], ptr [[P:%.*]], align 4
-=======
 ; CHECK-NEXT:    [[TMP4:%.*]] = call <8 x i32> @llvm.vector.insert.v8i32.v2i32(<8 x i32> poison, <2 x i32> [[TMP0]], i64 0)
 ; CHECK-NEXT:    [[TMP5:%.*]] = call <8 x i32> @llvm.vector.insert.v8i32.v2i32(<8 x i32> [[TMP4]], <2 x i32> [[TMP1]], i64 2)
 ; CHECK-NEXT:    [[TMP6:%.*]] = call <8 x i32> @llvm.vector.insert.v8i32.v2i32(<8 x i32> [[TMP5]], <2 x i32> [[TMP2]], i64 4)
 ; CHECK-NEXT:    [[TMP7:%.*]] = call <8 x i32> @llvm.vector.insert.v8i32.v2i32(<8 x i32> [[TMP6]], <2 x i32> [[TMP3]], i64 6)
 ; CHECK-NEXT:    store <8 x i32> [[TMP7]], ptr [[P:%.*]], align 4
->>>>>>> aec3ec04
 ; CHECK-NEXT:    ret void
 ;
 entry:
