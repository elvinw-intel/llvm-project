; NOTE: Assertions have been autogenerated by utils/update_test_checks.py UTC_ARGS: --function-signature --check-attributes --check-globals
; RUN: opt -passes=attributor-cgscc -S < %s 2>&1 | FileCheck %s --check-prefixes=CHECK
; RUN: opt -passes=attributor-cgscc -disable-output -attributor-print-dep < %s 2>&1 | FileCheck %s --check-prefixes=GRAPH
; RUN: opt -passes=attributor-cgscc -disable-output -attributor-dump-dep-graph -attributor-depgraph-dot-filename-prefix=%t < %s 2>/dev/null
; RUN: FileCheck %s -input-file=%t_0.dot --check-prefix=DOT

; Test 0
;
; test copied from the attributor introduction video: checkAndAdvance(), and the C code is:
; int *checkAndAdvance(int * __attribute__((aligned(16))) p) {
;   if (*p == 0)
;     return checkAndAdvance(p + 4);
;   return p;
; }
;
define ptr @checkAndAdvance(ptr align 16 %0) {
; CHECK: Function Attrs: nofree nosync nounwind memory(argmem: read)
; CHECK-LABEL: define {{[^@]+}}@checkAndAdvance
; CHECK-SAME: (ptr nofree noundef nonnull readonly align 16 dereferenceable(4) [[TMP0:%.*]]) #[[ATTR0:[0-9]+]] {
; CHECK-NEXT:    [[TMP2:%.*]] = load i32, ptr [[TMP0]], align 16
; CHECK-NEXT:    [[TMP3:%.*]] = icmp eq i32 [[TMP2]], 0
; CHECK-NEXT:    br i1 [[TMP3]], label [[TMP4:%.*]], label [[TMP7:%.*]]
; CHECK:       4:
; CHECK-NEXT:    [[TMP5:%.*]] = getelementptr inbounds i32, ptr [[TMP0]], i64 4
; CHECK-NEXT:    [[TMP6:%.*]] = call ptr @checkAndAdvance(ptr nofree nonnull readonly align 16 [[TMP5]]) #[[ATTR1:[0-9]+]]
; CHECK-NEXT:    br label [[TMP8:%.*]]
; CHECK:       7:
; CHECK-NEXT:    br label [[TMP8]]
; CHECK:       8:
; CHECK-NEXT:    [[DOT0:%.*]] = phi ptr [ [[TMP5]], [[TMP4]] ], [ [[TMP0]], [[TMP7]] ]
; CHECK-NEXT:    ret ptr [[DOT0]]
;
  %2 = load i32, ptr %0, align 4
  %3 = icmp eq i32 %2, 0
  br i1 %3, label %4, label %7

4:                                                ; preds = %1
  %5 = getelementptr inbounds i32, ptr %0, i64 4
  %6 = call ptr @checkAndAdvance(ptr %5)
  br label %8

7:                                                ; preds = %1
  br label %8

8:                                                ; preds = %7, %4
  %.0 = phi ptr [ %6, %4 ], [ %0, %7 ]
  ret ptr %.0
}

;
; Check for graph
;

; GRAPH:      [AAIsDead] for CtxI '  %2 = load i32, ptr %0, align 4' at position {fn:checkAndAdvance [checkAndAdvance@-1]} with state Live[#BB 4/4][#TBEP 0][#KDE 1]
; GRAPH-EMPTY:
; GRAPH-NEXT: [AAPotentialValues] for CtxI '  %3 = icmp eq i32 %2, 0' at position {flt: [@-1]} with state set-state(< {  %3 = icmp eq i32 %2, 0[3], } >)
; GRAPH-EMPTY:
; GRAPH-NEXT: [AAPotentialValues] for CtxI '  %2 = load i32, ptr %0, align 4' at position {flt: [@-1]} with state set-state(< {  %2 = load i32, ptr %0, align 4[3], } >)
; GRAPH-EMPTY:
; GRAPH-NEXT: [AAUnderlyingObjects] for CtxI '  %2 = load i32, ptr %0, align 4' at position {arg: [@0]} with state UnderlyingObjects inter #1 objs, intra #1 objs
; GRAPH-EMPTY:
; GRAPH-NEXT: [AAPotentialValues] for CtxI '  %2 = load i32, ptr %0, align 4' at position {arg: [@0]} with state set-state(< {ptr %0[3], } >)
; GRAPH-EMPTY:
; GRAPH-NEXT: [AAPotentialValues] for CtxI <<null inst>> at position {flt: [@-1]} with state set-state(< {i32 0[3], } >)
; GRAPH-EMPTY:
; GRAPH-NEXT: [AANoReturn] for CtxI '  %6 = call ptr @checkAndAdvance(ptr %5)' at position {cs: [@-1]} with state may-return
; GRAPH-EMPTY:
; GRAPH-NEXT: [AANoReturn] for CtxI '  %2 = load i32, ptr %0, align 4' at position {fn:checkAndAdvance [checkAndAdvance@-1]} with state may-return
; GRAPH-EMPTY:
; GRAPH-NEXT: [AAIsDead] for CtxI '  ret ptr %.0' at position {flt: [@-1]} with state assumed-live
; GRAPH-EMPTY:
; GRAPH-NEXT: [AAWillReturn] for CtxI '  %2 = load i32, ptr %0, align 4' at position {fn:checkAndAdvance [checkAndAdvance@-1]} with state may-noreturn
; GRAPH-EMPTY:
; GRAPH-NEXT: [AAIsDead] for CtxI '  %6 = call ptr @checkAndAdvance(ptr %5)' at position {flt: [@-1]} with state assumed-live
; GRAPH-EMPTY:
; GRAPH-NEXT: [AANoUnwind] for CtxI '  %6 = call ptr @checkAndAdvance(ptr %5)' at position {cs: [@-1]} with state nounwind
; GRAPH-NEXT:   updates [AANoUnwind] for CtxI '  %2 = load i32, ptr %0, align 4' at position {fn:checkAndAdvance [checkAndAdvance@-1]} with state nounwind
; GRAPH-NEXT:   updates [AANoUnwind] for CtxI '  %2 = load i32, ptr %0, align 4' at position {fn:checkAndAdvance [checkAndAdvance@-1]} with state nounwind
; GRAPH-EMPTY:
; GRAPH-NEXT: [AANoUnwind] for CtxI '  %2 = load i32, ptr %0, align 4' at position {fn:checkAndAdvance [checkAndAdvance@-1]} with state nounwind
; GRAPH-NEXT:   updates [AANoUnwind] for CtxI '  %6 = call ptr @checkAndAdvance(ptr %5)' at position {cs: [@-1]} with state nounwind
; GRAPH-NEXT:   updates [AANoUnwind] for CtxI '  %6 = call ptr @checkAndAdvance(ptr %5)' at position {cs: [@-1]} with state nounwind
; GRAPH-NEXT:   updates [AANoCapture] for CtxI '  %2 = load i32, ptr %0, align 4' at position {arg: [@0]} with state assumed not-captured-maybe-returned
; GRAPH-NEXT:   updates [AANoUnwind] for CtxI '  %6 = call ptr @checkAndAdvance(ptr %5)' at position {cs: [@-1]} with state nounwind
; GRAPH-NEXT:   updates [AANoCapture] for CtxI '  %2 = load i32, ptr %0, align 4' at position {arg: [@0]} with state assumed not-captured-maybe-returned
; GRAPH-NEXT:   updates [AANoCapture] for CtxI '  %2 = load i32, ptr %0, align 4' at position {arg: [@0]} with state assumed not-captured-maybe-returned
; GRAPH-NEXT:   updates [AANoCapture] for CtxI '  %2 = load i32, ptr %0, align 4' at position {arg: [@0]} with state assumed not-captured-maybe-returned
; GRAPH-EMPTY:
; GRAPH-NEXT: [AAMemoryLocation] for CtxI '  %6 = call ptr @checkAndAdvance(ptr %5)' at position {cs: [@-1]} with state memory:argument
; GRAPH-NEXT:   updates [AAMemoryLocation] for CtxI '  %2 = load i32, ptr %0, align 4' at position {fn:checkAndAdvance [checkAndAdvance@-1]} with state memory:argument
; GRAPH-EMPTY:
; GRAPH-NEXT: [AAMemoryLocation] for CtxI '  %2 = load i32, ptr %0, align 4' at position {fn:checkAndAdvance [checkAndAdvance@-1]} with state memory:argument
; GRAPH-NEXT:   updates [AAMemoryLocation] for CtxI '  %6 = call ptr @checkAndAdvance(ptr %5)' at position {cs: [@-1]} with state memory:argument
; GRAPH-NEXT:   updates [AAMemoryLocation] for CtxI '  %6 = call ptr @checkAndAdvance(ptr %5)' at position {cs: [@-1]} with state memory:argument
; GRAPH-EMPTY:
; GRAPH-NEXT: [AAMemoryBehavior] for CtxI '  %2 = load i32, ptr %0, align 4' at position {fn:checkAndAdvance [checkAndAdvance@-1]} with state readonly
; GRAPH-NEXT:   updates [AAMemoryBehavior] for CtxI '  %6 = call ptr @checkAndAdvance(ptr %5)' at position {cs: [@-1]} with state readonly
; GRAPH-NEXT:   updates [AANoCapture] for CtxI '  %2 = load i32, ptr %0, align 4' at position {arg: [@0]} with state assumed not-captured-maybe-returned
; GRAPH-NEXT:   updates [AAMemoryBehavior] for CtxI '  %2 = load i32, ptr %0, align 4' at position {arg: [@0]} with state readonly
; GRAPH-NEXT:   updates [AAMemoryBehavior] for CtxI '  %6 = call ptr @checkAndAdvance(ptr %5)' at position {cs: [@-1]} with state readonly
; GRAPH-NEXT:   updates [AANoCapture] for CtxI '  %2 = load i32, ptr %0, align 4' at position {arg: [@0]} with state assumed not-captured-maybe-returned
; GRAPH-NEXT:   updates [AAMemoryBehavior] for CtxI '  %2 = load i32, ptr %0, align 4' at position {arg: [@0]} with state readonly
; GRAPH-NEXT:   updates [AANoCapture] for CtxI '  %2 = load i32, ptr %0, align 4' at position {arg: [@0]} with state assumed not-captured-maybe-returned
; GRAPH-NEXT:   updates [AAMemoryBehavior] for CtxI '  %2 = load i32, ptr %0, align 4' at position {arg: [@0]} with state readonly
; GRAPH-NEXT:   updates [AANoCapture] for CtxI '  %2 = load i32, ptr %0, align 4' at position {arg: [@0]} with state assumed not-captured-maybe-returned
; GRAPH-EMPTY:
; GRAPH-NEXT: [AAIsDead] for CtxI '  %2 = load i32, ptr %0, align 4' at position {flt: [@-1]} with state assumed-live
; GRAPH-EMPTY:
; GRAPH-NEXT: [AAIsDead] for CtxI '  %3 = icmp eq i32 %2, 0' at position {flt: [@-1]} with state assumed-live
; GRAPH-EMPTY:
; GRAPH-NEXT: [AAIsDead] for CtxI '  br i1 %3, label %4, label %7' at position {flt: [@-1]} with state assumed-live
; GRAPH-EMPTY:
; GRAPH-NEXT: [AAMemoryBehavior] for CtxI '  %6 = call ptr @checkAndAdvance(ptr %5)' at position {cs: [@-1]} with state readonly
; GRAPH-NEXT:   updates [AAMemoryBehavior] for CtxI '  %2 = load i32, ptr %0, align 4' at position {fn:checkAndAdvance [checkAndAdvance@-1]} with state readonly
; GRAPH-NEXT:   updates [AAMemoryBehavior] for CtxI '  %2 = load i32, ptr %0, align 4' at position {fn:checkAndAdvance [checkAndAdvance@-1]} with state readonly
; GRAPH-EMPTY:
; GRAPH-NEXT: [AAPotentialValues] for CtxI '  %6 = call ptr @checkAndAdvance(ptr %5)' at position {cs_ret: [@-1]} with state set-state(< {  %5 = getelementptr inbounds i32, ptr %0, i64 4[3],   %5 = getelementptr inbounds i32, ptr %0, i64 4[3], } >)
; GRAPH-NEXT:   updates [AAPotentialValues] for CtxI '  %.0 = phi ptr [ %6, %4 ], [ %0, %7 ]' at position {flt:.0 [.0@-1]} with state set-state(< {ptr %0[3],   %5 = getelementptr inbounds i32, ptr %0, i64 4[3],   %5 = getelementptr inbounds i32, ptr %0, i64 4[3], } >)
; GRAPH-NEXT:   updates [AAPotentialValues] for CtxI '  %.0 = phi ptr [ %6, %4 ], [ %0, %7 ]' at position {flt:.0 [.0@-1]} with state set-state(< {ptr %0[3],   %5 = getelementptr inbounds i32, ptr %0, i64 4[3],   %5 = getelementptr inbounds i32, ptr %0, i64 4[3], } >)
; GRAPH-NEXT:   updates [AAPotentialValues] for CtxI '  %.0 = phi ptr [ %6, %4 ], [ %0, %7 ]' at position {flt:.0 [.0@-1]} with state set-state(< {ptr %0[3],   %5 = getelementptr inbounds i32, ptr %0, i64 4[3],   %5 = getelementptr inbounds i32, ptr %0, i64 4[3], } >)
; GRAPH-NEXT:   updates [AAPotentialValues] for CtxI '  %.0 = phi ptr [ %6, %4 ], [ %0, %7 ]' at position {flt:.0 [.0@-1]} with state set-state(< {ptr %0[3],   %5 = getelementptr inbounds i32, ptr %0, i64 4[3],   %5 = getelementptr inbounds i32, ptr %0, i64 4[3], } >)
; GRAPH-EMPTY:
; GRAPH-NEXT: [AAPotentialValues] for CtxI '  %2 = load i32, ptr %0, align 4' at position {fn_ret:checkAndAdvance [checkAndAdvance@-1]} with state set-state(< {ptr %0[3],   %5 = getelementptr inbounds i32, ptr %0, i64 4[3], } >)
; GRAPH-NEXT:   updates [AAPotentialValues] for CtxI '  %6 = call ptr @checkAndAdvance(ptr %5)' at position {cs_ret: [@-1]} with state set-state(< {  %5 = getelementptr inbounds i32, ptr %0, i64 4[3],   %5 = getelementptr inbounds i32, ptr %0, i64 4[3], } >)
; GRAPH-NEXT:   updates [AAPotentialValues] for CtxI '  %6 = call ptr @checkAndAdvance(ptr %5)' at position {cs_ret: [@-1]} with state set-state(< {  %5 = getelementptr inbounds i32, ptr %0, i64 4[3],   %5 = getelementptr inbounds i32, ptr %0, i64 4[3], } >)
; GRAPH-EMPTY:
; GRAPH-NEXT: [AAReturnedValues] for CtxI '  %2 = load i32, ptr %0, align 4' at position {fn:checkAndAdvance [checkAndAdvance@-1]} with state may-return(#2)
; GRAPH-NEXT:   updates [AANoCapture] for CtxI '  %2 = load i32, ptr %0, align 4' at position {arg: [@0]} with state assumed not-captured-maybe-returned
; GRAPH-NEXT:   updates [AANonNull] for CtxI '  %2 = load i32, ptr %0, align 4' at position {fn_ret:checkAndAdvance [checkAndAdvance@-1]} with state nonnull
; GRAPH-NEXT:   updates [AAAlign] for CtxI '  %2 = load i32, ptr %0, align 4' at position {fn_ret:checkAndAdvance [checkAndAdvance@-1]} with state align<1-16>
; GRAPH-NEXT:   updates [AAPotentialValues] for CtxI '  %2 = load i32, ptr %0, align 4' at position {fn_ret:checkAndAdvance [checkAndAdvance@-1]} with state set-state(< {ptr %0[3],   %5 = getelementptr inbounds i32, ptr %0, i64 4[3], } >)
; GRAPH-NEXT:   updates [AAPotentialValues] for CtxI '  %2 = load i32, ptr %0, align 4' at position {fn_ret:checkAndAdvance [checkAndAdvance@-1]} with state set-state(< {ptr %0[3],   %5 = getelementptr inbounds i32, ptr %0, i64 4[3], } >)
; GRAPH-EMPTY:
; GRAPH-NEXT: [AAPotentialValues] for CtxI '  %.0 = phi ptr [ %6, %4 ], [ %0, %7 ]' at position {flt:.0 [.0@-1]} with state set-state(< {ptr %0[3],   %5 = getelementptr inbounds i32, ptr %0, i64 4[3],   %5 = getelementptr inbounds i32, ptr %0, i64 4[3], } >)
; GRAPH-NEXT:   updates [AAReturnedValues] for CtxI '  %2 = load i32, ptr %0, align 4' at position {fn:checkAndAdvance [checkAndAdvance@-1]} with state may-return(#2)
; GRAPH-EMPTY:
; GRAPH-NEXT: [AAPotentialValues] for CtxI '  %5 = getelementptr inbounds i32, ptr %0, i64 4' at position {flt: [@-1]} with state set-state(< {  %5 = getelementptr inbounds i32, ptr %0, i64 4[3], } >)
; GRAPH-EMPTY:
; GRAPH-NEXT: [AAPotentialValues] for CtxI <<null inst>> at position {flt: [@-1]} with state set-state(< {i64 4[3], } >)
; GRAPH-EMPTY:
; GRAPH-NEXT: [AAPotentialValues] for CtxI '  %2 = load i32, ptr %0, align 4' at position {flt:checkAndAdvance [checkAndAdvance@-1]} with state set-state(< {@checkAndAdvance[3], } >)
; GRAPH-EMPTY:
; GRAPH-NEXT: [AAPotentialValues] for CtxI '  %6 = call ptr @checkAndAdvance(ptr %5)' at position {cs_arg: [@0]} with state set-state(< {  %5 = getelementptr inbounds i32, ptr %0, i64 4[3], } >)
; GRAPH-EMPTY:
; GRAPH-NEXT: [AAInstanceInfo] for CtxI '  %5 = getelementptr inbounds i32, ptr %0, i64 4' at position {flt: [@-1]} with state <unique [fAa]>
; GRAPH-EMPTY:
; GRAPH-NEXT: [AANoRecurse] for CtxI '  %2 = load i32, ptr %0, align 4' at position {fn:checkAndAdvance [checkAndAdvance@-1]} with state may-recurse
; GRAPH-EMPTY:
<<<<<<< HEAD
; GRAPH-NEXT: [AAFunctionReachability] for CtxI '  %2 = load i32, i32* %0, align 4' at position {fn:checkAndAdvance [checkAndAdvance@-1]} with state FunctionReachability [1,1]
; GRAPH-EMPTY:
; GRAPH-NEXT: [AACallEdges] for CtxI '  %2 = load i32, i32* %0, align 4' at position {fn:checkAndAdvance [checkAndAdvance@-1]} with state CallEdges[0,1]
=======
; GRAPH-NEXT: [AAInterFnReachability] for CtxI ' %2 = load i32, ptr %0, align 4' at position {fn:checkAndAdvance [checkAndAdvance@-1]} with state #queries(1)
; GRAPH-EMPTY:
; GRAPH-NEXT: [AAIntraFnReachability] for CtxI ' %2 = load i32, ptr %0, align 4' at position {fn:checkAndAdvance [checkAndAdvance@-1]} with state #queries(1)
>>>>>>> e1acf65b
; GRAPH-EMPTY:
; GRAPH-NEXT: [AACallEdges] for CtxI '  %6 = call ptr @checkAndAdvance(ptr %5)' at position {cs: [@-1]} with state CallEdges[0,1]
; GRAPH-EMPTY:
; GRAPH-NEXT: [AAIsDead] for CtxI '  br label %8' at position {flt: [@-1]} with state assumed-live
; GRAPH-EMPTY:
; GRAPH-NEXT: [AAWillReturn] for CtxI '  %6 = call ptr @checkAndAdvance(ptr %5)' at position {cs: [@-1]} with state may-noreturn
; GRAPH-EMPTY:
; GRAPH-NEXT: [AANoRecurse] for CtxI '  %6 = call ptr @checkAndAdvance(ptr %5)' at position {cs: [@-1]} with state may-recurse
; GRAPH-EMPTY:
; GRAPH-NEXT: [AAUndefinedBehavior] for CtxI '  %2 = load i32, ptr %0, align 4' at position {fn:checkAndAdvance [checkAndAdvance@-1]} with state undefined-behavior
; GRAPH-EMPTY:
; GRAPH-NEXT: [AANoUndef] for CtxI '  %6 = call ptr @checkAndAdvance(ptr %5)' at position {cs_arg: [@0]} with state may-undef-or-poison
; GRAPH-EMPTY:
; GRAPH-NEXT: [AANoUndef] for CtxI '  %5 = getelementptr inbounds i32, ptr %0, i64 4' at position {flt: [@-1]} with state may-undef-or-poison
; GRAPH-EMPTY:
; GRAPH-NEXT: [AAIsDead] for CtxI '  %2 = load i32, ptr %0, align 4' at position {fn_ret:checkAndAdvance [checkAndAdvance@-1]} with state assumed-live
; GRAPH-EMPTY:
; GRAPH-NEXT: [AANoUndef] for CtxI '  %2 = load i32, ptr %0, align 4' at position {fn_ret:checkAndAdvance [checkAndAdvance@-1]} with state may-undef-or-poison
; GRAPH-EMPTY:
; GRAPH-NEXT: [AANoUndef] for CtxI '  %2 = load i32, ptr %0, align 4' at position {arg: [@0]} with state noundef
; GRAPH-EMPTY:
; GRAPH-NEXT: [AANoSync] for CtxI '  %2 = load i32, ptr %0, align 4' at position {fn:checkAndAdvance [checkAndAdvance@-1]} with state nosync
; GRAPH-NEXT:   updates [AANoSync] for CtxI '  %6 = call ptr @checkAndAdvance(ptr %5)' at position {cs: [@-1]} with state nosync
; GRAPH-NEXT:   updates [AANoSync] for CtxI '  %6 = call ptr @checkAndAdvance(ptr %5)' at position {cs: [@-1]} with state nosync
; GRAPH-EMPTY:
; GRAPH-NEXT: [AANoSync] for CtxI '  %6 = call ptr @checkAndAdvance(ptr %5)' at position {cs: [@-1]} with state nosync
; GRAPH-NEXT:   updates [AANoSync] for CtxI '  %2 = load i32, ptr %0, align 4' at position {fn:checkAndAdvance [checkAndAdvance@-1]} with state nosync
; GRAPH-NEXT:   updates [AANoSync] for CtxI '  %2 = load i32, ptr %0, align 4' at position {fn:checkAndAdvance [checkAndAdvance@-1]} with state nosync
; GRAPH-EMPTY:
; GRAPH-NEXT: [AANoFree] for CtxI '  %2 = load i32, ptr %0, align 4' at position {fn:checkAndAdvance [checkAndAdvance@-1]} with state nofree
; GRAPH-NEXT:   updates [AANoFree] for CtxI '  %6 = call ptr @checkAndAdvance(ptr %5)' at position {cs: [@-1]} with state nofree
; GRAPH-NEXT:   updates [AANoFree] for CtxI '  %2 = load i32, ptr %0, align 4' at position {arg: [@0]} with state nofree
; GRAPH-NEXT:   updates [AANoFree] for CtxI '  %6 = call ptr @checkAndAdvance(ptr %5)' at position {cs: [@-1]} with state nofree
; GRAPH-NEXT:   updates [AANoFree] for CtxI '  %2 = load i32, ptr %0, align 4' at position {arg: [@0]} with state nofree
; GRAPH-EMPTY:
; GRAPH-NEXT: [AANoFree] for CtxI '  %6 = call ptr @checkAndAdvance(ptr %5)' at position {cs: [@-1]} with state nofree
; GRAPH-NEXT:   updates [AANoFree] for CtxI '  %2 = load i32, ptr %0, align 4' at position {fn:checkAndAdvance [checkAndAdvance@-1]} with state nofree
; GRAPH-NEXT:   updates [AANoFree] for CtxI '  %2 = load i32, ptr %0, align 4' at position {fn:checkAndAdvance [checkAndAdvance@-1]} with state nofree
; GRAPH-EMPTY:
; GRAPH-NEXT: [AAAssumptionInfo] for CtxI '  %2 = load i32, ptr %0, align 4' at position {fn:checkAndAdvance [checkAndAdvance@-1]} with state Known [], Assumed []
; GRAPH-EMPTY:
; GRAPH-NEXT: [AAHeapToStack] for CtxI '  %2 = load i32, ptr %0, align 4' at position {fn:checkAndAdvance [checkAndAdvance@-1]} with state [H2S] Mallocs Good/Bad: 0/0
; GRAPH-EMPTY:
; GRAPH-NEXT: [AAAlign] for CtxI '  %2 = load i32, ptr %0, align 4' at position {fn_ret:checkAndAdvance [checkAndAdvance@-1]} with state align<1-16>
; GRAPH-EMPTY:
; GRAPH-NEXT: [AAAlign] for CtxI '  %2 = load i32, ptr %0, align 4' at position {arg: [@0]} with state align<16-16>
; GRAPH-EMPTY:
; GRAPH-NEXT: [AAAlign] for CtxI '  %6 = call ptr @checkAndAdvance(ptr %5)' at position {cs_arg: [@0]} with state align<16-16>
; GRAPH-EMPTY:
; GRAPH-NEXT: [AAAlign] for CtxI '  %5 = getelementptr inbounds i32, ptr %0, i64 4' at position {flt: [@-1]} with state align<16-16>
; GRAPH-EMPTY:
; GRAPH-NEXT: [AANonNull] for CtxI '  %2 = load i32, ptr %0, align 4' at position {fn_ret:checkAndAdvance [checkAndAdvance@-1]} with state nonnull
; GRAPH-EMPTY:
; GRAPH-NEXT: [AANonNull] for CtxI '  %2 = load i32, ptr %0, align 4' at position {arg: [@0]} with state nonnull
; GRAPH-EMPTY:
; GRAPH-NEXT: [AANoAlias] for CtxI '  %2 = load i32, ptr %0, align 4' at position {fn_ret:checkAndAdvance [checkAndAdvance@-1]} with state may-alias
; GRAPH-EMPTY:
; GRAPH-NEXT: [AADereferenceable] for CtxI '  %2 = load i32, ptr %0, align 4' at position {fn_ret:checkAndAdvance [checkAndAdvance@-1]} with state unknown-dereferenceable
; GRAPH-EMPTY:
; GRAPH-NEXT: [AADereferenceable] for CtxI '  %2 = load i32, ptr %0, align 4' at position {arg: [@0]} with state dereferenceable<4-4>
; GRAPH-NEXT:   updates [AADereferenceable] for CtxI '  %6 = call ptr @checkAndAdvance(ptr %5)' at position {cs_arg: [@0]} with state unknown-dereferenceable
; GRAPH-EMPTY:
; GRAPH-NEXT: [AADereferenceable] for CtxI '  %6 = call ptr @checkAndAdvance(ptr %5)' at position {cs_arg: [@0]} with state unknown-dereferenceable
; GRAPH-EMPTY:
; GRAPH-NEXT: [AANonNull] for CtxI '  %6 = call ptr @checkAndAdvance(ptr %5)' at position {cs_arg: [@0]} with state nonnull
; GRAPH-EMPTY:
; GRAPH-NEXT: [AANonNull] for CtxI '  %5 = getelementptr inbounds i32, ptr %0, i64 4' at position {flt: [@-1]} with state nonnull
; GRAPH-NEXT:   updates [AANonNull] for CtxI '  %5 = getelementptr inbounds i32, ptr %0, i64 4' at position {flt: [@-1]} with state nonnull
; GRAPH-NEXT:   updates [AANonNull] for CtxI '  %6 = call ptr @checkAndAdvance(ptr %5)' at position {cs_arg: [@0]} with state nonnull
; GRAPH-NEXT:   updates [AANonNull] for CtxI '  %6 = call ptr @checkAndAdvance(ptr %5)' at position {cs_arg: [@0]} with state nonnull
; GRAPH-NEXT:   updates [AANonNull] for CtxI '  %5 = getelementptr inbounds i32, ptr %0, i64 4' at position {flt: [@-1]} with state nonnull
; GRAPH-NEXT:   updates [AANonNull] for CtxI '  %2 = load i32, ptr %0, align 4' at position {fn_ret:checkAndAdvance [checkAndAdvance@-1]} with state nonnull
; GRAPH-EMPTY:
; GRAPH-NEXT: [AAIsDead] for CtxI '  %2 = load i32, ptr %0, align 4' at position {arg: [@0]} with state assumed-live
; GRAPH-EMPTY:
; GRAPH-NEXT: [AANoAlias] for CtxI '  %2 = load i32, ptr %0, align 4' at position {arg: [@0]} with state may-alias
; GRAPH-EMPTY:
; GRAPH-NEXT: [AANoCapture] for CtxI '  %2 = load i32, ptr %0, align 4' at position {arg: [@0]} with state assumed not-captured-maybe-returned
; GRAPH-NEXT:   updates [AANoCapture] for CtxI '  %6 = call ptr @checkAndAdvance(ptr %5)' at position {cs_arg: [@0]} with state assumed not-captured-maybe-returned
; GRAPH-NEXT:   updates [AAMemoryBehavior] for CtxI '  %2 = load i32, ptr %0, align 4' at position {arg: [@0]} with state readonly
; GRAPH-NEXT:   updates [AANoCapture] for CtxI '  %6 = call ptr @checkAndAdvance(ptr %5)' at position {cs_arg: [@0]} with state assumed not-captured-maybe-returned
; GRAPH-NEXT:   updates [AANoCapture] for CtxI '  %6 = call ptr @checkAndAdvance(ptr %5)' at position {cs_arg: [@0]} with state assumed not-captured-maybe-returned
; GRAPH-EMPTY:
; GRAPH-NEXT: [AAIsDead] for CtxI '  %5 = getelementptr inbounds i32, ptr %0, i64 4' at position {flt: [@-1]} with state assumed-live
; GRAPH-EMPTY:
; GRAPH-NEXT: [AAIsDead] for CtxI '  %6 = call ptr @checkAndAdvance(ptr %5)' at position {cs_arg: [@0]} with state assumed-live
; GRAPH-EMPTY:
; GRAPH-NEXT: [AANoCapture] for CtxI '  %6 = call ptr @checkAndAdvance(ptr %5)' at position {cs_arg: [@0]} with state assumed not-captured-maybe-returned
; GRAPH-NEXT:   updates [AANoCapture] for CtxI '  %2 = load i32, ptr %0, align 4' at position {arg: [@0]} with state assumed not-captured-maybe-returned
; GRAPH-NEXT:   updates [AANoCapture] for CtxI '  %2 = load i32, ptr %0, align 4' at position {arg: [@0]} with state assumed not-captured-maybe-returned
; GRAPH-EMPTY:
; GRAPH-NEXT: [AAIsDead] for CtxI '  br label %8' at position {flt: [@-1]} with state assumed-live
; GRAPH-EMPTY:
; GRAPH-NEXT: [AAMemoryBehavior] for CtxI '  %2 = load i32, ptr %0, align 4' at position {arg: [@0]} with state readonly
; GRAPH-NEXT:   updates [AAMemoryBehavior] for CtxI '  %6 = call ptr @checkAndAdvance(ptr %5)' at position {cs_arg: [@0]} with state readonly
; GRAPH-NEXT:   updates [AAMemoryBehavior] for CtxI '  %6 = call ptr @checkAndAdvance(ptr %5)' at position {cs_arg: [@0]} with state readonly
; GRAPH-EMPTY:
; GRAPH-NEXT: [AAMemoryBehavior] for CtxI '  %6 = call ptr @checkAndAdvance(ptr %5)' at position {cs_arg: [@0]} with state readonly
; GRAPH-NEXT:   updates [AAMemoryBehavior] for CtxI '  %2 = load i32, ptr %0, align 4' at position {arg: [@0]} with state readonly
; GRAPH-NEXT:   updates [AAMemoryLocation] for CtxI '  %2 = load i32, ptr %0, align 4' at position {fn:checkAndAdvance [checkAndAdvance@-1]} with state memory:argument
; GRAPH-NEXT:   updates [AAMemoryLocation] for CtxI '  %2 = load i32, ptr %0, align 4' at position {fn:checkAndAdvance [checkAndAdvance@-1]} with state memory:argument
; GRAPH-NEXT:   updates [AAMemoryLocation] for CtxI '  %2 = load i32, ptr %0, align 4' at position {fn:checkAndAdvance [checkAndAdvance@-1]} with state memory:argument
; GRAPH-EMPTY:
; GRAPH-NEXT: [AANoFree] for CtxI '  %2 = load i32, ptr %0, align 4' at position {arg: [@0]} with state nofree
; GRAPH-NEXT:   updates [AANoFree] for CtxI '  %6 = call ptr @checkAndAdvance(ptr %5)' at position {cs_arg: [@0]} with state nofree
; GRAPH-NEXT:   updates [AANoFree] for CtxI '  %6 = call ptr @checkAndAdvance(ptr %5)' at position {cs_arg: [@0]} with state nofree
; GRAPH-EMPTY:
; GRAPH-NEXT: [AAPrivatizablePtr] for CtxI '  %2 = load i32, ptr %0, align 4' at position {arg: [@0]} with state [no-priv]
; GRAPH-EMPTY:
; GRAPH-NEXT: [AAAssumptionInfo] for CtxI '  %6 = call ptr @checkAndAdvance(ptr %5)' at position {cs: [@-1]} with state Known [], Assumed []
; GRAPH-EMPTY:
; GRAPH-NEXT: [AANoAlias] for CtxI '  %6 = call ptr @checkAndAdvance(ptr %5)' at position {cs_arg: [@0]} with state may-alias
; GRAPH-EMPTY:
; GRAPH-NEXT: [AANoAlias] for CtxI '  %5 = getelementptr inbounds i32, ptr %0, i64 4' at position {flt: [@-1]} with state may-alias
; GRAPH-EMPTY:
; GRAPH-NEXT: [AANoFree] for CtxI '  %6 = call ptr @checkAndAdvance(ptr %5)' at position {cs_arg: [@0]} with state nofree
; GRAPH-EMPTY:
; GRAPH-NEXT: [AAUnderlyingObjects] for CtxI '  %5 = getelementptr inbounds i32, ptr %0, i64 4' at position {flt: [@-1]} with state UnderlyingObjects inter #1 objs, intra #1 objs
; GRAPH-EMPTY:
; GRAPH-NEXT: [AADereferenceable] for CtxI '  %5 = getelementptr inbounds i32, ptr %0, i64 4' at position {flt: [@-1]} with state unknown-dereferenceable

; GRAPH-NOT: update

;
; Check for .dot file
;
; DOT-DAG: Node[[Node0:0x[a-z0-9]+]] [shape=record,label="{[AAIsDead]
; DOT-DAG: Node[[Node1:0x[a-z0-9]+]] [shape=record,label="{[AAPotentialValues]
; DOT-DAG: Node[[Node2:0x[a-z0-9]+]] [shape=record,label="{[AAPotentialValues]
; DOT-DAG: Node[[Node3:0x[a-z0-9]+]] [shape=record,label="{[AAPotentialValues]
; DOT-DAG: Node[[Node4:0x[a-z0-9]+]] [shape=record,label="{[AAPotentialValues]
; DOT-DAG: Node[[Node5:0x[a-z0-9]+]] [shape=record,label="{[AANoReturn]
; DOT-DAG: Node[[Node6:0x[a-z0-9]+]] [shape=record,label="{[AANoReturn]
; DOT-DAG: Node[[Node7:0x[a-z0-9]+]] [shape=record,label="{[AAIsDead]
; DOT-DAG: Node[[Node8:0x[a-z0-9]+]] [shape=record,label="{[AAWillReturn]
; DOT-DAG: Node[[Node9:0x[a-z0-9]+]] [shape=record,label="{[AAIsDead]
; DOT-DAG: Node[[Node10:0x[a-z0-9]+]] [shape=record,label="{[AANoUnwind]
; DOT-DAG: Node[[Node11:0x[a-z0-9]+]] [shape=record,label="{[AANoUnwind]
; DOT-DAG: Node[[Node12:0x[a-z0-9]+]] [shape=record,label="{[AAMemoryLocation]
; DOT-DAG: Node[[Node13:0x[a-z0-9]+]] [shape=record,label="{[AAMemoryLocation]
; DOT-DAG: Node[[Node14:0x[a-z0-9]+]] [shape=record,label="{[AAMemoryBehavior]
; DOT-DAG: Node[[Node15:0x[a-z0-9]+]] [shape=record,label="{[AAIsDead]
; DOT-DAG: Node[[Node16:0x[a-z0-9]+]] [shape=record,label="{[AAIsDead]
; DOT-DAG: Node[[Node17:0x[a-z0-9]+]] [shape=record,label="{[AAIsDead]
; DOT-DAG: Node[[Node18:0x[a-z0-9]+]] [shape=record,label="{[AAMemoryBehavior]
; DOT-DAG: Node[[Node19:0x[a-z0-9]+]] [shape=record,label="{[AAPotentialValues]
; DOT-DAG: Node[[Node20:0x[a-z0-9]+]] [shape=record,label="{[AAPotentialValues]
; DOT-DAG: Node[[Node21:0x[a-z0-9]+]] [shape=record,label="{[AAReturnedValues]
; DOT-DAG: Node[[Node22:0x[a-z0-9]+]] [shape=record,label="{[AAPotentialValues]
; DOT-DAG: Node[[Node23:0x[a-z0-9]+]] [shape=record,label="{[AAPotentialValues]
; DOT-DAG: Node[[Node24:0x[a-z0-9]+]] [shape=record,label="{[AAPotentialValues]
; DOT-DAG: Node[[Node25:0x[a-z0-9]+]] [shape=record,label="{[AAPotentialValues]
; DOT-DAG: Node[[Node26:0x[a-z0-9]+]] [shape=record,label="{[AAPotentialValues]
; DOT-DAG: Node[[Node27:0x[a-z0-9]+]] [shape=record,label="{[AAInstanceInfo]
; DOT-DAG: Node[[Node28:0x[a-z0-9]+]] [shape=record,label="{[AANoRecurse]
; DOT-DAG: Node[[Node29:0x[a-z0-9]+]] [shape=record,label="{[AAFunctionReachability]
; DOT-DAG: Node[[Node30:0x[a-z0-9]+]] [shape=record,label="{[AACallEdges]
; DOT-DAG: Node[[Node31:0x[a-z0-9]+]] [shape=record,label="{[AACallEdges]
; DOT-DAG: Node[[Node32:0x[a-z0-9]+]] [shape=record,label="{[AAIsDead]
; DOT-DAG: Node[[Node33:0x[a-z0-9]+]] [shape=record,label="{[AAWillReturn]
; DOT-DAG: Node[[Node34:0x[a-z0-9]+]] [shape=record,label="{[AANoRecurse]
; DOT-DAG: Node[[Node35:0x[a-z0-9]+]] [shape=record,label="{[AAUndefinedBehavior]
; DOT-DAG: Node[[Node36:0x[a-z0-9]+]] [shape=record,label="{[AANoUndef]
; DOT-DAG: Node[[Node37:0x[a-z0-9]+]] [shape=record,label="{[AANoUndef]
; DOT-DAG: Node[[Node38:0x[a-z0-9]+]] [shape=record,label="{[AAIsDead]
; DOT-DAG: Node[[Node39:0x[a-z0-9]+]] [shape=record,label="{[AANoUndef]
; DOT-DAG: Node[[Node40:0x[a-z0-9]+]] [shape=record,label="{[AANoUndef]
; DOT-DAG: Node[[Node41:0x[a-z0-9]+]] [shape=record,label="{[AANoSync]
; DOT-DAG: Node[[Node42:0x[a-z0-9]+]] [shape=record,label="{[AANoSync]
; DOT-DAG: Node[[Node43:0x[a-z0-9]+]] [shape=record,label="{[AANoFree]
; DOT-DAG: Node[[Node44:0x[a-z0-9]+]] [shape=record,label="{[AANoFree]
; DOT-DAG: Node[[Node45:0x[a-z0-9]+]] [shape=record,label="{[AAAssumptionInfo]
; DOT-DAG: Node[[Node46:0x[a-z0-9]+]] [shape=record,label="{[AAHeapToStack]
; DOT-DAG: Node[[Node47:0x[a-z0-9]+]] [shape=record,label="{[AAAlign]
; DOT-DAG: Node[[Node48:0x[a-z0-9]+]] [shape=record,label="{[AAAlign]
; DOT-DAG: Node[[Node49:0x[a-z0-9]+]] [shape=record,label="{[AAAlign]
; DOT-DAG: Node[[Node50:0x[a-z0-9]+]] [shape=record,label="{[AAAlign]
; DOT-DAG: Node[[Node51:0x[a-z0-9]+]] [shape=record,label="{[AANonNull]
; DOT-DAG: Node[[Node52:0x[a-z0-9]+]] [shape=record,label="{[AANonNull]
; DOT-DAG: Node[[Node53:0x[a-z0-9]+]] [shape=record,label="{[AANoAlias]
; DOT-DAG: Node[[Node54:0x[a-z0-9]+]] [shape=record,label="{[AADereferenceable]
; DOT-DAG: Node[[Node55:0x[a-z0-9]+]] [shape=record,label="{[AADereferenceable]
; DOT-DAG: Node[[Node56:0x[a-z0-9]+]] [shape=record,label="{[AADereferenceable]
; DOT-DAG: Node[[Node57:0x[a-z0-9]+]] [shape=record,label="{[AANonNull]
; DOT-DAG: Node[[Node58:0x[a-z0-9]+]] [shape=record,label="{[AANonNull]
; DOT-DAG: Node[[Node59:0x[a-z0-9]+]] [shape=record,label="{[AAIsDead]
; DOT-DAG: Node[[Node60:0x[a-z0-9]+]] [shape=record,label="{[AANoAlias]
; DOT-DAG: Node[[Node61:0x[a-z0-9]+]] [shape=record,label="{[AANoCapture]
; DOT-DAG: Node[[Node62:0x[a-z0-9]+]] [shape=record,label="{[AAIsDead]
; DOT-DAG: Node[[Node63:0x[a-z0-9]+]] [shape=record,label="{[AAIsDead]
; DOT-DAG: Node[[Node64:0x[a-z0-9]+]] [shape=record,label="{[AANoCapture]
; DOT-DAG: Node[[Node65:0x[a-z0-9]+]] [shape=record,label="{[AAIsDead]
; DOT-DAG: Node[[Node66:0x[a-z0-9]+]] [shape=record,label="{[AAMemoryBehavior]
; DOT-DAG: Node[[Node67:0x[a-z0-9]+]] [shape=record,label="{[AAMemoryBehavior]
; DOT-DAG: Node[[Node68:0x[a-z0-9]+]] [shape=record,label="{[AANoFree]
; DOT-DAG: Node[[Node69:0x[a-z0-9]+]] [shape=record,label="{[AAPrivatizablePtr]
; DOT-DAG: Node[[Node70:0x[a-z0-9]+]] [shape=record,label="{[AAAssumptionInfo]
; DOT-DAG: Node[[Node71:0x[a-z0-9]+]] [shape=record,label="{[AANoAlias]
; DOT-DAG: Node[[Node72:0x[a-z0-9]+]] [shape=record,label="{[AANoAlias]
; DOT-DAG: Node[[Node73:0x[a-z0-9]+]] [shape=record,label="{[AANoFree]
; DOT-DAG: Node[[Node74:0x[a-z0-9]+]] [shape=record,label="{[AADereferenceable]

; DOT-DAG: Node[[Node20]] -> Node[[Node19]];
; DOT-DAG: Node[[Node67]] -> Node[[Node13]];
; DOT-DAG: Node[[Node58]] -> Node[[Node58]];
; DOT-DAG: Node[[Node13]] -> Node[[Node12]];
; DOT-DAG: Node[[Node55]] -> Node[[Node56]];
; DOT-DAG: Node[[Node68]] -> Node[[Node73]];
; DOT-DAG: Node[[Node61]] -> Node[[Node66]];
; DOT-DAG: Node[[Node21]] -> Node[[Node20]];
; DOT-DAG: Node[[Node64]] -> Node[[Node61]];
; DOT-DAG: Node[[Node14]] -> Node[[Node61]];
; DOT-DAG: Node[[Node61]] -> Node[[Node64]];
; DOT-DAG: Node[[Node12]] -> Node[[Node13]];
; DOT-DAG: Node[[Node11]] -> Node[[Node61]];
; DOT-DAG: Node[[Node58]] -> Node[[Node51]];
; DOT-DAG: Node[[Node14]] -> Node[[Node18]];
; DOT-DAG: Node[[Node22]] -> Node[[Node21]];
; DOT-DAG: Node[[Node43]] -> Node[[Node68]];
; DOT-DAG: Node[[Node19]] -> Node[[Node22]];
; DOT-DAG: Node[[Node21]] -> Node[[Node51]];
; DOT-DAG: Node[[Node14]] -> Node[[Node66]];
; DOT-DAG: Node[[Node10]] -> Node[[Node11]];
; DOT-DAG: Node[[Node41]] -> Node[[Node42]];
; DOT-DAG: Node[[Node42]] -> Node[[Node41]];
; DOT-DAG: Node[[Node11]] -> Node[[Node10]];
; DOT-DAG: Node[[Node21]] -> Node[[Node61]];
; DOT-DAG: Node[[Node67]] -> Node[[Node66]];
; DOT-DAG: Node[[Node18]] -> Node[[Node14]];
; DOT-DAG: Node[[Node58]] -> Node[[Node57]];
; DOT-DAG: Node[[Node66]] -> Node[[Node67]];
; DOT-DAG: Node[[Node21]] -> Node[[Node47]];
; DOT-DAG: Node[[Node44]] -> Node[[Node43]];
; DOT-DAG: Node[[Node43]] -> Node[[Node44]];
;.
; CHECK: attributes #[[ATTR0]] = { nofree nosync nounwind memory(argmem: read) }
; CHECK: attributes #[[ATTR1]] = { nofree nosync nounwind }
;.
;; NOTE: These prefixes are unused and the list is autogenerated. Do not add tests below this line:
; GRAPH: {{.*}}<|MERGE_RESOLUTION|>--- conflicted
+++ resolved
@@ -146,15 +146,9 @@
 ; GRAPH-EMPTY:
 ; GRAPH-NEXT: [AANoRecurse] for CtxI '  %2 = load i32, ptr %0, align 4' at position {fn:checkAndAdvance [checkAndAdvance@-1]} with state may-recurse
 ; GRAPH-EMPTY:
-<<<<<<< HEAD
-; GRAPH-NEXT: [AAFunctionReachability] for CtxI '  %2 = load i32, i32* %0, align 4' at position {fn:checkAndAdvance [checkAndAdvance@-1]} with state FunctionReachability [1,1]
-; GRAPH-EMPTY:
-; GRAPH-NEXT: [AACallEdges] for CtxI '  %2 = load i32, i32* %0, align 4' at position {fn:checkAndAdvance [checkAndAdvance@-1]} with state CallEdges[0,1]
-=======
 ; GRAPH-NEXT: [AAInterFnReachability] for CtxI ' %2 = load i32, ptr %0, align 4' at position {fn:checkAndAdvance [checkAndAdvance@-1]} with state #queries(1)
 ; GRAPH-EMPTY:
 ; GRAPH-NEXT: [AAIntraFnReachability] for CtxI ' %2 = load i32, ptr %0, align 4' at position {fn:checkAndAdvance [checkAndAdvance@-1]} with state #queries(1)
->>>>>>> e1acf65b
 ; GRAPH-EMPTY:
 ; GRAPH-NEXT: [AACallEdges] for CtxI '  %6 = call ptr @checkAndAdvance(ptr %5)' at position {cs: [@-1]} with state CallEdges[0,1]
 ; GRAPH-EMPTY:
@@ -310,8 +304,8 @@
 ; DOT-DAG: Node[[Node26:0x[a-z0-9]+]] [shape=record,label="{[AAPotentialValues]
 ; DOT-DAG: Node[[Node27:0x[a-z0-9]+]] [shape=record,label="{[AAInstanceInfo]
 ; DOT-DAG: Node[[Node28:0x[a-z0-9]+]] [shape=record,label="{[AANoRecurse]
-; DOT-DAG: Node[[Node29:0x[a-z0-9]+]] [shape=record,label="{[AAFunctionReachability]
-; DOT-DAG: Node[[Node30:0x[a-z0-9]+]] [shape=record,label="{[AACallEdges]
+; DOT-DAG: Node[[Node29:0x[a-z0-9]+]] [shape=record,label="{[AAInterFnReachability]
+; DOT-DAG: Node[[Node30:0x[a-z0-9]+]] [shape=record,label="{[AAIntraFnReachability]
 ; DOT-DAG: Node[[Node31:0x[a-z0-9]+]] [shape=record,label="{[AACallEdges]
 ; DOT-DAG: Node[[Node32:0x[a-z0-9]+]] [shape=record,label="{[AAIsDead]
 ; DOT-DAG: Node[[Node33:0x[a-z0-9]+]] [shape=record,label="{[AAWillReturn]
