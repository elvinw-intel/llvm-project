--- conflicted
+++ resolved
@@ -819,8 +819,6 @@
     return false;
   }
 
-<<<<<<< HEAD
-=======
   bool isTargetIntrinsicWithOverloadTypeAtArg(Intrinsic::ID ID,
                                               int OpdIdx) const {
     return OpdIdx == -1;
@@ -831,7 +829,6 @@
     return RetIdx == 0;
   }
 
->>>>>>> ce7c17d5
   /// Helper wrapper for the DemandedElts variant of getScalarizationOverhead.
   InstructionCost getScalarizationOverhead(VectorType *InTy, bool Insert,
                                            bool Extract,
