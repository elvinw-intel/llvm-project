--- conflicted
+++ resolved
@@ -12,10 +12,7 @@
 #include "llvm/ADT/StringExtras.h"
 #include "llvm/ADT/StringRef.h"
 #include "llvm/BinaryFormat/Dwarf.h"
-<<<<<<< HEAD
-=======
 #include "llvm/Support/Error.h"
->>>>>>> ce7c17d5
 
 #include <string>
 
@@ -74,10 +71,7 @@
     case dwarf::DW_TAG_union_type:
     case dwarf::DW_TAG_namespace:
     case dwarf::DW_TAG_enumeration_type:
-<<<<<<< HEAD
-=======
     case dwarf::DW_TAG_typedef:
->>>>>>> ce7c17d5
       return true;
     default:
       break;
@@ -116,21 +110,11 @@
     if (std::optional<typename DieType::DWARFFormValue> UpperV =
             C.find(dwarf::DW_AT_upper_bound))
       UB = UpperV->getAsUnsignedConstant();
-<<<<<<< HEAD
-    if (std::optional<typename DieType::DWARFFormValue> LV =
-            D.getDwarfUnit()->getUnitDIE().find(dwarf::DW_AT_language))
-      if (std::optional<uint64_t> LC = LV->getAsUnsignedConstant())
-        if ((DefaultLB =
-                 LanguageLowerBound(static_cast<dwarf::SourceLanguage>(*LC))))
-          if (LB && *LB == *DefaultLB)
-            LB = std::nullopt;
-=======
     if (std::optional<uint64_t> LV = D.getLanguage())
       if ((DefaultLB =
                LanguageLowerBound(static_cast<dwarf::SourceLanguage>(*LV))))
         if (LB && *LB == *DefaultLB)
           LB = std::nullopt;
->>>>>>> ce7c17d5
     if (!LB && !Count && !UB)
       OS << "[]";
     else if (!LB && (Count || UB) && DefaultLB)
@@ -167,8 +151,6 @@
 DieType resolveReferencedType(DieType D, typename DieType::DWARFFormValue F) {
   return D.resolveReferencedType(F);
 }
-<<<<<<< HEAD
-=======
 template <typename DWARFFormValueType>
 const char *toString(std::optional<DWARFFormValueType> F) {
   if (F) {
@@ -179,7 +161,6 @@
   }
   return nullptr;
 }
->>>>>>> ce7c17d5
 } // namespace detail
 
 template <typename DieType>
@@ -269,11 +250,7 @@
     appendConstVolatileQualifierBefore(D);
     break;
   case dwarf::DW_TAG_namespace: {
-<<<<<<< HEAD
-    if (const char *Name = dwarf::toString(D.find(dwarf::DW_AT_name), nullptr))
-=======
     if (const char *Name = detail::toString(D.find(dwarf::DW_AT_name)))
->>>>>>> ce7c17d5
       OS << Name;
     else
       OS << "(anonymous namespace)";
@@ -295,11 +272,7 @@
   case DW_TAG_base_type:
   */
   default: {
-<<<<<<< HEAD
-    const char *NamePtr = dwarf::toString(D.find(dwarf::DW_AT_name), nullptr);
-=======
     const char *NamePtr = detail::toString(D.find(dwarf::DW_AT_name));
->>>>>>> ce7c17d5
     if (!NamePtr) {
       appendTypeTagName(D.getTag());
       return DieType();
@@ -478,11 +451,7 @@
       if (T.getTag() == dwarf::DW_TAG_pointer_type ||
           T.getTag() == dwarf::DW_TAG_reference_type)
         continue;
-<<<<<<< HEAD
-      const char *RawName = dwarf::toString(T.find(dwarf::DW_AT_name), nullptr);
-=======
       const char *RawName = detail::toString(T.find(dwarf::DW_AT_name));
->>>>>>> ce7c17d5
       assert(RawName);
       StringRef Name = RawName;
       auto V = C.find(dwarf::DW_AT_const_value);
@@ -575,11 +544,7 @@
     }
     if (C.getTag() == dwarf::DW_TAG_GNU_template_template_param) {
       const char *RawName =
-<<<<<<< HEAD
-          dwarf::toString(C.find(dwarf::DW_AT_GNU_template_name), nullptr);
-=======
           detail::toString(C.find(dwarf::DW_AT_GNU_template_name));
->>>>>>> ce7c17d5
       assert(RawName);
       StringRef Name = RawName;
       Sep();
@@ -639,11 +604,7 @@
   decomposeConstVolatile(N, T, C, V);
   if (T && T.getTag() == dwarf::DW_TAG_subroutine_type)
     appendSubroutineNameAfter(T, detail::resolveReferencedType(T), false,
-<<<<<<< HEAD
-                              C.isValid(), V.isValid());
-=======
                               static_cast<bool>(C), static_cast<bool>(V));
->>>>>>> ce7c17d5
   else
     appendUnqualifiedNameAfter(T, detail::resolveReferencedType(T));
 }
