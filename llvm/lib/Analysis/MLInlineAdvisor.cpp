//===- MLInlineAdvisor.cpp - machine learned InlineAdvisor ----------------===//
//
// Part of the LLVM Project, under the Apache License v2.0 with LLVM Exceptions.
// See https://llvm.org/LICENSE.txt for license information.
// SPDX-License-Identifier: Apache-2.0 WITH LLVM-exception
//
//===----------------------------------------------------------------------===//
//
// This file implements the interface between the inliner and a learned model.
// It delegates model evaluation to either the AOT compiled model (the
// 'release' mode) or a runtime-loaded model (the 'development' case).
//
//===----------------------------------------------------------------------===//
#include "llvm/Analysis/MLInlineAdvisor.h"
#include "llvm/ADT/SCCIterator.h"
#include "llvm/Analysis/AssumptionCache.h"
#include "llvm/Analysis/CallGraph.h"
#include "llvm/Analysis/FunctionPropertiesAnalysis.h"
#include "llvm/Analysis/InlineCost.h"
#include "llvm/Analysis/InlineModelFeatureMaps.h"
#include "llvm/Analysis/InteractiveModelRunner.h"
#include "llvm/Analysis/LazyCallGraph.h"
#include "llvm/Analysis/LoopInfo.h"
#include "llvm/Analysis/MLModelRunner.h"
#include "llvm/Analysis/OptimizationRemarkEmitter.h"
#include "llvm/Analysis/ReleaseModeModelRunner.h"
#include "llvm/Analysis/TargetTransformInfo.h"
#include "llvm/IR/Dominators.h"
#include "llvm/IR/InstIterator.h"
#include "llvm/IR/Module.h"
#include "llvm/IR/PassManager.h"
#include "llvm/Support/CommandLine.h"

using namespace llvm;

static cl::opt<std::string> InteractiveChannelBaseName(
    "inliner-interactive-channel-base", cl::Hidden,
    cl::desc(
        "Base file path for the interactive mode. The incoming filename should "
        "have the name <inliner-interactive-channel-base>.in, while the "
        "outgoing name should be <inliner-interactive-channel-base>.out"));
static const std::string InclDefaultMsg =
    (Twine("In interactive mode, also send the default policy decision: ") +
     DefaultDecisionName + ".")
        .str();
static cl::opt<bool>
    InteractiveIncludeDefault("inliner-interactive-include-default", cl::Hidden,
                              cl::desc(InclDefaultMsg));

<<<<<<< HEAD
=======
enum class SkipMLPolicyCriteria { Never, IfCallerIsNotCold };

static cl::opt<SkipMLPolicyCriteria> SkipPolicy(
    "ml-inliner-skip-policy", cl::Hidden, cl::init(SkipMLPolicyCriteria::Never),
    cl::values(clEnumValN(SkipMLPolicyCriteria::Never, "never", "never"),
               clEnumValN(SkipMLPolicyCriteria::IfCallerIsNotCold,
                          "if-caller-not-cold", "if the caller is not cold")));

static cl::opt<std::string> ModelSelector("ml-inliner-model-selector",
                                          cl::Hidden, cl::init(""));

>>>>>>> 4ae23bcc
#if defined(LLVM_HAVE_TF_AOT_INLINERSIZEMODEL)
// codegen-ed file
#include "InlinerSizeModel.h" // NOLINT
using CompiledModelType = llvm::InlinerSizeModel;
#else
using CompiledModelType = NoopSavedModelImpl;
#endif

std::unique_ptr<InlineAdvisor>
llvm::getReleaseModeAdvisor(Module &M, ModuleAnalysisManager &MAM,
                            std::function<bool(CallBase &)> GetDefaultAdvice) {
  if (!llvm::isEmbeddedModelEvaluatorValid<CompiledModelType>() &&
      InteractiveChannelBaseName.empty())
    return nullptr;
  std::unique_ptr<MLModelRunner> AOTRunner;
  if (InteractiveChannelBaseName.empty())
    AOTRunner = std::make_unique<ReleaseModeModelRunner<CompiledModelType>>(
        M.getContext(), FeatureMap, DecisionName,
        EmbeddedModelRunnerOptions().setModelSelector(ModelSelector));
  else {
    auto Features = FeatureMap;
    if (InteractiveIncludeDefault)
      Features.push_back(DefaultDecisionSpec);
    AOTRunner = std::make_unique<InteractiveModelRunner>(
        M.getContext(), Features, InlineDecisionSpec,
        InteractiveChannelBaseName + ".out",
        InteractiveChannelBaseName + ".in");
  }
  return std::make_unique<MLInlineAdvisor>(M, MAM, std::move(AOTRunner),
                                           GetDefaultAdvice);
}

#define DEBUG_TYPE "inline-ml"

static cl::opt<float> SizeIncreaseThreshold(
    "ml-advisor-size-increase-threshold", cl::Hidden,
    cl::desc("Maximum factor by which expected native size may increase before "
             "blocking any further inlining."),
    cl::init(2.0));

static cl::opt<bool> KeepFPICache(
    "ml-advisor-keep-fpi-cache", cl::Hidden,
    cl::desc(
        "For test - keep the ML Inline advisor's FunctionPropertiesInfo cache"),
    cl::init(false));

// clang-format off
const std::vector<TensorSpec> llvm::FeatureMap{
#define POPULATE_NAMES(DTYPE, SHAPE, NAME, __) TensorSpec::createSpec<DTYPE>(#NAME, SHAPE),
// InlineCost features - these must come first
  INLINE_COST_FEATURE_ITERATOR(POPULATE_NAMES)

// Non-cost features
  INLINE_FEATURE_ITERATOR(POPULATE_NAMES)
#undef POPULATE_NAMES
};
// clang-format on

const char *const llvm::DecisionName = "inlining_decision";
const TensorSpec llvm::InlineDecisionSpec =
    TensorSpec::createSpec<int64_t>(DecisionName, {1});
const char *const llvm::DefaultDecisionName = "inlining_default";
const TensorSpec llvm::DefaultDecisionSpec =
    TensorSpec::createSpec<int64_t>(DefaultDecisionName, {1});
const char *const llvm::RewardName = "delta_size";

CallBase *getInlinableCS(Instruction &I) {
  if (auto *CS = dyn_cast<CallBase>(&I))
    if (Function *Callee = CS->getCalledFunction()) {
      if (!Callee->isDeclaration()) {
        return CS;
      }
    }
  return nullptr;
}

MLInlineAdvisor::MLInlineAdvisor(
    Module &M, ModuleAnalysisManager &MAM,
    std::unique_ptr<MLModelRunner> Runner,
    std::function<bool(CallBase &)> GetDefaultAdvice)
    : InlineAdvisor(
          M, MAM.getResult<FunctionAnalysisManagerModuleProxy>(M).getManager()),
      ModelRunner(std::move(Runner)), GetDefaultAdvice(GetDefaultAdvice),
      CG(MAM.getResult<LazyCallGraphAnalysis>(M)),
      InitialIRSize(getModuleIRSize()), CurrentIRSize(InitialIRSize) {
  assert(ModelRunner);
  ModelRunner->switchContext("");
  // Extract the 'call site height' feature - the position of a call site
  // relative to the farthest statically reachable SCC node. We don't mutate
  // this value while inlining happens. Empirically, this feature proved
  // critical in behavioral cloning - i.e. training a model to mimic the manual
  // heuristic's decisions - and, thus, equally important for training for
  // improvement.
  CallGraph CGraph(M);
  for (auto I = scc_begin(&CGraph); !I.isAtEnd(); ++I) {
    const std::vector<CallGraphNode *> &CGNodes = *I;
    unsigned Level = 0;
    for (auto *CGNode : CGNodes) {
      Function *F = CGNode->getFunction();
      if (!F || F->isDeclaration())
        continue;
      for (auto &I : instructions(F)) {
        if (auto *CS = getInlinableCS(I)) {
          auto *Called = CS->getCalledFunction();
          auto Pos = FunctionLevels.find(&CG.get(*Called));
          // In bottom up traversal, an inlinable callee is either in the
          // same SCC, or to a function in a visited SCC. So not finding its
          // level means we haven't visited it yet, meaning it's in this SCC.
          if (Pos == FunctionLevels.end())
            continue;
          Level = std::max(Level, Pos->second + 1);
        }
      }
    }
    for (auto *CGNode : CGNodes) {
      Function *F = CGNode->getFunction();
      if (F && !F->isDeclaration())
        FunctionLevels[&CG.get(*F)] = Level;
    }
  }
  for (auto KVP : FunctionLevels) {
    AllNodes.insert(KVP.first);
    EdgeCount += getLocalCalls(KVP.first->getFunction());
  }
  NodeCount = AllNodes.size();
}

unsigned MLInlineAdvisor::getInitialFunctionLevel(const Function &F) const {
  return CG.lookup(F) ? FunctionLevels.at(CG.lookup(F)) : 0;
}

void MLInlineAdvisor::onPassEntry(LazyCallGraph::SCC *CurSCC) {
  if (!CurSCC || ForceStop)
    return;
  FPICache.clear();
  // Function passes executed between InlinerPass runs may have changed the
  // module-wide features.
  // The cgscc pass manager rules are such that:
  // - if a pass leads to merging SCCs, then the pipeline is restarted on the
  // merged SCC
  // - if a pass leads to splitting the SCC, then we continue with one of the
  // splits
  // This means that the NodesInLastSCC is a superset (not strict) of the nodes
  // that subsequent passes would have processed
  // - in addition, if new Nodes were created by a pass (e.g. CoroSplit),
  // they'd be adjacent to Nodes in the last SCC. So we just need to check the
  // boundary of Nodes in NodesInLastSCC for Nodes we haven't seen. We don't
  // care about the nature of the Edge (call or ref). `FunctionLevels`-wise, we
  // record them at the same level as the original node (this is a choice, may
  // need revisiting).
  NodeCount -= static_cast<int64_t>(NodesInLastSCC.size());
  while (!NodesInLastSCC.empty()) {
    const auto *N = *NodesInLastSCC.begin();
    NodesInLastSCC.erase(N);
    // The Function wrapped by N could have been deleted since we last saw it.
    if (N->isDead()) {
      assert(!N->getFunction().isDeclaration());
      continue;
    }
    ++NodeCount;
    EdgeCount += getLocalCalls(N->getFunction());
    const auto NLevel = FunctionLevels.at(N);
    for (const auto &E : *(*N)) {
      const auto *AdjNode = &E.getNode();
      assert(!AdjNode->isDead() && !AdjNode->getFunction().isDeclaration());
      auto I = AllNodes.insert(AdjNode);
      if (I.second) {
        NodesInLastSCC.insert(AdjNode);
        FunctionLevels[AdjNode] = NLevel;
      }
    }
  }

  EdgeCount -= EdgesOfLastSeenNodes;
  EdgesOfLastSeenNodes = 0;

  // (Re)use NodesInLastSCC to remember the nodes in the SCC right now,
  // in case the SCC is split before onPassExit and some nodes are split out
  assert(NodesInLastSCC.empty());
  for (const auto &N : *CurSCC)
    NodesInLastSCC.insert(&N);
}

void MLInlineAdvisor::onPassExit(LazyCallGraph::SCC *CurSCC) {
  // No need to keep this around - function passes will invalidate it.
  if (!KeepFPICache)
    FPICache.clear();
  if (!CurSCC || ForceStop)
    return;
  // Keep track of the nodes and edges we last saw. Then, in onPassEntry,
  // we update the node count and edge count from the subset of these nodes that
  // survived.
  EdgesOfLastSeenNodes = 0;

  // Check on nodes that were in SCC onPassEntry
  for (auto I = NodesInLastSCC.begin(); I != NodesInLastSCC.end();) {
    if ((*I)->isDead())
      NodesInLastSCC.erase(*I++);
    else
      EdgesOfLastSeenNodes += getLocalCalls((*I++)->getFunction());
  }

  // Check on nodes that may have got added to SCC
  for (const auto &N : *CurSCC) {
    assert(!N.isDead());
    auto I = NodesInLastSCC.insert(&N);
    if (I.second)
      EdgesOfLastSeenNodes += getLocalCalls(N.getFunction());
  }
  assert(NodeCount >= NodesInLastSCC.size());
  assert(EdgeCount >= EdgesOfLastSeenNodes);
}

int64_t MLInlineAdvisor::getLocalCalls(Function &F) {
  return getCachedFPI(F).DirectCallsToDefinedFunctions;
}

// Update the internal state of the advisor, and force invalidate feature
// analysis. Currently, we maintain minimal (and very simple) global state - the
// number of functions and the number of static calls. We also keep track of the
// total IR size in this module, to stop misbehaving policies at a certain bloat
// factor (SizeIncreaseThreshold)
void MLInlineAdvisor::onSuccessfulInlining(const MLInlineAdvice &Advice,
                                           bool CalleeWasDeleted) {
  assert(!ForceStop);
  Function *Caller = Advice.getCaller();
  Function *Callee = Advice.getCallee();
  // The caller features aren't valid anymore.
  {
    PreservedAnalyses PA = PreservedAnalyses::all();
    PA.abandon<FunctionPropertiesAnalysis>();
    PA.abandon<DominatorTreeAnalysis>();
    PA.abandon<LoopAnalysis>();
    FAM.invalidate(*Caller, PA);
  }
  Advice.updateCachedCallerFPI(FAM);
  int64_t IRSizeAfter =
      getIRSize(*Caller) + (CalleeWasDeleted ? 0 : Advice.CalleeIRSize);
  CurrentIRSize += IRSizeAfter - (Advice.CallerIRSize + Advice.CalleeIRSize);
  if (CurrentIRSize > SizeIncreaseThreshold * InitialIRSize)
    ForceStop = true;

  // We can delta-update module-wide features. We know the inlining only changed
  // the caller, and maybe the callee (by deleting the latter).
  // Nodes are simple to update.
  // For edges, we 'forget' the edges that the caller and callee used to have
  // before inlining, and add back what they currently have together.
  int64_t NewCallerAndCalleeEdges =
      getCachedFPI(*Caller).DirectCallsToDefinedFunctions;

  if (CalleeWasDeleted)
    --NodeCount;
  else
    NewCallerAndCalleeEdges +=
        getCachedFPI(*Callee).DirectCallsToDefinedFunctions;
  EdgeCount += (NewCallerAndCalleeEdges - Advice.CallerAndCalleeEdges);
  assert(CurrentIRSize >= 0 && EdgeCount >= 0 && NodeCount >= 0);
}

int64_t MLInlineAdvisor::getModuleIRSize() const {
  int64_t Ret = 0;
  for (auto &F : M)
    if (!F.isDeclaration())
      Ret += getIRSize(F);
  return Ret;
}

FunctionPropertiesInfo &MLInlineAdvisor::getCachedFPI(Function &F) const {
  auto InsertPair =
      FPICache.insert(std::make_pair(&F, FunctionPropertiesInfo()));
  if (!InsertPair.second)
    return InsertPair.first->second;
  InsertPair.first->second = FAM.getResult<FunctionPropertiesAnalysis>(F);
  return InsertPair.first->second;
}

std::unique_ptr<InlineAdvice> MLInlineAdvisor::getAdviceImpl(CallBase &CB) {
  if (auto Skip = getSkipAdviceIfUnreachableCallsite(CB))
    return Skip;

  auto &Caller = *CB.getCaller();
  auto &Callee = *CB.getCalledFunction();

  auto GetAssumptionCache = [&](Function &F) -> AssumptionCache & {
    return FAM.getResult<AssumptionAnalysis>(F);
  };
  auto &TIR = FAM.getResult<TargetIRAnalysis>(Callee);
  auto &ORE = FAM.getResult<OptimizationRemarkEmitterAnalysis>(Caller);

  auto MandatoryKind = InlineAdvisor::getMandatoryKind(CB, FAM, ORE);
  // If this is a "never inline" case, there won't be any changes to internal
  // state we need to track, so we can just return the base InlineAdvice, which
  // will do nothing interesting.
  // Same thing if this is a recursive case.
  if (MandatoryKind == InlineAdvisor::MandatoryInliningKind::Never ||
      &Caller == &Callee)
    return getMandatoryAdvice(CB, false);

  bool Mandatory =
      MandatoryKind == InlineAdvisor::MandatoryInliningKind::Always;

  // If we need to stop, we won't want to track anymore any state changes, so
  // we just return the base InlineAdvice, which acts as a noop.
  if (ForceStop) {
    ORE.emit([&] {
      return OptimizationRemarkMissed(DEBUG_TYPE, "ForceStop", &CB)
             << "Won't attempt inlining because module size grew too much.";
    });
    return std::make_unique<InlineAdvice>(this, CB, ORE, Mandatory);
  }

  int CostEstimate = 0;
  if (!Mandatory) {
    auto IsCallSiteInlinable =
        llvm::getInliningCostEstimate(CB, TIR, GetAssumptionCache);
    if (!IsCallSiteInlinable) {
      // We can't inline this for correctness reasons, so return the base
      // InlineAdvice, as we don't care about tracking any state changes (which
      // won't happen).
      return std::make_unique<InlineAdvice>(this, CB, ORE, false);
    }
    CostEstimate = *IsCallSiteInlinable;
  }

  const auto CostFeatures =
      llvm::getInliningCostFeatures(CB, TIR, GetAssumptionCache);
  if (!CostFeatures) {
    return std::make_unique<InlineAdvice>(this, CB, ORE, false);
  }

  if (Mandatory)
    return getMandatoryAdvice(CB, true);

  auto NrCtantParams = 0;
  for (auto I = CB.arg_begin(), E = CB.arg_end(); I != E; ++I) {
    NrCtantParams += (isa<Constant>(*I));
  }

  auto &CallerBefore = getCachedFPI(Caller);
  auto &CalleeBefore = getCachedFPI(Callee);

  *ModelRunner->getTensor<int64_t>(FeatureIndex::callee_basic_block_count) =
      CalleeBefore.BasicBlockCount;
  *ModelRunner->getTensor<int64_t>(FeatureIndex::callsite_height) =
      getInitialFunctionLevel(Caller);
  *ModelRunner->getTensor<int64_t>(FeatureIndex::node_count) = NodeCount;
  *ModelRunner->getTensor<int64_t>(FeatureIndex::nr_ctant_params) =
      NrCtantParams;
  *ModelRunner->getTensor<int64_t>(FeatureIndex::edge_count) = EdgeCount;
  *ModelRunner->getTensor<int64_t>(FeatureIndex::caller_users) =
      CallerBefore.Uses;
  *ModelRunner->getTensor<int64_t>(
      FeatureIndex::caller_conditionally_executed_blocks) =
      CallerBefore.BlocksReachedFromConditionalInstruction;
  *ModelRunner->getTensor<int64_t>(FeatureIndex::caller_basic_block_count) =
      CallerBefore.BasicBlockCount;
  *ModelRunner->getTensor<int64_t>(
      FeatureIndex::callee_conditionally_executed_blocks) =
      CalleeBefore.BlocksReachedFromConditionalInstruction;
  *ModelRunner->getTensor<int64_t>(FeatureIndex::callee_users) =
      CalleeBefore.Uses;
  *ModelRunner->getTensor<int64_t>(FeatureIndex::cost_estimate) = CostEstimate;
  *ModelRunner->getTensor<int64_t>(FeatureIndex::is_callee_avail_external) =
      Callee.hasAvailableExternallyLinkage();
  *ModelRunner->getTensor<int64_t>(FeatureIndex::is_caller_avail_external) =
      Caller.hasAvailableExternallyLinkage();

  // Add the cost features
  for (size_t I = 0;
       I < static_cast<size_t>(InlineCostFeatureIndex::NumberOfFeatures); ++I) {
    *ModelRunner->getTensor<int64_t>(inlineCostFeatureToMlFeature(
        static_cast<InlineCostFeatureIndex>(I))) = CostFeatures->at(I);
  }
  // This one would have been set up to be right at the end.
  if (!InteractiveChannelBaseName.empty() && InteractiveIncludeDefault)
    *ModelRunner->getTensor<int64_t>(InlineCostFeatureIndex::NumberOfFeatures) =
        GetDefaultAdvice(CB);
  return getAdviceFromModel(CB, ORE);
}

std::unique_ptr<MLInlineAdvice>
MLInlineAdvisor::getAdviceFromModel(CallBase &CB,
                                    OptimizationRemarkEmitter &ORE) {
  return std::make_unique<MLInlineAdvice>(
      this, CB, ORE, static_cast<bool>(ModelRunner->evaluate<int64_t>()));
}

std::unique_ptr<InlineAdvice>
MLInlineAdvisor::getSkipAdviceIfUnreachableCallsite(CallBase &CB) {
  if (!FAM.getResult<DominatorTreeAnalysis>(*CB.getCaller())
           .isReachableFromEntry(CB.getParent()))
    return std::make_unique<InlineAdvice>(this, CB, getCallerORE(CB), false);
  return nullptr;
}

std::unique_ptr<InlineAdvice> MLInlineAdvisor::getMandatoryAdvice(CallBase &CB,
                                                                  bool Advice) {
  // Make sure we track inlinings in all cases - mandatory or not.
  if (auto Skip = getSkipAdviceIfUnreachableCallsite(CB))
    return Skip;
  if (Advice && !ForceStop)
    return getMandatoryAdviceImpl(CB);

  // If this is a "never inline" case, there won't be any changes to internal
  // state we need to track, so we can just return the base InlineAdvice, which
  // will do nothing interesting.
  // Same if we are forced to stop - we don't track anymore.
  return std::make_unique<InlineAdvice>(this, CB, getCallerORE(CB), Advice);
}

std::unique_ptr<MLInlineAdvice>
MLInlineAdvisor::getMandatoryAdviceImpl(CallBase &CB) {
  return std::make_unique<MLInlineAdvice>(this, CB, getCallerORE(CB), true);
}

void MLInlineAdvisor::print(raw_ostream &OS) const {
  OS << "[MLInlineAdvisor] Nodes: " << NodeCount << " Edges: " << EdgeCount
     << " EdgesOfLastSeenNodes: " << EdgesOfLastSeenNodes << "\n";
  OS << "[MLInlineAdvisor] FPI:\n";
  for (auto I : FPICache) {
    OS << I.first->getName() << ":\n";
    I.second.print(OS);
    OS << "\n";
  }
  OS << "\n";
  OS << "[MLInlineAdvisor] FuncLevels:\n";
  for (auto I : FunctionLevels)
    OS << (I.first->isDead() ? "<deleted>" : I.first->getFunction().getName())
       << " : " << I.second << "\n";

  OS << "\n";
}

MLInlineAdvice::MLInlineAdvice(MLInlineAdvisor *Advisor, CallBase &CB,
                               OptimizationRemarkEmitter &ORE,
                               bool Recommendation)
    : InlineAdvice(Advisor, CB, ORE, Recommendation),
      CallerIRSize(Advisor->isForcedToStop() ? 0 : Advisor->getIRSize(*Caller)),
      CalleeIRSize(Advisor->isForcedToStop() ? 0 : Advisor->getIRSize(*Callee)),
      CallerAndCalleeEdges(Advisor->isForcedToStop()
                               ? 0
                               : (Advisor->getLocalCalls(*Caller) +
                                  Advisor->getLocalCalls(*Callee))),
      PreInlineCallerFPI(Advisor->getCachedFPI(*Caller)) {
  if (Recommendation)
    FPU.emplace(Advisor->getCachedFPI(*getCaller()), CB);
}

void MLInlineAdvice::reportContextForRemark(
    DiagnosticInfoOptimizationBase &OR) {
  using namespace ore;
  OR << NV("Callee", Callee->getName());
  for (size_t I = 0; I < NumberOfFeatures; ++I)
    OR << NV(FeatureMap[I].name(),
             *getAdvisor()->getModelRunner().getTensor<int64_t>(I));
  OR << NV("ShouldInline", isInliningRecommended());
}

void MLInlineAdvice::updateCachedCallerFPI(FunctionAnalysisManager &FAM) const {
  FPU->finish(FAM);
}

void MLInlineAdvice::recordInliningImpl() {
  ORE.emit([&]() {
    OptimizationRemark R(DEBUG_TYPE, "InliningSuccess", DLoc, Block);
    reportContextForRemark(R);
    return R;
  });
  getAdvisor()->onSuccessfulInlining(*this, /*CalleeWasDeleted*/ false);
}

void MLInlineAdvice::recordInliningWithCalleeDeletedImpl() {
  ORE.emit([&]() {
    OptimizationRemark R(DEBUG_TYPE, "InliningSuccessWithCalleeDeleted", DLoc,
                         Block);
    reportContextForRemark(R);
    return R;
  });
  getAdvisor()->onSuccessfulInlining(*this, /*CalleeWasDeleted*/ true);
}

void MLInlineAdvice::recordUnsuccessfulInliningImpl(
    const InlineResult &Result) {
  getAdvisor()->getCachedFPI(*Caller) = PreInlineCallerFPI;
  ORE.emit([&]() {
    OptimizationRemarkMissed R(DEBUG_TYPE, "InliningAttemptedAndUnsuccessful",
                               DLoc, Block);
    reportContextForRemark(R);
    return R;
  });
}
void MLInlineAdvice::recordUnattemptedInliningImpl() {
  assert(!FPU);
  ORE.emit([&]() {
    OptimizationRemarkMissed R(DEBUG_TYPE, "IniningNotAttempted", DLoc, Block);
    reportContextForRemark(R);
    return R;
  });
}<|MERGE_RESOLUTION|>--- conflicted
+++ resolved
@@ -14,6 +14,7 @@
 #include "llvm/Analysis/MLInlineAdvisor.h"
 #include "llvm/ADT/SCCIterator.h"
 #include "llvm/Analysis/AssumptionCache.h"
+#include "llvm/Analysis/BlockFrequencyInfo.h"
 #include "llvm/Analysis/CallGraph.h"
 #include "llvm/Analysis/FunctionPropertiesAnalysis.h"
 #include "llvm/Analysis/InlineCost.h"
@@ -23,6 +24,7 @@
 #include "llvm/Analysis/LoopInfo.h"
 #include "llvm/Analysis/MLModelRunner.h"
 #include "llvm/Analysis/OptimizationRemarkEmitter.h"
+#include "llvm/Analysis/ProfileSummaryInfo.h"
 #include "llvm/Analysis/ReleaseModeModelRunner.h"
 #include "llvm/Analysis/TargetTransformInfo.h"
 #include "llvm/IR/Dominators.h"
@@ -47,8 +49,6 @@
     InteractiveIncludeDefault("inliner-interactive-include-default", cl::Hidden,
                               cl::desc(InclDefaultMsg));
 
-<<<<<<< HEAD
-=======
 enum class SkipMLPolicyCriteria { Never, IfCallerIsNotCold };
 
 static cl::opt<SkipMLPolicyCriteria> SkipPolicy(
@@ -60,7 +60,6 @@
 static cl::opt<std::string> ModelSelector("ml-inliner-model-selector",
                                           cl::Hidden, cl::init(""));
 
->>>>>>> 4ae23bcc
 #if defined(LLVM_HAVE_TF_AOT_INLINERSIZEMODEL)
 // codegen-ed file
 #include "InlinerSizeModel.h" // NOLINT
@@ -145,7 +144,8 @@
           M, MAM.getResult<FunctionAnalysisManagerModuleProxy>(M).getManager()),
       ModelRunner(std::move(Runner)), GetDefaultAdvice(GetDefaultAdvice),
       CG(MAM.getResult<LazyCallGraphAnalysis>(M)),
-      InitialIRSize(getModuleIRSize()), CurrentIRSize(InitialIRSize) {
+      InitialIRSize(getModuleIRSize()), CurrentIRSize(InitialIRSize),
+      PSI(MAM.getResult<ProfileSummaryAnalysis>(M)) {
   assert(ModelRunner);
   ModelRunner->switchContext("");
   // Extract the 'call site height' feature - the position of a call site
@@ -211,7 +211,6 @@
   // care about the nature of the Edge (call or ref). `FunctionLevels`-wise, we
   // record them at the same level as the original node (this is a choice, may
   // need revisiting).
-  NodeCount -= static_cast<int64_t>(NodesInLastSCC.size());
   while (!NodesInLastSCC.empty()) {
     const auto *N = *NodesInLastSCC.begin();
     NodesInLastSCC.erase(N);
@@ -220,14 +219,15 @@
       assert(!N->getFunction().isDeclaration());
       continue;
     }
-    ++NodeCount;
     EdgeCount += getLocalCalls(N->getFunction());
     const auto NLevel = FunctionLevels.at(N);
     for (const auto &E : *(*N)) {
       const auto *AdjNode = &E.getNode();
       assert(!AdjNode->isDead() && !AdjNode->getFunction().isDeclaration());
       auto I = AllNodes.insert(AdjNode);
+      // We've discovered a new function.
       if (I.second) {
+        ++NodeCount;
         NodesInLastSCC.insert(AdjNode);
         FunctionLevels[AdjNode] = NLevel;
       }
@@ -311,11 +311,13 @@
   int64_t NewCallerAndCalleeEdges =
       getCachedFPI(*Caller).DirectCallsToDefinedFunctions;
 
-  if (CalleeWasDeleted)
+  if (CalleeWasDeleted) {
     --NodeCount;
-  else
+    DeadFunctions.insert(Callee);
+  } else {
     NewCallerAndCalleeEdges +=
         getCachedFPI(*Callee).DirectCallsToDefinedFunctions;
+  }
   EdgeCount += (NewCallerAndCalleeEdges - Advice.CallerAndCalleeEdges);
   assert(CurrentIRSize >= 0 && EdgeCount >= 0 && NodeCount >= 0);
 }
@@ -350,6 +352,11 @@
   auto &TIR = FAM.getResult<TargetIRAnalysis>(Callee);
   auto &ORE = FAM.getResult<OptimizationRemarkEmitterAnalysis>(Caller);
 
+  if (SkipPolicy == SkipMLPolicyCriteria::IfCallerIsNotCold) {
+    if (!PSI.isFunctionEntryCold(&Caller))
+      return std::make_unique<InlineAdvice>(this, CB, ORE,
+                                            GetDefaultAdvice(CB));
+  }
   auto MandatoryKind = InlineAdvisor::getMandatoryKind(CB, FAM, ORE);
   // If this is a "never inline" case, there won't be any changes to internal
   // state we need to track, so we can just return the base InlineAdvice, which
@@ -488,7 +495,9 @@
   OS << "\n";
   OS << "[MLInlineAdvisor] FuncLevels:\n";
   for (auto I : FunctionLevels)
-    OS << (I.first->isDead() ? "<deleted>" : I.first->getFunction().getName())
+    OS << (DeadFunctions.contains(&I.first->getFunction())
+               ? "<deleted>"
+               : I.first->getFunction().getName())
        << " : " << I.second << "\n";
 
   OS << "\n";
