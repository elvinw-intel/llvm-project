//===- InstrProfReader.cpp - Instrumented profiling reader ----------------===//
//
// Part of the LLVM Project, under the Apache License v2.0 with LLVM Exceptions.
// See https://llvm.org/LICENSE.txt for license information.
// SPDX-License-Identifier: Apache-2.0 WITH LLVM-exception
//
//===----------------------------------------------------------------------===//
//
// This file contains support for reading profiling data for clang's
// instrumentation based PGO and coverage.
//
//===----------------------------------------------------------------------===//

#include "llvm/ProfileData/InstrProfReader.h"
#include "llvm/ADT/ArrayRef.h"
#include "llvm/ADT/DenseMap.h"
#include "llvm/ADT/StringExtras.h"
#include "llvm/ADT/StringRef.h"
#include "llvm/IR/ProfileSummary.h"
#include "llvm/ProfileData/InstrProf.h"
#include "llvm/ProfileData/MemProf.h"
#include "llvm/ProfileData/ProfileCommon.h"
#include "llvm/ProfileData/SymbolRemappingReader.h"
#include "llvm/Support/Endian.h"
#include "llvm/Support/Error.h"
#include "llvm/Support/ErrorOr.h"
#include "llvm/Support/FormatVariadic.h"
#include "llvm/Support/MemoryBuffer.h"
#include "llvm/Support/SwapByteOrder.h"
#include "llvm/Support/VirtualFileSystem.h"
#include <algorithm>
#include <cstddef>
#include <cstdint>
#include <limits>
#include <memory>
#include <optional>
#include <system_error>
#include <utility>
#include <vector>

using namespace llvm;

// Extracts the variant information from the top 32 bits in the version and
// returns an enum specifying the variants present.
static InstrProfKind getProfileKindFromVersion(uint64_t Version) {
  InstrProfKind ProfileKind = InstrProfKind::Unknown;
  if (Version & VARIANT_MASK_IR_PROF) {
    ProfileKind |= InstrProfKind::IRInstrumentation;
  }
  if (Version & VARIANT_MASK_CSIR_PROF) {
    ProfileKind |= InstrProfKind::ContextSensitive;
  }
  if (Version & VARIANT_MASK_INSTR_ENTRY) {
    ProfileKind |= InstrProfKind::FunctionEntryInstrumentation;
  }
  if (Version & VARIANT_MASK_BYTE_COVERAGE) {
    ProfileKind |= InstrProfKind::SingleByteCoverage;
  }
  if (Version & VARIANT_MASK_FUNCTION_ENTRY_ONLY) {
    ProfileKind |= InstrProfKind::FunctionEntryOnly;
  }
  if (Version & VARIANT_MASK_MEMPROF) {
    ProfileKind |= InstrProfKind::MemProf;
  }
  if (Version & VARIANT_MASK_TEMPORAL_PROF) {
    ProfileKind |= InstrProfKind::TemporalProfile;
  }
  return ProfileKind;
}

static Expected<std::unique_ptr<MemoryBuffer>>
setupMemoryBuffer(const Twine &Filename, vfs::FileSystem &FS) {
  auto BufferOrErr = Filename.str() == "-" ? MemoryBuffer::getSTDIN()
                                           : FS.getBufferForFile(Filename);
  if (std::error_code EC = BufferOrErr.getError())
    return errorCodeToError(EC);
  return std::move(BufferOrErr.get());
}

static Error initializeReader(InstrProfReader &Reader) {
  return Reader.readHeader();
}

/// Read a list of binary ids from a profile that consist of
/// a. uint64_t binary id length
/// b. uint8_t  binary id data
/// c. uint8_t  padding (if necessary)
/// This function is shared between raw and indexed profiles.
/// Raw profiles are in host-endian format, and indexed profiles are in
/// little-endian format. So, this function takes an argument indicating the
/// associated endian format to read the binary ids correctly.
static Error
readBinaryIdsInternal(const MemoryBuffer &DataBuffer,
                      const uint64_t BinaryIdsSize,
                      const uint8_t *BinaryIdsStart,
                      std::vector<llvm::object::BuildID> &BinaryIds,
                      const llvm::endianness Endian) {
  using namespace support;

  if (BinaryIdsSize == 0)
    return Error::success();

  const uint8_t *BI = BinaryIdsStart;
  const uint8_t *BIEnd = BinaryIdsStart + BinaryIdsSize;
  const uint8_t *End =
      reinterpret_cast<const uint8_t *>(DataBuffer.getBufferEnd());

  while (BI < BIEnd) {
    size_t Remaining = BIEnd - BI;
    // There should be enough left to read the binary id length.
    if (Remaining < sizeof(uint64_t))
      return make_error<InstrProfError>(
          instrprof_error::malformed,
          "not enough data to read binary id length");

    uint64_t BILen = 0;
    if (Endian == llvm::endianness::little)
      BILen = endian::readNext<uint64_t, llvm::endianness::little>(BI);
    else
      BILen = endian::readNext<uint64_t, llvm::endianness::big>(BI);

    if (BILen == 0)
      return make_error<InstrProfError>(instrprof_error::malformed,
                                        "binary id length is 0");

    Remaining = BIEnd - BI;
    // There should be enough left to read the binary id data.
    if (Remaining < alignToPowerOf2(BILen, sizeof(uint64_t)))
      return make_error<InstrProfError>(
          instrprof_error::malformed, "not enough data to read binary id data");

    // Add binary id to the binary ids list.
    BinaryIds.push_back(object::BuildID(BI, BI + BILen));

    // Increment by binary id data length, which aligned to the size of uint64.
    BI += alignToPowerOf2(BILen, sizeof(uint64_t));
    if (BI > End)
      return make_error<InstrProfError>(
          instrprof_error::malformed,
          "binary id section is greater than buffer size");
  }

  return Error::success();
}

static void
printBinaryIdsInternal(raw_ostream &OS,
                       std::vector<llvm::object::BuildID> &BinaryIds) {
  OS << "Binary IDs: \n";
  for (auto BI : BinaryIds) {
    for (uint64_t I = 0; I < BI.size(); I++)
      OS << format("%02x", BI[I]);
    OS << "\n";
  }
}

Expected<std::unique_ptr<InstrProfReader>>
InstrProfReader::create(const Twine &Path, vfs::FileSystem &FS,
                        const InstrProfCorrelator *Correlator,
                        std::function<void(Error)> Warn) {
  // Set up the buffer to read.
  auto BufferOrError = setupMemoryBuffer(Path, FS);
  if (Error E = BufferOrError.takeError())
    return std::move(E);
  return InstrProfReader::create(std::move(BufferOrError.get()), Correlator,
                                 Warn);
}

Expected<std::unique_ptr<InstrProfReader>>
InstrProfReader::create(std::unique_ptr<MemoryBuffer> Buffer,
                        const InstrProfCorrelator *Correlator,
                        std::function<void(Error)> Warn) {
  if (Buffer->getBufferSize() == 0)
    return make_error<InstrProfError>(instrprof_error::empty_raw_profile);

  std::unique_ptr<InstrProfReader> Result;
  // Create the reader.
  if (IndexedInstrProfReader::hasFormat(*Buffer))
    Result.reset(new IndexedInstrProfReader(std::move(Buffer)));
  else if (RawInstrProfReader64::hasFormat(*Buffer))
    Result.reset(new RawInstrProfReader64(std::move(Buffer), Correlator, Warn));
  else if (RawInstrProfReader32::hasFormat(*Buffer))
    Result.reset(new RawInstrProfReader32(std::move(Buffer), Correlator, Warn));
  else if (TextInstrProfReader::hasFormat(*Buffer))
    Result.reset(new TextInstrProfReader(std::move(Buffer)));
  else
    return make_error<InstrProfError>(instrprof_error::unrecognized_format);

  // Initialize the reader and return the result.
  if (Error E = initializeReader(*Result))
    return std::move(E);

  return std::move(Result);
}

Expected<std::unique_ptr<IndexedInstrProfReader>>
IndexedInstrProfReader::create(const Twine &Path, vfs::FileSystem &FS,
                               const Twine &RemappingPath) {
  // Set up the buffer to read.
  auto BufferOrError = setupMemoryBuffer(Path, FS);
  if (Error E = BufferOrError.takeError())
    return std::move(E);

  // Set up the remapping buffer if requested.
  std::unique_ptr<MemoryBuffer> RemappingBuffer;
  std::string RemappingPathStr = RemappingPath.str();
  if (!RemappingPathStr.empty()) {
    auto RemappingBufferOrError = setupMemoryBuffer(RemappingPathStr, FS);
    if (Error E = RemappingBufferOrError.takeError())
      return std::move(E);
    RemappingBuffer = std::move(RemappingBufferOrError.get());
  }

  return IndexedInstrProfReader::create(std::move(BufferOrError.get()),
                                        std::move(RemappingBuffer));
}

Expected<std::unique_ptr<IndexedInstrProfReader>>
IndexedInstrProfReader::create(std::unique_ptr<MemoryBuffer> Buffer,
                               std::unique_ptr<MemoryBuffer> RemappingBuffer) {
  // Create the reader.
  if (!IndexedInstrProfReader::hasFormat(*Buffer))
    return make_error<InstrProfError>(instrprof_error::bad_magic);
  auto Result = std::make_unique<IndexedInstrProfReader>(
      std::move(Buffer), std::move(RemappingBuffer));

  // Initialize the reader and return the result.
  if (Error E = initializeReader(*Result))
    return std::move(E);

  return std::move(Result);
}

bool TextInstrProfReader::hasFormat(const MemoryBuffer &Buffer) {
  // Verify that this really looks like plain ASCII text by checking a
  // 'reasonable' number of characters (up to profile magic size).
  size_t count = std::min(Buffer.getBufferSize(), sizeof(uint64_t));
  StringRef buffer = Buffer.getBufferStart();
  return count == 0 ||
         std::all_of(buffer.begin(), buffer.begin() + count,
                     [](char c) { return isPrint(c) || isSpace(c); });
}

// Read the profile variant flag from the header: ":FE" means this is a FE
// generated profile. ":IR" means this is an IR level profile. Other strings
// with a leading ':' will be reported an error format.
Error TextInstrProfReader::readHeader() {
  Symtab.reset(new InstrProfSymtab());

  while (Line->starts_with(":")) {
    StringRef Str = Line->substr(1);
    if (Str.equals_insensitive("ir"))
      ProfileKind |= InstrProfKind::IRInstrumentation;
    else if (Str.equals_insensitive("fe"))
      ProfileKind |= InstrProfKind::FrontendInstrumentation;
    else if (Str.equals_insensitive("csir")) {
      ProfileKind |= InstrProfKind::IRInstrumentation;
      ProfileKind |= InstrProfKind::ContextSensitive;
    } else if (Str.equals_insensitive("entry_first"))
      ProfileKind |= InstrProfKind::FunctionEntryInstrumentation;
    else if (Str.equals_insensitive("not_entry_first"))
      ProfileKind &= ~InstrProfKind::FunctionEntryInstrumentation;
    else if (Str.equals_insensitive("single_byte_coverage"))
      ProfileKind |= InstrProfKind::SingleByteCoverage;
    else if (Str.equals_insensitive("temporal_prof_traces")) {
      ProfileKind |= InstrProfKind::TemporalProfile;
      if (auto Err = readTemporalProfTraceData())
        return error(std::move(Err));
    } else
      return error(instrprof_error::bad_header);
    ++Line;
  }
  return success();
}

/// Temporal profile trace data is stored in the header immediately after
/// ":temporal_prof_traces". The first integer is the number of traces, the
/// second integer is the stream size, then the following lines are the actual
/// traces which consist of a weight and a comma separated list of function
/// names.
Error TextInstrProfReader::readTemporalProfTraceData() {
  if ((++Line).is_at_end())
    return error(instrprof_error::eof);

  uint32_t NumTraces;
  if (Line->getAsInteger(0, NumTraces))
    return error(instrprof_error::malformed);

  if ((++Line).is_at_end())
    return error(instrprof_error::eof);

  if (Line->getAsInteger(0, TemporalProfTraceStreamSize))
    return error(instrprof_error::malformed);

  for (uint32_t i = 0; i < NumTraces; i++) {
    if ((++Line).is_at_end())
      return error(instrprof_error::eof);

    TemporalProfTraceTy Trace;
    if (Line->getAsInteger(0, Trace.Weight))
      return error(instrprof_error::malformed);

    if ((++Line).is_at_end())
      return error(instrprof_error::eof);

    SmallVector<StringRef> FuncNames;
    Line->split(FuncNames, ",", /*MaxSplit=*/-1, /*KeepEmpty=*/false);
    for (auto &FuncName : FuncNames)
      Trace.FunctionNameRefs.push_back(
          IndexedInstrProf::ComputeHash(FuncName.trim()));
    TemporalProfTraces.push_back(std::move(Trace));
  }
  return success();
}

Error
TextInstrProfReader::readValueProfileData(InstrProfRecord &Record) {

#define CHECK_LINE_END(Line)                                                   \
  if (Line.is_at_end())                                                        \
    return error(instrprof_error::truncated);
#define READ_NUM(Str, Dst)                                                     \
  if ((Str).getAsInteger(10, (Dst)))                                           \
    return error(instrprof_error::malformed);
#define VP_READ_ADVANCE(Val)                                                   \
  CHECK_LINE_END(Line);                                                        \
  uint32_t Val;                                                                \
  READ_NUM((*Line), (Val));                                                    \
  Line++;

  if (Line.is_at_end())
    return success();

  uint32_t NumValueKinds;
  if (Line->getAsInteger(10, NumValueKinds)) {
    // No value profile data
    return success();
  }
  if (NumValueKinds == 0 || NumValueKinds > IPVK_Last + 1)
    return error(instrprof_error::malformed,
                 "number of value kinds is invalid");
  Line++;

  for (uint32_t VK = 0; VK < NumValueKinds; VK++) {
    VP_READ_ADVANCE(ValueKind);
    if (ValueKind > IPVK_Last)
      return error(instrprof_error::malformed, "value kind is invalid");
    ;
    VP_READ_ADVANCE(NumValueSites);
    if (!NumValueSites)
      continue;

    Record.reserveSites(VK, NumValueSites);
    for (uint32_t S = 0; S < NumValueSites; S++) {
      VP_READ_ADVANCE(NumValueData);

      std::vector<InstrProfValueData> CurrentValues;
      for (uint32_t V = 0; V < NumValueData; V++) {
        CHECK_LINE_END(Line);
        std::pair<StringRef, StringRef> VD = Line->rsplit(':');
        uint64_t TakenCount, Value;
        if (ValueKind == IPVK_IndirectCallTarget) {
          if (InstrProfSymtab::isExternalSymbol(VD.first)) {
            Value = 0;
          } else {
            if (Error E = Symtab->addFuncName(VD.first))
              return E;
            Value = IndexedInstrProf::ComputeHash(VD.first);
          }
        } else if (ValueKind == IPVK_VTableTarget) {
<<<<<<< HEAD
          if (InstrProfSymtab::isExternalSymbol(VD.first)) {
            Value = 0;
          } else {
=======
          if (InstrProfSymtab::isExternalSymbol(VD.first))
            Value = 0;
          else {
>>>>>>> 6c8ebc05
            if (Error E = Symtab->addVTableName(VD.first))
              return E;
            Value = IndexedInstrProf::ComputeHash(VD.first);
          }
        } else {
          READ_NUM(VD.first, Value);
        }
        READ_NUM(VD.second, TakenCount);
        CurrentValues.push_back({Value, TakenCount});
        Line++;
      }
      Record.addValueData(ValueKind, S, CurrentValues.data(), NumValueData,
                          nullptr);
    }
  }
  return success();

#undef CHECK_LINE_END
#undef READ_NUM
#undef VP_READ_ADVANCE
}

Error TextInstrProfReader::readNextRecord(NamedInstrProfRecord &Record) {
  // Skip empty lines and comments.
  while (!Line.is_at_end() && (Line->empty() || Line->starts_with("#")))
    ++Line;
  // If we hit EOF while looking for a name, we're done.
  if (Line.is_at_end()) {
    return error(instrprof_error::eof);
  }

  // Read the function name.
  Record.Name = *Line++;
  if (Error E = Symtab->addFuncName(Record.Name))
    return error(std::move(E));

  // Read the function hash.
  if (Line.is_at_end())
    return error(instrprof_error::truncated);
  if ((Line++)->getAsInteger(0, Record.Hash))
    return error(instrprof_error::malformed,
                 "function hash is not a valid integer");

  // Read the number of counters.
  uint64_t NumCounters;
  if (Line.is_at_end())
    return error(instrprof_error::truncated);
  if ((Line++)->getAsInteger(10, NumCounters))
    return error(instrprof_error::malformed,
                 "number of counters is not a valid integer");
  if (NumCounters == 0)
    return error(instrprof_error::malformed, "number of counters is zero");

  // Read each counter and fill our internal storage with the values.
  Record.Clear();
  Record.Counts.reserve(NumCounters);
  for (uint64_t I = 0; I < NumCounters; ++I) {
    if (Line.is_at_end())
      return error(instrprof_error::truncated);
    uint64_t Count;
    if ((Line++)->getAsInteger(10, Count))
      return error(instrprof_error::malformed, "count is invalid");
    Record.Counts.push_back(Count);
  }

  // Bitmap byte information is indicated with special character.
  if (Line->starts_with("$")) {
    Record.BitmapBytes.clear();
    // Read the number of bitmap bytes.
    uint64_t NumBitmapBytes;
    if ((Line++)->drop_front(1).trim().getAsInteger(0, NumBitmapBytes))
      return error(instrprof_error::malformed,
                   "number of bitmap bytes is not a valid integer");
    if (NumBitmapBytes != 0) {
      // Read each bitmap and fill our internal storage with the values.
      Record.BitmapBytes.reserve(NumBitmapBytes);
      for (uint8_t I = 0; I < NumBitmapBytes; ++I) {
        if (Line.is_at_end())
          return error(instrprof_error::truncated);
        uint8_t BitmapByte;
        if ((Line++)->getAsInteger(0, BitmapByte))
          return error(instrprof_error::malformed,
                       "bitmap byte is not a valid integer");
        Record.BitmapBytes.push_back(BitmapByte);
      }
    }
  }

  // Check if value profile data exists and read it if so.
  if (Error E = readValueProfileData(Record))
    return error(std::move(E));

  return success();
}

template <class IntPtrT>
InstrProfKind RawInstrProfReader<IntPtrT>::getProfileKind() const {
  return getProfileKindFromVersion(Version);
}

template <class IntPtrT>
SmallVector<TemporalProfTraceTy> &
RawInstrProfReader<IntPtrT>::getTemporalProfTraces(
    std::optional<uint64_t> Weight) {
  if (TemporalProfTimestamps.empty()) {
    assert(TemporalProfTraces.empty());
    return TemporalProfTraces;
  }
  // Sort functions by their timestamps to build the trace.
  std::sort(TemporalProfTimestamps.begin(), TemporalProfTimestamps.end());
  TemporalProfTraceTy Trace;
  if (Weight)
    Trace.Weight = *Weight;
  for (auto &[TimestampValue, NameRef] : TemporalProfTimestamps)
    Trace.FunctionNameRefs.push_back(NameRef);
  TemporalProfTraces = {std::move(Trace)};
  return TemporalProfTraces;
}

template <class IntPtrT>
bool RawInstrProfReader<IntPtrT>::hasFormat(const MemoryBuffer &DataBuffer) {
  if (DataBuffer.getBufferSize() < sizeof(uint64_t))
    return false;
  uint64_t Magic =
    *reinterpret_cast<const uint64_t *>(DataBuffer.getBufferStart());
  return RawInstrProf::getMagic<IntPtrT>() == Magic ||
         llvm::byteswap(RawInstrProf::getMagic<IntPtrT>()) == Magic;
}

template <class IntPtrT>
Error RawInstrProfReader<IntPtrT>::readHeader() {
  if (!hasFormat(*DataBuffer))
    return error(instrprof_error::bad_magic);
  if (DataBuffer->getBufferSize() < sizeof(RawInstrProf::Header))
    return error(instrprof_error::bad_header);
  auto *Header = reinterpret_cast<const RawInstrProf::Header *>(
      DataBuffer->getBufferStart());
  ShouldSwapBytes = Header->Magic != RawInstrProf::getMagic<IntPtrT>();
  return readHeader(*Header);
}

template <class IntPtrT>
Error RawInstrProfReader<IntPtrT>::readNextHeader(const char *CurrentPos) {
  const char *End = DataBuffer->getBufferEnd();
  // Skip zero padding between profiles.
  while (CurrentPos != End && *CurrentPos == 0)
    ++CurrentPos;
  // If there's nothing left, we're done.
  if (CurrentPos == End)
    return make_error<InstrProfError>(instrprof_error::eof);
  // If there isn't enough space for another header, this is probably just
  // garbage at the end of the file.
  if (CurrentPos + sizeof(RawInstrProf::Header) > End)
    return make_error<InstrProfError>(instrprof_error::malformed,
                                      "not enough space for another header");
  // The writer ensures each profile is padded to start at an aligned address.
  if (reinterpret_cast<size_t>(CurrentPos) % alignof(uint64_t))
    return make_error<InstrProfError>(instrprof_error::malformed,
                                      "insufficient padding");
  // The magic should have the same byte order as in the previous header.
  uint64_t Magic = *reinterpret_cast<const uint64_t *>(CurrentPos);
  if (Magic != swap(RawInstrProf::getMagic<IntPtrT>()))
    return make_error<InstrProfError>(instrprof_error::bad_magic);

  // There's another profile to read, so we need to process the header.
  auto *Header = reinterpret_cast<const RawInstrProf::Header *>(CurrentPos);
  return readHeader(*Header);
}

template <class IntPtrT>
Error RawInstrProfReader<IntPtrT>::createSymtab(InstrProfSymtab &Symtab) {
  if (Error E = Symtab.create(StringRef(NamesStart, NamesEnd - NamesStart),
                              StringRef(VNamesStart, VNamesEnd - VNamesStart)))
    return error(std::move(E));
  for (const RawInstrProf::ProfileData<IntPtrT> *I = Data; I != DataEnd; ++I) {
    const IntPtrT FPtr = swap(I->FunctionPointer);
    if (!FPtr)
      continue;
    Symtab.mapAddress(FPtr, swap(I->NameRef));
  }

  if (VTableBegin != nullptr && VTableEnd != nullptr) {
    for (const RawInstrProf::VTableProfileData<IntPtrT> *I = VTableBegin;
         I != VTableEnd; ++I) {
      const IntPtrT VPtr = swap(I->VTablePointer);
      if (!VPtr)
        continue;
      // Map both begin and end address to the name hash, since the instrumented
      // address could be somewhere in the middle.
      // VPtr is of type uint32_t or uint64_t so 'VPtr + I->VTableSize' marks
      // the end of vtable address.
      Symtab.mapVTableAddress(VPtr, VPtr + swap(I->VTableSize),
                              swap(I->VTableNameHash));
    }
  }
  return success();
}

template <class IntPtrT>
Error RawInstrProfReader<IntPtrT>::readHeader(
    const RawInstrProf::Header &Header) {
  Version = swap(Header.Version);
  if (GET_VERSION(Version) != RawInstrProf::Version)
    return error(instrprof_error::raw_profile_version_mismatch,
                 ("Profile uses raw profile format version = " +
                  Twine(GET_VERSION(Version)) +
                  "; expected version = " + Twine(RawInstrProf::Version) +
                  "\nPLEASE update this tool to version in the raw profile, or "
                  "regenerate raw profile with expected version.")
                     .str());

  uint64_t BinaryIdSize = swap(Header.BinaryIdsSize);
  // Binary id start just after the header if exists.
  const uint8_t *BinaryIdStart =
      reinterpret_cast<const uint8_t *>(&Header) + sizeof(RawInstrProf::Header);
  const uint8_t *BinaryIdEnd = BinaryIdStart + BinaryIdSize;
  const uint8_t *BufferEnd = (const uint8_t *)DataBuffer->getBufferEnd();
  if (BinaryIdSize % sizeof(uint64_t) || BinaryIdEnd > BufferEnd)
    return error(instrprof_error::bad_header);
  if (BinaryIdSize != 0) {
    if (Error Err =
            readBinaryIdsInternal(*DataBuffer, BinaryIdSize, BinaryIdStart,
                                  BinaryIds, getDataEndianness()))
      return Err;
  }

  CountersDelta = swap(Header.CountersDelta);
  BitmapDelta = swap(Header.BitmapDelta);
  NamesDelta = swap(Header.NamesDelta);
  auto NumData = swap(Header.NumData);
  auto PaddingBytesBeforeCounters = swap(Header.PaddingBytesBeforeCounters);
  auto CountersSize = swap(Header.NumCounters) * getCounterTypeSize();
  auto PaddingBytesAfterCounters = swap(Header.PaddingBytesAfterCounters);
  auto NumBitmapBytes = swap(Header.NumBitmapBytes);
  auto PaddingBytesAfterBitmapBytes = swap(Header.PaddingBytesAfterBitmapBytes);
  auto NamesSize = swap(Header.NamesSize);
  auto VTableNameSize = swap(Header.VNamesSize);
  auto NumVTables = swap(Header.NumVTables);
  ValueKindLast = swap(Header.ValueKindLast);

  auto DataSize = NumData * sizeof(RawInstrProf::ProfileData<IntPtrT>);
  auto PaddingBytesAfterNames = getNumPaddingBytes(NamesSize);
  auto PaddingBytesAfterVTableNames = getNumPaddingBytes(VTableNameSize);

  auto VTableSectionSize =
      NumVTables * sizeof(RawInstrProf::VTableProfileData<IntPtrT>);
  auto PaddingBytesAfterVTableProfData = getNumPaddingBytes(VTableSectionSize);

  // Profile data starts after profile header and binary ids if exist.
  ptrdiff_t DataOffset = sizeof(RawInstrProf::Header) + BinaryIdSize;
  ptrdiff_t CountersOffset = DataOffset + DataSize + PaddingBytesBeforeCounters;
  ptrdiff_t BitmapOffset =
      CountersOffset + CountersSize + PaddingBytesAfterCounters;
  ptrdiff_t NamesOffset =
      BitmapOffset + NumBitmapBytes + PaddingBytesAfterBitmapBytes;
  ptrdiff_t VTableProfDataOffset =
      NamesOffset + NamesSize + PaddingBytesAfterNames;
  ptrdiff_t VTableNameOffset = VTableProfDataOffset + VTableSectionSize +
                               PaddingBytesAfterVTableProfData;
  ptrdiff_t ValueDataOffset =
      VTableNameOffset + VTableNameSize + PaddingBytesAfterVTableNames;

  auto *Start = reinterpret_cast<const char *>(&Header);
  if (Start + ValueDataOffset > DataBuffer->getBufferEnd())
    return error(instrprof_error::bad_header);

  if (Correlator) {
    // These sizes in the raw file are zero because we constructed them in the
    // Correlator.
    if (!(DataSize == 0 && NamesSize == 0 && CountersDelta == 0 &&
          NamesDelta == 0))
      return error(instrprof_error::unexpected_correlation_info);
    Data = Correlator->getDataPointer();
    DataEnd = Data + Correlator->getDataSize();
    NamesStart = Correlator->getNamesPointer();
    NamesEnd = NamesStart + Correlator->getNamesSize();
  } else {
    Data = reinterpret_cast<const RawInstrProf::ProfileData<IntPtrT> *>(
        Start + DataOffset);
    DataEnd = Data + NumData;
    VTableBegin =
        reinterpret_cast<const RawInstrProf::VTableProfileData<IntPtrT> *>(
            Start + VTableProfDataOffset);
    VTableEnd = VTableBegin + NumVTables;
    NamesStart = Start + NamesOffset;
    NamesEnd = NamesStart + NamesSize;
    VNamesStart = Start + VTableNameOffset;
    VNamesEnd = VNamesStart + VTableNameSize;
  }

  CountersStart = Start + CountersOffset;
  CountersEnd = CountersStart + CountersSize;
  BitmapStart = Start + BitmapOffset;
  BitmapEnd = BitmapStart + NumBitmapBytes;
  ValueDataStart = reinterpret_cast<const uint8_t *>(Start + ValueDataOffset);

  std::unique_ptr<InstrProfSymtab> NewSymtab = std::make_unique<InstrProfSymtab>();
  if (Error E = createSymtab(*NewSymtab))
    return E;

  Symtab = std::move(NewSymtab);
  return success();
}

template <class IntPtrT>
Error RawInstrProfReader<IntPtrT>::readName(NamedInstrProfRecord &Record) {
  Record.Name = getName(Data->NameRef);
  return success();
}

template <class IntPtrT>
Error RawInstrProfReader<IntPtrT>::readFuncHash(NamedInstrProfRecord &Record) {
  Record.Hash = swap(Data->FuncHash);
  return success();
}

template <class IntPtrT>
Error RawInstrProfReader<IntPtrT>::readRawCounts(
    InstrProfRecord &Record) {
  uint32_t NumCounters = swap(Data->NumCounters);
  if (NumCounters == 0)
    return error(instrprof_error::malformed, "number of counters is zero");

  ptrdiff_t CounterBaseOffset = swap(Data->CounterPtr) - CountersDelta;
  if (CounterBaseOffset < 0)
    return error(
        instrprof_error::malformed,
        ("counter offset " + Twine(CounterBaseOffset) + " is negative").str());

  if (CounterBaseOffset >= CountersEnd - CountersStart)
    return error(instrprof_error::malformed,
                 ("counter offset " + Twine(CounterBaseOffset) +
                  " is greater than the maximum counter offset " +
                  Twine(CountersEnd - CountersStart - 1))
                     .str());

  uint64_t MaxNumCounters =
      (CountersEnd - (CountersStart + CounterBaseOffset)) /
      getCounterTypeSize();
  if (NumCounters > MaxNumCounters)
    return error(instrprof_error::malformed,
                 ("number of counters " + Twine(NumCounters) +
                  " is greater than the maximum number of counters " +
                  Twine(MaxNumCounters))
                     .str());

  Record.Counts.clear();
  Record.Counts.reserve(NumCounters);
  for (uint32_t I = 0; I < NumCounters; I++) {
    const char *Ptr =
        CountersStart + CounterBaseOffset + I * getCounterTypeSize();
    if (I == 0 && hasTemporalProfile()) {
      uint64_t TimestampValue = swap(*reinterpret_cast<const uint64_t *>(Ptr));
      if (TimestampValue != 0 &&
          TimestampValue != std::numeric_limits<uint64_t>::max()) {
        TemporalProfTimestamps.emplace_back(TimestampValue,
                                            swap(Data->NameRef));
        TemporalProfTraceStreamSize = 1;
      }
      if (hasSingleByteCoverage()) {
        // In coverage mode, getCounterTypeSize() returns 1 byte but our
        // timestamp field has size uint64_t. Increment I so that the next
        // iteration of this for loop points to the byte after the timestamp
        // field, i.e., I += 8.
        I += 7;
      }
      continue;
    }
    if (hasSingleByteCoverage()) {
      // A value of zero signifies the block is covered.
      Record.Counts.push_back(*Ptr == 0 ? 1 : 0);
    } else {
      uint64_t CounterValue = swap(*reinterpret_cast<const uint64_t *>(Ptr));
      if (CounterValue > MaxCounterValue && Warn)
        Warn(make_error<InstrProfError>(
            instrprof_error::counter_value_too_large, Twine(CounterValue)));

      Record.Counts.push_back(CounterValue);
    }
  }

  return success();
}

template <class IntPtrT>
Error RawInstrProfReader<IntPtrT>::readRawBitmapBytes(InstrProfRecord &Record) {
  uint32_t NumBitmapBytes = swap(Data->NumBitmapBytes);

  Record.BitmapBytes.clear();
  Record.BitmapBytes.reserve(NumBitmapBytes);

  // It's possible MCDC is either not enabled or only used for some functions
  // and not others. So if we record 0 bytes, just move on.
  if (NumBitmapBytes == 0)
    return success();

  // BitmapDelta decreases as we advance to the next data record.
  ptrdiff_t BitmapOffset = swap(Data->BitmapPtr) - BitmapDelta;
  if (BitmapOffset < 0)
    return error(
        instrprof_error::malformed,
        ("bitmap offset " + Twine(BitmapOffset) + " is negative").str());

  if (BitmapOffset >= BitmapEnd - BitmapStart)
    return error(instrprof_error::malformed,
                 ("bitmap offset " + Twine(BitmapOffset) +
                  " is greater than the maximum bitmap offset " +
                  Twine(BitmapEnd - BitmapStart - 1))
                     .str());

  uint64_t MaxNumBitmapBytes =
      (BitmapEnd - (BitmapStart + BitmapOffset)) / sizeof(uint8_t);
  if (NumBitmapBytes > MaxNumBitmapBytes)
    return error(instrprof_error::malformed,
                 ("number of bitmap bytes " + Twine(NumBitmapBytes) +
                  " is greater than the maximum number of bitmap bytes " +
                  Twine(MaxNumBitmapBytes))
                     .str());

  for (uint32_t I = 0; I < NumBitmapBytes; I++) {
    const char *Ptr = BitmapStart + BitmapOffset + I;
    Record.BitmapBytes.push_back(swap(*Ptr));
  }

  return success();
}

template <class IntPtrT>
Error RawInstrProfReader<IntPtrT>::readValueProfilingData(
    InstrProfRecord &Record) {
  Record.clearValueData();
  CurValueDataSize = 0;
  // Need to match the logic in value profile dumper code in compiler-rt:
  uint32_t NumValueKinds = 0;
  for (uint32_t I = 0; I < IPVK_Last + 1; I++)
    NumValueKinds += (Data->NumValueSites[I] != 0);

  if (!NumValueKinds)
    return success();

  Expected<std::unique_ptr<ValueProfData>> VDataPtrOrErr =
      ValueProfData::getValueProfData(
          ValueDataStart, (const unsigned char *)DataBuffer->getBufferEnd(),
          getDataEndianness());

  if (Error E = VDataPtrOrErr.takeError())
    return E;

  // Note that besides deserialization, this also performs the conversion for
  // indirect call targets.  The function pointers from the raw profile are
  // remapped into function name hashes.
  VDataPtrOrErr.get()->deserializeTo(Record, Symtab.get());
  CurValueDataSize = VDataPtrOrErr.get()->getSize();
  return success();
}

template <class IntPtrT>
Error RawInstrProfReader<IntPtrT>::readNextRecord(NamedInstrProfRecord &Record) {
  // Keep reading profiles that consist of only headers and no profile data and
  // counters.
  while (atEnd())
    // At this point, ValueDataStart field points to the next header.
    if (Error E = readNextHeader(getNextHeaderPos()))
      return error(std::move(E));

  // Read name and set it in Record.
  if (Error E = readName(Record))
    return error(std::move(E));

  // Read FuncHash and set it in Record.
  if (Error E = readFuncHash(Record))
    return error(std::move(E));

  // Read raw counts and set Record.
  if (Error E = readRawCounts(Record))
    return error(std::move(E));

  // Read raw bitmap bytes and set Record.
  if (Error E = readRawBitmapBytes(Record))
    return error(std::move(E));

  // Read value data and set Record.
  if (Error E = readValueProfilingData(Record))
    return error(std::move(E));

  // Iterate.
  advanceData();
  return success();
}

template <class IntPtrT>
Error RawInstrProfReader<IntPtrT>::readBinaryIds(
    std::vector<llvm::object::BuildID> &BinaryIds) {
  BinaryIds.insert(BinaryIds.begin(), this->BinaryIds.begin(),
                   this->BinaryIds.end());
  return Error::success();
}

template <class IntPtrT>
Error RawInstrProfReader<IntPtrT>::printBinaryIds(raw_ostream &OS) {
  if (!BinaryIds.empty())
    printBinaryIdsInternal(OS, BinaryIds);
  return Error::success();
}

namespace llvm {

template class RawInstrProfReader<uint32_t>;
template class RawInstrProfReader<uint64_t>;

} // end namespace llvm

InstrProfLookupTrait::hash_value_type
InstrProfLookupTrait::ComputeHash(StringRef K) {
  return IndexedInstrProf::ComputeHash(HashType, K);
}

using data_type = InstrProfLookupTrait::data_type;
using offset_type = InstrProfLookupTrait::offset_type;

bool InstrProfLookupTrait::readValueProfilingData(
    const unsigned char *&D, const unsigned char *const End) {
  Expected<std::unique_ptr<ValueProfData>> VDataPtrOrErr =
      ValueProfData::getValueProfData(D, End, ValueProfDataEndianness);

  if (VDataPtrOrErr.takeError())
    return false;

  VDataPtrOrErr.get()->deserializeTo(DataBuffer.back(), nullptr);
  D += VDataPtrOrErr.get()->TotalSize;

  return true;
}

data_type InstrProfLookupTrait::ReadData(StringRef K, const unsigned char *D,
                                         offset_type N) {
  using namespace support;

  // Check if the data is corrupt. If so, don't try to read it.
  if (N % sizeof(uint64_t))
    return data_type();

  DataBuffer.clear();
  std::vector<uint64_t> CounterBuffer;
  std::vector<uint8_t> BitmapByteBuffer;

  const unsigned char *End = D + N;
  while (D < End) {
    // Read hash.
    if (D + sizeof(uint64_t) >= End)
      return data_type();
    uint64_t Hash = endian::readNext<uint64_t, llvm::endianness::little>(D);

    // Initialize number of counters for GET_VERSION(FormatVersion) == 1.
    uint64_t CountsSize = N / sizeof(uint64_t) - 1;
    // If format version is different then read the number of counters.
    if (GET_VERSION(FormatVersion) != IndexedInstrProf::ProfVersion::Version1) {
      if (D + sizeof(uint64_t) > End)
        return data_type();
      CountsSize = endian::readNext<uint64_t, llvm::endianness::little>(D);
    }
    // Read counter values.
    if (D + CountsSize * sizeof(uint64_t) > End)
      return data_type();

    CounterBuffer.clear();
    CounterBuffer.reserve(CountsSize);
    for (uint64_t J = 0; J < CountsSize; ++J)
      CounterBuffer.push_back(
          endian::readNext<uint64_t, llvm::endianness::little>(D));

    // Read bitmap bytes for GET_VERSION(FormatVersion) > 10.
    if (GET_VERSION(FormatVersion) > IndexedInstrProf::ProfVersion::Version10) {
      uint64_t BitmapBytes = 0;
      if (D + sizeof(uint64_t) > End)
        return data_type();
      BitmapBytes = endian::readNext<uint64_t, llvm::endianness::little>(D);
      // Read bitmap byte values.
      if (D + BitmapBytes * sizeof(uint8_t) > End)
        return data_type();
      BitmapByteBuffer.clear();
      BitmapByteBuffer.reserve(BitmapBytes);
      for (uint64_t J = 0; J < BitmapBytes; ++J)
        BitmapByteBuffer.push_back(static_cast<uint8_t>(
            endian::readNext<uint64_t, llvm::endianness::little>(D)));
    }

    DataBuffer.emplace_back(K, Hash, std::move(CounterBuffer),
                            std::move(BitmapByteBuffer));

    // Read value profiling data.
    if (GET_VERSION(FormatVersion) > IndexedInstrProf::ProfVersion::Version2 &&
        !readValueProfilingData(D, End)) {
      DataBuffer.clear();
      return data_type();
    }
  }
  return DataBuffer;
}

template <typename HashTableImpl>
Error InstrProfReaderIndex<HashTableImpl>::getRecords(
    StringRef FuncName, ArrayRef<NamedInstrProfRecord> &Data) {
  auto Iter = HashTable->find(FuncName);
  if (Iter == HashTable->end())
    return make_error<InstrProfError>(instrprof_error::unknown_function);

  Data = (*Iter);
  if (Data.empty())
    return make_error<InstrProfError>(instrprof_error::malformed,
                                      "profile data is empty");

  return Error::success();
}

template <typename HashTableImpl>
Error InstrProfReaderIndex<HashTableImpl>::getRecords(
    ArrayRef<NamedInstrProfRecord> &Data) {
  if (atEnd())
    return make_error<InstrProfError>(instrprof_error::eof);

  Data = *RecordIterator;

  if (Data.empty())
    return make_error<InstrProfError>(instrprof_error::malformed,
                                      "profile data is empty");

  return Error::success();
}

template <typename HashTableImpl>
InstrProfReaderIndex<HashTableImpl>::InstrProfReaderIndex(
    const unsigned char *Buckets, const unsigned char *const Payload,
    const unsigned char *const Base, IndexedInstrProf::HashT HashType,
    uint64_t Version) {
  FormatVersion = Version;
  HashTable.reset(HashTableImpl::Create(
      Buckets, Payload, Base,
      typename HashTableImpl::InfoType(HashType, Version)));
  RecordIterator = HashTable->data_begin();
}

template <typename HashTableImpl>
InstrProfKind InstrProfReaderIndex<HashTableImpl>::getProfileKind() const {
  return getProfileKindFromVersion(FormatVersion);
}

namespace {
/// A remapper that does not apply any remappings.
class InstrProfReaderNullRemapper : public InstrProfReaderRemapper {
  InstrProfReaderIndexBase &Underlying;

public:
  InstrProfReaderNullRemapper(InstrProfReaderIndexBase &Underlying)
      : Underlying(Underlying) {}

  Error getRecords(StringRef FuncName,
                   ArrayRef<NamedInstrProfRecord> &Data) override {
    return Underlying.getRecords(FuncName, Data);
  }
};
} // namespace

/// A remapper that applies remappings based on a symbol remapping file.
template <typename HashTableImpl>
class llvm::InstrProfReaderItaniumRemapper
    : public InstrProfReaderRemapper {
public:
  InstrProfReaderItaniumRemapper(
      std::unique_ptr<MemoryBuffer> RemapBuffer,
      InstrProfReaderIndex<HashTableImpl> &Underlying)
      : RemapBuffer(std::move(RemapBuffer)), Underlying(Underlying) {
  }

  /// Extract the original function name from a PGO function name.
  static StringRef extractName(StringRef Name) {
    // We can have multiple pieces separated by kGlobalIdentifierDelimiter (
    // semicolon now and colon in older profiles); there can be pieces both
    // before and after the mangled name. Find the first part that starts with
    // '_Z'; we'll assume that's the mangled name we want.
    std::pair<StringRef, StringRef> Parts = {StringRef(), Name};
    while (true) {
      Parts = Parts.second.split(kGlobalIdentifierDelimiter);
      if (Parts.first.starts_with("_Z"))
        return Parts.first;
      if (Parts.second.empty())
        return Name;
    }
  }

  /// Given a mangled name extracted from a PGO function name, and a new
  /// form for that mangled name, reconstitute the name.
  static void reconstituteName(StringRef OrigName, StringRef ExtractedName,
                               StringRef Replacement,
                               SmallVectorImpl<char> &Out) {
    Out.reserve(OrigName.size() + Replacement.size() - ExtractedName.size());
    Out.insert(Out.end(), OrigName.begin(), ExtractedName.begin());
    Out.insert(Out.end(), Replacement.begin(), Replacement.end());
    Out.insert(Out.end(), ExtractedName.end(), OrigName.end());
  }

  Error populateRemappings() override {
    if (Error E = Remappings.read(*RemapBuffer))
      return E;
    for (StringRef Name : Underlying.HashTable->keys()) {
      StringRef RealName = extractName(Name);
      if (auto Key = Remappings.insert(RealName)) {
        // FIXME: We could theoretically map the same equivalence class to
        // multiple names in the profile data. If that happens, we should
        // return NamedInstrProfRecords from all of them.
        MappedNames.insert({Key, RealName});
      }
    }
    return Error::success();
  }

  Error getRecords(StringRef FuncName,
                   ArrayRef<NamedInstrProfRecord> &Data) override {
    StringRef RealName = extractName(FuncName);
    if (auto Key = Remappings.lookup(RealName)) {
      StringRef Remapped = MappedNames.lookup(Key);
      if (!Remapped.empty()) {
        if (RealName.begin() == FuncName.begin() &&
            RealName.end() == FuncName.end())
          FuncName = Remapped;
        else {
          // Try rebuilding the name from the given remapping.
          SmallString<256> Reconstituted;
          reconstituteName(FuncName, RealName, Remapped, Reconstituted);
          Error E = Underlying.getRecords(Reconstituted, Data);
          if (!E)
            return E;

          // If we failed because the name doesn't exist, fall back to asking
          // about the original name.
          if (Error Unhandled = handleErrors(
                  std::move(E), [](std::unique_ptr<InstrProfError> Err) {
                    return Err->get() == instrprof_error::unknown_function
                               ? Error::success()
                               : Error(std::move(Err));
                  }))
            return Unhandled;
        }
      }
    }
    return Underlying.getRecords(FuncName, Data);
  }

private:
  /// The memory buffer containing the remapping configuration. Remappings
  /// holds pointers into this buffer.
  std::unique_ptr<MemoryBuffer> RemapBuffer;

  /// The mangling remapper.
  SymbolRemappingReader Remappings;

  /// Mapping from mangled name keys to the name used for the key in the
  /// profile data.
  /// FIXME: Can we store a location within the on-disk hash table instead of
  /// redoing lookup?
  DenseMap<SymbolRemappingReader::Key, StringRef> MappedNames;

  /// The real profile data reader.
  InstrProfReaderIndex<HashTableImpl> &Underlying;
};

bool IndexedInstrProfReader::hasFormat(const MemoryBuffer &DataBuffer) {
  using namespace support;

  if (DataBuffer.getBufferSize() < 8)
    return false;
  uint64_t Magic = endian::read<uint64_t, llvm::endianness::little, aligned>(
      DataBuffer.getBufferStart());
  // Verify that it's magical.
  return Magic == IndexedInstrProf::Magic;
}

const unsigned char *
IndexedInstrProfReader::readSummary(IndexedInstrProf::ProfVersion Version,
                                    const unsigned char *Cur, bool UseCS) {
  using namespace IndexedInstrProf;
  using namespace support;

  if (Version >= IndexedInstrProf::Version4) {
    const IndexedInstrProf::Summary *SummaryInLE =
        reinterpret_cast<const IndexedInstrProf::Summary *>(Cur);
    uint64_t NFields = endian::byte_swap<uint64_t, llvm::endianness::little>(
        SummaryInLE->NumSummaryFields);
    uint64_t NEntries = endian::byte_swap<uint64_t, llvm::endianness::little>(
        SummaryInLE->NumCutoffEntries);
    uint32_t SummarySize =
        IndexedInstrProf::Summary::getSize(NFields, NEntries);
    std::unique_ptr<IndexedInstrProf::Summary> SummaryData =
        IndexedInstrProf::allocSummary(SummarySize);

    const uint64_t *Src = reinterpret_cast<const uint64_t *>(SummaryInLE);
    uint64_t *Dst = reinterpret_cast<uint64_t *>(SummaryData.get());
    for (unsigned I = 0; I < SummarySize / sizeof(uint64_t); I++)
      Dst[I] = endian::byte_swap<uint64_t, llvm::endianness::little>(Src[I]);

    SummaryEntryVector DetailedSummary;
    for (unsigned I = 0; I < SummaryData->NumCutoffEntries; I++) {
      const IndexedInstrProf::Summary::Entry &Ent = SummaryData->getEntry(I);
      DetailedSummary.emplace_back((uint32_t)Ent.Cutoff, Ent.MinBlockCount,
                                   Ent.NumBlocks);
    }
    std::unique_ptr<llvm::ProfileSummary> &Summary =
        UseCS ? this->CS_Summary : this->Summary;

    // initialize InstrProfSummary using the SummaryData from disk.
    Summary = std::make_unique<ProfileSummary>(
        UseCS ? ProfileSummary::PSK_CSInstr : ProfileSummary::PSK_Instr,
        DetailedSummary, SummaryData->get(Summary::TotalBlockCount),
        SummaryData->get(Summary::MaxBlockCount),
        SummaryData->get(Summary::MaxInternalBlockCount),
        SummaryData->get(Summary::MaxFunctionCount),
        SummaryData->get(Summary::TotalNumBlocks),
        SummaryData->get(Summary::TotalNumFunctions));
    return Cur + SummarySize;
  } else {
    // The older versions do not support a profile summary. This just computes
    // an empty summary, which will not result in accurate hot/cold detection.
    // We would need to call addRecord for all NamedInstrProfRecords to get the
    // correct summary. However, this version is old (prior to early 2016) and
    // has not been supporting an accurate summary for several years.
    InstrProfSummaryBuilder Builder(ProfileSummaryBuilder::DefaultCutoffs);
    Summary = Builder.getSummary();
    return Cur;
  }
}

Error IndexedMemProfReader::deserialize(const unsigned char *Start,
                                        uint64_t MemProfOffset) {
  const unsigned char *Ptr = Start + MemProfOffset;

  // Read the first 64-bit word, which may be RecordTableOffset in
  // memprof::MemProfVersion0 or the MemProf version number in
  // memprof::MemProfVersion1 and above.
  const uint64_t FirstWord =
      support::endian::readNext<uint64_t, llvm::endianness::little>(Ptr);

  memprof::IndexedVersion Version = memprof::Version0;
  if (FirstWord == memprof::Version1 || FirstWord == memprof::Version2) {
    // Everything is good.  We can proceed to deserialize the rest.
    Version = static_cast<memprof::IndexedVersion>(FirstWord);
  } else if (FirstWord >= 24) {
    // This is a heuristic/hack to detect memprof::MemProfVersion0,
    // which does not have a version field in the header.
    // In memprof::MemProfVersion0, FirstWord will be RecordTableOffset,
    // which should be at least 24 because of the MemProf header size.
    Version = memprof::Version0;
  } else {
    return make_error<InstrProfError>(
        instrprof_error::unsupported_version,
        formatv("MemProf version {} not supported; "
                "requires version between {} and {}, inclusive",
                FirstWord, memprof::MinimumSupportedVersion,
                memprof::MaximumSupportedVersion));
  }

  // The value returned from RecordTableGenerator.Emit.
  const uint64_t RecordTableOffset =
      Version == memprof::Version0
          ? FirstWord
          : support::endian::readNext<uint64_t, llvm::endianness::little>(Ptr);
  // The offset in the stream right before invoking
  // FrameTableGenerator.Emit.
  const uint64_t FramePayloadOffset =
      support::endian::readNext<uint64_t, llvm::endianness::little>(Ptr);
  // The value returned from FrameTableGenerator.Emit.
  const uint64_t FrameTableOffset =
      support::endian::readNext<uint64_t, llvm::endianness::little>(Ptr);

  // The offset in the stream right before invoking
  // CallStackTableGenerator.Emit.
  uint64_t CallStackPayloadOffset = 0;
  // The value returned from CallStackTableGenerator.Emit.
  uint64_t CallStackTableOffset = 0;
  if (Version >= memprof::Version2) {
    CallStackPayloadOffset =
        support::endian::readNext<uint64_t, llvm::endianness::little>(Ptr);
    CallStackTableOffset =
        support::endian::readNext<uint64_t, llvm::endianness::little>(Ptr);
  }

  // Read the schema.
  auto SchemaOr = memprof::readMemProfSchema(Ptr);
  if (!SchemaOr)
    return SchemaOr.takeError();
  Schema = SchemaOr.get();

  // Now initialize the table reader with a pointer into data buffer.
  MemProfRecordTable.reset(MemProfRecordHashTable::Create(
      /*Buckets=*/Start + RecordTableOffset,
      /*Payload=*/Ptr,
      /*Base=*/Start, memprof::RecordLookupTrait(Version, Schema)));

  // Initialize the frame table reader with the payload and bucket offsets.
  MemProfFrameTable.reset(MemProfFrameHashTable::Create(
      /*Buckets=*/Start + FrameTableOffset,
      /*Payload=*/Start + FramePayloadOffset,
      /*Base=*/Start));

  if (Version >= memprof::Version2)
    MemProfCallStackTable.reset(MemProfCallStackHashTable::Create(
        /*Buckets=*/Start + CallStackTableOffset,
        /*Payload=*/Start + CallStackPayloadOffset,
        /*Base=*/Start));

#ifdef EXPENSIVE_CHECKS
  // Go through all the records and verify that CSId has been correctly
  // populated.  Do this only under EXPENSIVE_CHECKS.  Otherwise, we
  // would defeat the purpose of OnDiskIterableChainedHashTable.
  // Note that we can compare CSId against actual call stacks only for
  // Version0 and Version1 because IndexedAllocationInfo::CallStack and
  // IndexedMemProfRecord::CallSites are not populated in Version2.
  if (Version <= memprof::Version1)
    for (const auto &Record : MemProfRecordTable->data())
      verifyIndexedMemProfRecord(Record);
#endif

  return Error::success();
}

Error IndexedInstrProfReader::readHeader() {
  using namespace support;

  const unsigned char *Start =
      (const unsigned char *)DataBuffer->getBufferStart();
  const unsigned char *Cur = Start;
  if ((const unsigned char *)DataBuffer->getBufferEnd() - Cur < 24)
    return error(instrprof_error::truncated);

  auto HeaderOr = IndexedInstrProf::Header::readFromBuffer(Start);
  if (!HeaderOr)
    return HeaderOr.takeError();

  const IndexedInstrProf::Header *Header = &HeaderOr.get();
  Cur += Header->size();

  Cur = readSummary((IndexedInstrProf::ProfVersion)Header->formatVersion(), Cur,
                    /* UseCS */ false);
  if (Header->formatVersion() & VARIANT_MASK_CSIR_PROF)
    Cur =
        readSummary((IndexedInstrProf::ProfVersion)Header->formatVersion(), Cur,
                    /* UseCS */ true);
  // Read the hash type and start offset.
  IndexedInstrProf::HashT HashType = static_cast<IndexedInstrProf::HashT>(
      endian::byte_swap<uint64_t, llvm::endianness::little>(Header->HashType));
  if (HashType > IndexedInstrProf::HashT::Last)
    return error(instrprof_error::unsupported_hash_type);

  uint64_t HashOffset =
      endian::byte_swap<uint64_t, llvm::endianness::little>(Header->HashOffset);

  // The hash table with profile counts comes next.
  auto IndexPtr = std::make_unique<InstrProfReaderIndex<OnDiskHashTableImplV3>>(
      Start + HashOffset, Cur, Start, HashType, Header->formatVersion());

  // The MemProfOffset field in the header is only valid when the format
  // version is higher than 8 (when it was introduced).
  if (GET_VERSION(Header->formatVersion()) >= 8 &&
      Header->formatVersion() & VARIANT_MASK_MEMPROF) {
    uint64_t MemProfOffset =
        endian::byte_swap<uint64_t, llvm::endianness::little>(
            Header->MemProfOffset);
    if (Error E = MemProfReader.deserialize(Start, MemProfOffset))
      return E;
  }

  // BinaryIdOffset field in the header is only valid when the format version
  // is higher than 9 (when it was introduced).
  if (GET_VERSION(Header->formatVersion()) >= 9) {
    uint64_t BinaryIdOffset =
        endian::byte_swap<uint64_t, llvm::endianness::little>(
            Header->BinaryIdOffset);
    const unsigned char *Ptr = Start + BinaryIdOffset;
    // Read binary ids size.
    BinaryIdsSize =
        support::endian::readNext<uint64_t, llvm::endianness::little>(Ptr);
    if (BinaryIdsSize % sizeof(uint64_t))
      return error(instrprof_error::bad_header);
    // Set the binary ids start.
    BinaryIdsStart = Ptr;
    if (BinaryIdsStart > (const unsigned char *)DataBuffer->getBufferEnd())
      return make_error<InstrProfError>(instrprof_error::malformed,
                                        "corrupted binary ids");
  }

  if (GET_VERSION(Header->formatVersion()) >= 12) {
    uint64_t VTableNamesOffset =
        endian::byte_swap<uint64_t, llvm::endianness::little>(
            Header->VTableNamesOffset);
    const unsigned char *Ptr = Start + VTableNamesOffset;

    CompressedVTableNamesLen =
<<<<<<< HEAD
        support::endian::readNext<uint64_t, llvm::endianness::little,
                                  unaligned>(Ptr);

    VTableNamePtr = (const char *)Ptr;
=======
        support::endian::readNext<uint64_t, llvm::endianness::little>(Ptr);

    // Writer first writes the length of compressed string, and then the actual
    // content.
    VTableNamePtr = (const char *)Ptr;
    if (VTableNamePtr > (const char *)DataBuffer->getBufferEnd())
      return make_error<InstrProfError>(instrprof_error::truncated);
>>>>>>> 6c8ebc05
  }

  if (GET_VERSION(Header->formatVersion()) >= 10 &&
      Header->formatVersion() & VARIANT_MASK_TEMPORAL_PROF) {
    uint64_t TemporalProfTracesOffset =
        endian::byte_swap<uint64_t, llvm::endianness::little>(
            Header->TemporalProfTracesOffset);
    const unsigned char *Ptr = Start + TemporalProfTracesOffset;
    const auto *PtrEnd = (const unsigned char *)DataBuffer->getBufferEnd();
    // Expect at least two 64 bit fields: NumTraces, and TraceStreamSize
    if (Ptr + 2 * sizeof(uint64_t) > PtrEnd)
      return error(instrprof_error::truncated);
    const uint64_t NumTraces =
        support::endian::readNext<uint64_t, llvm::endianness::little>(Ptr);
    TemporalProfTraceStreamSize =
        support::endian::readNext<uint64_t, llvm::endianness::little>(Ptr);
    for (unsigned i = 0; i < NumTraces; i++) {
      // Expect at least two 64 bit fields: Weight and NumFunctions
      if (Ptr + 2 * sizeof(uint64_t) > PtrEnd)
        return error(instrprof_error::truncated);
      TemporalProfTraceTy Trace;
      Trace.Weight =
          support::endian::readNext<uint64_t, llvm::endianness::little>(Ptr);
      const uint64_t NumFunctions =
          support::endian::readNext<uint64_t, llvm::endianness::little>(Ptr);
      // Expect at least NumFunctions 64 bit fields
      if (Ptr + NumFunctions * sizeof(uint64_t) > PtrEnd)
        return error(instrprof_error::truncated);
      for (unsigned j = 0; j < NumFunctions; j++) {
        const uint64_t NameRef =
            support::endian::readNext<uint64_t, llvm::endianness::little>(Ptr);
        Trace.FunctionNameRefs.push_back(NameRef);
      }
      TemporalProfTraces.push_back(std::move(Trace));
    }
  }

  // Load the remapping table now if requested.
  if (RemappingBuffer) {
    Remapper =
        std::make_unique<InstrProfReaderItaniumRemapper<OnDiskHashTableImplV3>>(
            std::move(RemappingBuffer), *IndexPtr);
    if (Error E = Remapper->populateRemappings())
      return E;
  } else {
    Remapper = std::make_unique<InstrProfReaderNullRemapper>(*IndexPtr);
  }
  Index = std::move(IndexPtr);

  return success();
}

InstrProfSymtab &IndexedInstrProfReader::getSymtab() {
  if (Symtab)
    return *Symtab;

<<<<<<< HEAD
  std::unique_ptr<InstrProfSymtab> NewSymtab =
      std::make_unique<InstrProfSymtab>();
=======
  auto NewSymtab = std::make_unique<InstrProfSymtab>();
>>>>>>> 6c8ebc05

  if (Error E = NewSymtab->initVTableNamesFromCompressedStrings(
          StringRef(VTableNamePtr, CompressedVTableNamesLen))) {
    auto [ErrCode, Msg] = InstrProfError::take(std::move(E));
    consumeError(error(ErrCode, Msg));
  }

  // finalizeSymtab is called inside populateSymtab.
  if (Error E = Index->populateSymtab(*NewSymtab)) {
    auto [ErrCode, Msg] = InstrProfError::take(std::move(E));
    consumeError(error(ErrCode, Msg));
  }

  Symtab = std::move(NewSymtab);
  return *Symtab;
}

Expected<InstrProfRecord> IndexedInstrProfReader::getInstrProfRecord(
    StringRef FuncName, uint64_t FuncHash, StringRef DeprecatedFuncName,
    uint64_t *MismatchedFuncSum) {
  ArrayRef<NamedInstrProfRecord> Data;
  uint64_t FuncSum = 0;
  auto Err = Remapper->getRecords(FuncName, Data);
  if (Err) {
    // If we don't find FuncName, try DeprecatedFuncName to handle profiles
    // built by older compilers.
    auto Err2 =
        handleErrors(std::move(Err), [&](const InstrProfError &IE) -> Error {
          if (IE.get() != instrprof_error::unknown_function)
            return make_error<InstrProfError>(IE);
          if (auto Err = Remapper->getRecords(DeprecatedFuncName, Data))
            return Err;
          return Error::success();
        });
    if (Err2)
      return std::move(Err2);
  }
  // Found it. Look for counters with the right hash.

  // A flag to indicate if the records are from the same type
  // of profile (i.e cs vs nocs).
  bool CSBitMatch = false;
  auto getFuncSum = [](const std::vector<uint64_t> &Counts) {
    uint64_t ValueSum = 0;
    for (uint64_t CountValue : Counts) {
      if (CountValue == (uint64_t)-1)
        continue;
      // Handle overflow -- if that happens, return max.
      if (std::numeric_limits<uint64_t>::max() - CountValue <= ValueSum)
        return std::numeric_limits<uint64_t>::max();
      ValueSum += CountValue;
    }
    return ValueSum;
  };

  for (const NamedInstrProfRecord &I : Data) {
    // Check for a match and fill the vector if there is one.
    if (I.Hash == FuncHash)
      return std::move(I);
    if (NamedInstrProfRecord::hasCSFlagInHash(I.Hash) ==
        NamedInstrProfRecord::hasCSFlagInHash(FuncHash)) {
      CSBitMatch = true;
      if (MismatchedFuncSum == nullptr)
        continue;
      FuncSum = std::max(FuncSum, getFuncSum(I.Counts));
    }
  }
  if (CSBitMatch) {
    if (MismatchedFuncSum != nullptr)
      *MismatchedFuncSum = FuncSum;
    return error(instrprof_error::hash_mismatch);
  }
  return error(instrprof_error::unknown_function);
}

Expected<memprof::MemProfRecord>
IndexedMemProfReader::getMemProfRecord(const uint64_t FuncNameHash) const {
  // TODO: Add memprof specific errors.
  if (MemProfRecordTable == nullptr)
    return make_error<InstrProfError>(instrprof_error::invalid_prof,
                                      "no memprof data available in profile");
  auto Iter = MemProfRecordTable->find(FuncNameHash);
  if (Iter == MemProfRecordTable->end())
    return make_error<InstrProfError>(
        instrprof_error::unknown_function,
        "memprof record not found for function hash " + Twine(FuncNameHash));

  // Setup a callback to convert from frame ids to frame using the on-disk
  // FrameData hash table.
  memprof::FrameIdConverter<MemProfFrameHashTable> FrameIdConv(
      *MemProfFrameTable.get());

  const memprof::IndexedMemProfRecord IndexedRecord = *Iter;
  memprof::MemProfRecord Record;
  if (MemProfCallStackTable) {
    // Setup a callback to convert call stack ids to call stacks using the
    // on-disk hash table.
    memprof::CallStackIdConverter<MemProfCallStackHashTable> CSIdConv(
        *MemProfCallStackTable.get(), FrameIdConv);

    Record = IndexedRecord.toMemProfRecord(CSIdConv);

    // Check that all call stack ids were successfully converted to call stacks.
    if (CSIdConv.LastUnmappedId) {
      return make_error<InstrProfError>(
          instrprof_error::hash_mismatch,
          "memprof call stack not found for call stack id " +
              Twine(*CSIdConv.LastUnmappedId));
    }
  } else {
    Record = memprof::MemProfRecord(IndexedRecord, FrameIdConv);
  }

  // Check that all frame ids were successfully converted to frames.
  if (FrameIdConv.LastUnmappedId) {
    return make_error<InstrProfError>(
        instrprof_error::hash_mismatch,
        "memprof frame not found for frame id " +
            Twine(*FrameIdConv.LastUnmappedId));
  }

  return Record;
}

Error IndexedInstrProfReader::getFunctionCounts(StringRef FuncName,
                                                uint64_t FuncHash,
                                                std::vector<uint64_t> &Counts) {
  Expected<InstrProfRecord> Record = getInstrProfRecord(FuncName, FuncHash);
  if (Error E = Record.takeError())
    return error(std::move(E));

  Counts = Record.get().Counts;
  return success();
}

Error IndexedInstrProfReader::getFunctionBitmap(StringRef FuncName,
                                                uint64_t FuncHash,
                                                BitVector &Bitmap) {
  Expected<InstrProfRecord> Record = getInstrProfRecord(FuncName, FuncHash);
  if (Error E = Record.takeError())
    return error(std::move(E));

  const auto &BitmapBytes = Record.get().BitmapBytes;
  size_t I = 0, E = BitmapBytes.size();
  Bitmap.resize(E * CHAR_BIT);
  BitVector::apply(
      [&](auto X) {
        using XTy = decltype(X);
        alignas(XTy) uint8_t W[sizeof(X)];
        size_t N = std::min(E - I, sizeof(W));
        std::memset(W, 0, sizeof(W));
        std::memcpy(W, &BitmapBytes[I], N);
        I += N;
        return support::endian::read<XTy, llvm::endianness::little,
                                     support::aligned>(W);
      },
      Bitmap, Bitmap);
  assert(I == E);

  return success();
}

Error IndexedInstrProfReader::readNextRecord(NamedInstrProfRecord &Record) {
  ArrayRef<NamedInstrProfRecord> Data;

  Error E = Index->getRecords(Data);
  if (E)
    return error(std::move(E));

  Record = Data[RecordIndex++];
  if (RecordIndex >= Data.size()) {
    Index->advanceToNextKey();
    RecordIndex = 0;
  }
  return success();
}

Error IndexedInstrProfReader::readBinaryIds(
    std::vector<llvm::object::BuildID> &BinaryIds) {
  return readBinaryIdsInternal(*DataBuffer, BinaryIdsSize, BinaryIdsStart,
                               BinaryIds, llvm::endianness::little);
}

Error IndexedInstrProfReader::printBinaryIds(raw_ostream &OS) {
  std::vector<llvm::object::BuildID> BinaryIds;
  if (Error E = readBinaryIds(BinaryIds))
    return E;
  printBinaryIdsInternal(OS, BinaryIds);
  return Error::success();
}

void InstrProfReader::accumulateCounts(CountSumOrPercent &Sum, bool IsCS) {
  uint64_t NumFuncs = 0;
  for (const auto &Func : *this) {
    if (isIRLevelProfile()) {
      bool FuncIsCS = NamedInstrProfRecord::hasCSFlagInHash(Func.Hash);
      if (FuncIsCS != IsCS)
        continue;
    }
    Func.accumulateCounts(Sum);
    ++NumFuncs;
  }
  Sum.NumEntries = NumFuncs;
}<|MERGE_RESOLUTION|>--- conflicted
+++ resolved
@@ -368,15 +368,9 @@
             Value = IndexedInstrProf::ComputeHash(VD.first);
           }
         } else if (ValueKind == IPVK_VTableTarget) {
-<<<<<<< HEAD
-          if (InstrProfSymtab::isExternalSymbol(VD.first)) {
-            Value = 0;
-          } else {
-=======
           if (InstrProfSymtab::isExternalSymbol(VD.first))
             Value = 0;
           else {
->>>>>>> 6c8ebc05
             if (Error E = Symtab->addVTableName(VD.first))
               return E;
             Value = IndexedInstrProf::ComputeHash(VD.first);
@@ -1373,12 +1367,6 @@
     const unsigned char *Ptr = Start + VTableNamesOffset;
 
     CompressedVTableNamesLen =
-<<<<<<< HEAD
-        support::endian::readNext<uint64_t, llvm::endianness::little,
-                                  unaligned>(Ptr);
-
-    VTableNamePtr = (const char *)Ptr;
-=======
         support::endian::readNext<uint64_t, llvm::endianness::little>(Ptr);
 
     // Writer first writes the length of compressed string, and then the actual
@@ -1386,7 +1374,6 @@
     VTableNamePtr = (const char *)Ptr;
     if (VTableNamePtr > (const char *)DataBuffer->getBufferEnd())
       return make_error<InstrProfError>(instrprof_error::truncated);
->>>>>>> 6c8ebc05
   }
 
   if (GET_VERSION(Header->formatVersion()) >= 10 &&
@@ -1443,12 +1430,7 @@
   if (Symtab)
     return *Symtab;
 
-<<<<<<< HEAD
-  std::unique_ptr<InstrProfSymtab> NewSymtab =
-      std::make_unique<InstrProfSymtab>();
-=======
   auto NewSymtab = std::make_unique<InstrProfSymtab>();
->>>>>>> 6c8ebc05
 
   if (Error E = NewSymtab->initVTableNamesFromCompressedStrings(
           StringRef(VTableNamePtr, CompressedVTableNamesLen))) {
