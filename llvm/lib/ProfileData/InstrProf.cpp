//===- InstrProf.cpp - Instrumented profiling format support --------------===//
//
// Part of the LLVM Project, under the Apache License v2.0 with LLVM Exceptions.
// See https://llvm.org/LICENSE.txt for license information.
// SPDX-License-Identifier: Apache-2.0 WITH LLVM-exception
//
//===----------------------------------------------------------------------===//
//
// This file contains support for clang's instrumentation based PGO and
// coverage.
//
//===----------------------------------------------------------------------===//

#include "llvm/ProfileData/InstrProf.h"
#include "llvm/ADT/ArrayRef.h"
#include "llvm/ADT/SetVector.h"
#include "llvm/ADT/SmallVector.h"
#include "llvm/ADT/StringExtras.h"
#include "llvm/ADT/StringRef.h"
#include "llvm/Config/config.h"
#include "llvm/IR/Constant.h"
#include "llvm/IR/Constants.h"
#include "llvm/IR/Function.h"
#include "llvm/IR/GlobalValue.h"
#include "llvm/IR/GlobalVariable.h"
#include "llvm/IR/Instruction.h"
#include "llvm/IR/LLVMContext.h"
#include "llvm/IR/MDBuilder.h"
#include "llvm/IR/Metadata.h"
#include "llvm/IR/Module.h"
#include "llvm/IR/Type.h"
#include "llvm/ProfileData/InstrProfReader.h"
#include "llvm/Support/Casting.h"
#include "llvm/Support/CommandLine.h"
#include "llvm/Support/Compiler.h"
#include "llvm/Support/Compression.h"
#include "llvm/Support/Endian.h"
#include "llvm/Support/Error.h"
#include "llvm/Support/ErrorHandling.h"
#include "llvm/Support/LEB128.h"
#include "llvm/Support/MathExtras.h"
#include "llvm/Support/Path.h"
#include "llvm/Support/SwapByteOrder.h"
#include "llvm/Support/VirtualFileSystem.h"
#include "llvm/TargetParser/Triple.h"
#include <algorithm>
#include <cassert>
#include <cstddef>
#include <cstdint>
#include <cstring>
#include <memory>
#include <string>
#include <system_error>
#include <type_traits>
#include <utility>
#include <vector>

using namespace llvm;

static cl::opt<bool> StaticFuncFullModulePrefix(
    "static-func-full-module-prefix", cl::init(true), cl::Hidden,
    cl::desc("Use full module build paths in the profile counter names for "
             "static functions."));

// This option is tailored to users that have different top-level directory in
// profile-gen and profile-use compilation. Users need to specific the number
// of levels to strip. A value larger than the number of directories in the
// source file will strip all the directory names and only leave the basename.
//
// Note current ThinLTO module importing for the indirect-calls assumes
// the source directory name not being stripped. A non-zero option value here
// can potentially prevent some inter-module indirect-call-promotions.
static cl::opt<unsigned> StaticFuncStripDirNamePrefix(
    "static-func-strip-dirname-prefix", cl::init(0), cl::Hidden,
    cl::desc("Strip specified level of directory name from source path in "
             "the profile counter name for static functions."));

static std::string getInstrProfErrString(instrprof_error Err,
                                         const std::string &ErrMsg = "") {
  std::string Msg;
  raw_string_ostream OS(Msg);

  switch (Err) {
  case instrprof_error::success:
    OS << "success";
    break;
  case instrprof_error::eof:
    OS << "end of File";
    break;
  case instrprof_error::unrecognized_format:
    OS << "unrecognized instrumentation profile encoding format";
    break;
  case instrprof_error::bad_magic:
    OS << "invalid instrumentation profile data (bad magic)";
    break;
  case instrprof_error::bad_header:
    OS << "invalid instrumentation profile data (file header is corrupt)";
    break;
  case instrprof_error::unsupported_version:
    OS << "unsupported instrumentation profile format version";
    break;
  case instrprof_error::unsupported_hash_type:
    OS << "unsupported instrumentation profile hash type";
    break;
  case instrprof_error::too_large:
    OS << "too much profile data";
    break;
  case instrprof_error::truncated:
    OS << "truncated profile data";
    break;
  case instrprof_error::malformed:
    OS << "malformed instrumentation profile data";
    break;
  case instrprof_error::missing_correlation_info:
    OS << "debug info/binary for correlation is required";
    break;
  case instrprof_error::unexpected_correlation_info:
    OS << "debug info/binary for correlation is not necessary";
    break;
  case instrprof_error::unable_to_correlate_profile:
    OS << "unable to correlate profile";
    break;
  case instrprof_error::invalid_prof:
    OS << "invalid profile created. Please file a bug "
          "at: " BUG_REPORT_URL
          " and include the profraw files that caused this error.";
    break;
  case instrprof_error::unknown_function:
    OS << "no profile data available for function";
    break;
  case instrprof_error::hash_mismatch:
    OS << "function control flow change detected (hash mismatch)";
    break;
  case instrprof_error::count_mismatch:
    OS << "function basic block count change detected (counter mismatch)";
    break;
  case instrprof_error::bitmap_mismatch:
    OS << "function bitmap size change detected (bitmap size mismatch)";
    break;
  case instrprof_error::counter_overflow:
    OS << "counter overflow";
    break;
  case instrprof_error::value_site_count_mismatch:
    OS << "function value site count change detected (counter mismatch)";
    break;
  case instrprof_error::compress_failed:
    OS << "failed to compress data (zlib)";
    break;
  case instrprof_error::uncompress_failed:
    OS << "failed to uncompress data (zlib)";
    break;
  case instrprof_error::empty_raw_profile:
    OS << "empty raw profile file";
    break;
  case instrprof_error::zlib_unavailable:
    OS << "profile uses zlib compression but the profile reader was built "
          "without zlib support";
    break;
  case instrprof_error::raw_profile_version_mismatch:
    OS << "raw profile version mismatch";
    break;
  case instrprof_error::counter_value_too_large:
    OS << "excessively large counter value suggests corrupted profile data";
    break;
  }

  // If optional error message is not empty, append it to the message.
  if (!ErrMsg.empty())
    OS << ": " << ErrMsg;

  return OS.str();
}

namespace {

// FIXME: This class is only here to support the transition to llvm::Error. It
// will be removed once this transition is complete. Clients should prefer to
// deal with the Error value directly, rather than converting to error_code.
class InstrProfErrorCategoryType : public std::error_category {
  const char *name() const noexcept override { return "llvm.instrprof"; }

  std::string message(int IE) const override {
    return getInstrProfErrString(static_cast<instrprof_error>(IE));
  }
};

} // end anonymous namespace

const std::error_category &llvm::instrprof_category() {
  static InstrProfErrorCategoryType ErrorCategory;
  return ErrorCategory;
}

namespace {

const char *InstrProfSectNameCommon[] = {
#define INSTR_PROF_SECT_ENTRY(Kind, SectNameCommon, SectNameCoff, Prefix)      \
  SectNameCommon,
#include "llvm/ProfileData/InstrProfData.inc"
};

const char *InstrProfSectNameCoff[] = {
#define INSTR_PROF_SECT_ENTRY(Kind, SectNameCommon, SectNameCoff, Prefix)      \
  SectNameCoff,
#include "llvm/ProfileData/InstrProfData.inc"
};

const char *InstrProfSectNamePrefix[] = {
#define INSTR_PROF_SECT_ENTRY(Kind, SectNameCommon, SectNameCoff, Prefix)      \
  Prefix,
#include "llvm/ProfileData/InstrProfData.inc"
};

} // namespace

namespace llvm {

cl::opt<bool> DoInstrProfNameCompression(
    "enable-name-compression",
    cl::desc("Enable name/filename string compression"), cl::init(true));

cl::opt<bool> EnableVTableValueProfiling(
    "enable-vtable-value-profiling", cl::init(false),
    cl::desc("If true, the virtual table address will be instrumented to know "
             "the types of a C++ pointer. The information is used in indirect "
             "call promotion to do selective vtable-based comparison."));

std::string getInstrProfSectionName(InstrProfSectKind IPSK,
                                    Triple::ObjectFormatType OF,
                                    bool AddSegmentInfo) {
  std::string SectName;

  if (OF == Triple::MachO && AddSegmentInfo)
    SectName = InstrProfSectNamePrefix[IPSK];

  if (OF == Triple::COFF)
    SectName += InstrProfSectNameCoff[IPSK];
  else
    SectName += InstrProfSectNameCommon[IPSK];

  if (OF == Triple::MachO && IPSK == IPSK_data && AddSegmentInfo)
    SectName += ",regular,live_support";

  return SectName;
}

std::string InstrProfError::message() const {
  return getInstrProfErrString(Err, Msg);
}

char InstrProfError::ID = 0;

std::string getPGOFuncName(StringRef Name, GlobalValue::LinkageTypes Linkage,
                           StringRef FileName,
                           uint64_t Version LLVM_ATTRIBUTE_UNUSED) {
  // Value names may be prefixed with a binary '1' to indicate
  // that the backend should not modify the symbols due to any platform
  // naming convention. Do not include that '1' in the PGO profile name.
  if (Name[0] == '\1')
    Name = Name.substr(1);

  std::string NewName = std::string(Name);
  if (llvm::GlobalValue::isLocalLinkage(Linkage)) {
    // For local symbols, prepend the main file name to distinguish them.
    // Do not include the full path in the file name since there's no guarantee
    // that it will stay the same, e.g., if the files are checked out from
    // version control in different locations.
    if (FileName.empty())
      NewName = NewName.insert(0, "<unknown>:");
    else
      NewName = NewName.insert(0, FileName.str() + ":");
  }
  return NewName;
}

// Strip NumPrefix level of directory name from PathNameStr. If the number of
// directory separators is less than NumPrefix, strip all the directories and
// leave base file name only.
static StringRef stripDirPrefix(StringRef PathNameStr, uint32_t NumPrefix) {
  uint32_t Count = NumPrefix;
  uint32_t Pos = 0, LastPos = 0;
  for (auto & CI : PathNameStr) {
    ++Pos;
    if (llvm::sys::path::is_separator(CI)) {
      LastPos = Pos;
      --Count;
    }
    if (Count == 0)
      break;
  }
  return PathNameStr.substr(LastPos);
}

static StringRef getStrippedSourceFileName(const GlobalObject &GO) {
  StringRef FileName(GO.getParent()->getSourceFileName());
  uint32_t StripLevel = StaticFuncFullModulePrefix ? 0 : (uint32_t)-1;
  if (StripLevel < StaticFuncStripDirNamePrefix)
    StripLevel = StaticFuncStripDirNamePrefix;
  if (StripLevel)
    FileName = stripDirPrefix(FileName, StripLevel);
  return FileName;
}

// The PGO name has the format [<filepath>;]<mangled-name> where <filepath>; is
// provided if linkage is local and is used to discriminate possibly identical
// mangled names. ";" is used because it is unlikely to be found in either
// <filepath> or <mangled-name>.
//
// Older compilers used getPGOFuncName() which has the format
// [<filepath>:]<mangled-name>. This caused trouble for Objective-C functions
// which commonly have :'s in their names. We still need to compute this name to
// lookup functions from profiles built by older compilers.
static std::string
getIRPGONameForGlobalObject(const GlobalObject &GO,
                            GlobalValue::LinkageTypes Linkage,
                            StringRef FileName) {
  return GlobalValue::getGlobalIdentifier(GO.getName(), Linkage, FileName);
}

static std::optional<std::string> lookupPGONameFromMetadata(MDNode *MD) {
  if (MD != nullptr) {
    StringRef S = cast<MDString>(MD->getOperand(0))->getString();
    return S.str();
  }
  return {};
}

// Returns the PGO object name. This function has some special handling
// when called in LTO optimization. The following only applies when calling in
// LTO passes (when \c InLTO is true): LTO's internalization privatizes many
// global linkage symbols. This happens after value profile annotation, but
// those internal linkage functions should not have a source prefix.
// Additionally, for ThinLTO mode, exported internal functions are promoted
// and renamed. We need to ensure that the original internal PGO name is
// used when computing the GUID that is compared against the profiled GUIDs.
// To differentiate compiler generated internal symbols from original ones,
// PGOFuncName meta data are created and attached to the original internal
// symbols in the value profile annotation step
// (PGOUseFunc::annotateIndirectCallSites). If a symbol does not have the meta
// data, its original linkage must be non-internal.
static std::string getIRPGOObjectName(const GlobalObject &GO, bool InLTO,
                                      MDNode *PGONameMetadata) {
  if (!InLTO) {
    auto FileName = getStrippedSourceFileName(GO);
    return getIRPGONameForGlobalObject(GO, GO.getLinkage(), FileName);
  }

  // In LTO mode (when InLTO is true), first check if there is a meta data.
  if (auto IRPGOFuncName = lookupPGONameFromMetadata(PGONameMetadata))
    return *IRPGOFuncName;

  // If there is no meta data, the function must be a global before the value
  // profile annotation pass. Its current linkage may be internal if it is
  // internalized in LTO mode.
  return getIRPGONameForGlobalObject(GO, GlobalValue::ExternalLinkage, "");
}

// Returns the IRPGO function name and does special handling when called
// in LTO optimization. See the comments of `getIRPGOObjectName` for details.
std::string getIRPGOFuncName(const Function &F, bool InLTO) {
  return getIRPGOObjectName(F, InLTO, getPGOFuncNameMetadata(F));
}

// Please use getIRPGOFuncName for LLVM IR instrumentation. This function is
// for front-end (Clang, etc) instrumentation.
// The implementation is kept for profile matching from older profiles.
// This is similar to `getIRPGOFuncName` except that this function calls
// 'getPGOFuncName' to get a name and `getIRPGOFuncName` calls
// 'getIRPGONameForGlobalObject'. See the difference between two callees in the
// comments of `getIRPGONameForGlobalObject`.
std::string getPGOFuncName(const Function &F, bool InLTO, uint64_t Version) {
  if (!InLTO) {
    auto FileName = getStrippedSourceFileName(F);
    return getPGOFuncName(F.getName(), F.getLinkage(), FileName, Version);
  }

  // In LTO mode (when InLTO is true), first check if there is a meta data.
  if (auto PGOFuncName = lookupPGONameFromMetadata(getPGOFuncNameMetadata(F)))
    return *PGOFuncName;

  // If there is no meta data, the function must be a global before the value
  // profile annotation pass. Its current linkage may be internal if it is
  // internalized in LTO mode.
  return getPGOFuncName(F.getName(), GlobalValue::ExternalLinkage, "");
}

std::string getPGOName(const GlobalVariable &V, bool InLTO) {
  // PGONameMetadata should be set by compiler at profile use time
  // and read by symtab creation to look up symbols corresponding to
  // a MD5 hash.
  return getIRPGOObjectName(V, InLTO, nullptr /* PGONameMetadata */);
}

// See getIRPGOObjectName() for a discription of the format.
std::pair<StringRef, StringRef> getParsedIRPGOName(StringRef IRPGOName) {
  auto [FileName, MangledName] = IRPGOName.split(kGlobalIdentifierDelimiter);
  if (MangledName.empty())
    return std::make_pair(StringRef(), IRPGOName);
  return std::make_pair(FileName, MangledName);
}

StringRef getFuncNameWithoutPrefix(StringRef PGOFuncName, StringRef FileName) {
  if (FileName.empty())
    return PGOFuncName;
  // Drop the file name including ':' or ';'. See getIRPGONameForGlobalObject as
  // well.
  if (PGOFuncName.starts_with(FileName))
    PGOFuncName = PGOFuncName.drop_front(FileName.size() + 1);
  return PGOFuncName;
}

// \p FuncName is the string used as profile lookup key for the function. A
// symbol is created to hold the name. Return the legalized symbol name.
std::string getPGOFuncNameVarName(StringRef FuncName,
                                  GlobalValue::LinkageTypes Linkage) {
  std::string VarName = std::string(getInstrProfNameVarPrefix());
  VarName += FuncName;

  if (!GlobalValue::isLocalLinkage(Linkage))
    return VarName;

  // Now fix up illegal chars in local VarName that may upset the assembler.
  const char InvalidChars[] = "-:;<>/\"'";
  size_t found = VarName.find_first_of(InvalidChars);
  while (found != std::string::npos) {
    VarName[found] = '_';
    found = VarName.find_first_of(InvalidChars, found + 1);
  }
  return VarName;
}

GlobalVariable *createPGOFuncNameVar(Module &M,
                                     GlobalValue::LinkageTypes Linkage,
                                     StringRef PGOFuncName) {
  // We generally want to match the function's linkage, but available_externally
  // and extern_weak both have the wrong semantics, and anything that doesn't
  // need to link across compilation units doesn't need to be visible at all.
  if (Linkage == GlobalValue::ExternalWeakLinkage)
    Linkage = GlobalValue::LinkOnceAnyLinkage;
  else if (Linkage == GlobalValue::AvailableExternallyLinkage)
    Linkage = GlobalValue::LinkOnceODRLinkage;
  else if (Linkage == GlobalValue::InternalLinkage ||
           Linkage == GlobalValue::ExternalLinkage)
    Linkage = GlobalValue::PrivateLinkage;

  auto *Value =
      ConstantDataArray::getString(M.getContext(), PGOFuncName, false);
  auto FuncNameVar =
      new GlobalVariable(M, Value->getType(), true, Linkage, Value,
                         getPGOFuncNameVarName(PGOFuncName, Linkage));

  // Hide the symbol so that we correctly get a copy for each executable.
  if (!GlobalValue::isLocalLinkage(FuncNameVar->getLinkage()))
    FuncNameVar->setVisibility(GlobalValue::HiddenVisibility);

  return FuncNameVar;
}

GlobalVariable *createPGOFuncNameVar(Function &F, StringRef PGOFuncName) {
  return createPGOFuncNameVar(*F.getParent(), F.getLinkage(), PGOFuncName);
}

Error InstrProfSymtab::create(Module &M, bool InLTO) {
  for (Function &F : M) {
    // Function may not have a name: like using asm("") to overwrite the name.
    // Ignore in this case.
    if (!F.hasName())
      continue;
    if (Error E = addFuncWithName(F, getIRPGOFuncName(F, InLTO)))
      return E;
    // Also use getPGOFuncName() so that we can find records from older profiles
    if (Error E = addFuncWithName(F, getPGOFuncName(F, InLTO)))
      return E;
  }

  SmallVector<MDNode *, 2> Types;
  for (GlobalVariable &G : M.globals()) {
    if (!G.hasName())
      continue;
    Types.clear();
    G.getMetadata(LLVMContext::MD_type, Types);
    if (!Types.empty()) {
      if (Error E = addVTableWithName(
              G, getIRPGOObjectName(G, InLTO, /* PGONameMetadata */ nullptr)))
        return E;
    }
  }
  Sorted = false;
  finalizeSymtab();
  return Error::success();
}

Error InstrProfSymtab::addVTableWithName(GlobalVariable &VTable,
                                         StringRef VTablePGOName) {
  if (Error E = addVTableName(VTablePGOName))
    return E;

  MD5VTableMap.emplace_back(GlobalValue::getGUID(VTablePGOName), &VTable);

  // NOTE: `-funique-internal-linkage-names` doesn't uniqufy vtables, so no
  // need to check ".__uniq."

  // If a local-linkage vtable is promoted to have external linkage in ThinLTO,
  // it will have `.llvm.` in its name. Use the name before externalization.
  StringRef CanonicalName =
      getCanonicalName(VTablePGOName, /* MayHaveUniqueSuffix= */ false);
  if (CanonicalName != VTablePGOName) {
    if (Error E = addVTableName(CanonicalName))
      return E;

    MD5VTableMap.emplace_back(GlobalValue::getGUID(CanonicalName), &VTable);
  }

  return Error::success();
}

/// \c NameStrings is a string composed of one of more possibly encoded
/// sub-strings. The substrings are separated by 0 or more zero bytes. This
/// method decodes the string and calls `NameCallback` for each substring.
static Error
readAndDecodeStrings(StringRef NameStrings,
                     std::function<Error(StringRef)> NameCallback) {
  const uint8_t *P = NameStrings.bytes_begin();
  const uint8_t *EndP = NameStrings.bytes_end();
  while (P < EndP) {
    uint32_t N;
    uint64_t UncompressedSize = decodeULEB128(P, &N);
    P += N;
    uint64_t CompressedSize = decodeULEB128(P, &N);
    P += N;
    bool isCompressed = (CompressedSize != 0);
    SmallVector<uint8_t, 128> UncompressedNameStrings;
    StringRef NameStrings;
    if (isCompressed) {
      if (!llvm::compression::zlib::isAvailable())
        return make_error<InstrProfError>(instrprof_error::zlib_unavailable);

      if (Error E = compression::zlib::decompress(ArrayRef(P, CompressedSize),
                                                  UncompressedNameStrings,
                                                  UncompressedSize)) {
        consumeError(std::move(E));
        return make_error<InstrProfError>(instrprof_error::uncompress_failed);
      }
      P += CompressedSize;
      NameStrings = toStringRef(UncompressedNameStrings);
    } else {
      NameStrings =
          StringRef(reinterpret_cast<const char *>(P), UncompressedSize);
      P += UncompressedSize;
    }
    // Now parse the name strings.
    SmallVector<StringRef, 0> Names;
    NameStrings.split(Names, getInstrProfNameSeparator());
    for (StringRef &Name : Names)
      if (Error E = NameCallback(Name))
        return E;

    while (P < EndP && *P == 0)
      P++;
  }
  return Error::success();
}

Error InstrProfSymtab::create(StringRef NameStrings) {
  return readAndDecodeStrings(
      NameStrings,
      std::bind(&InstrProfSymtab::addFuncName, this, std::placeholders::_1));
}

Error InstrProfSymtab::create(StringRef FuncNameStrings,
                              StringRef VTableNameStrings) {
  if (Error E = readAndDecodeStrings(FuncNameStrings,
                                     std::bind(&InstrProfSymtab::addFuncName,
                                               this, std::placeholders::_1)))
    return E;

  return readAndDecodeStrings(
      VTableNameStrings,
      std::bind(&InstrProfSymtab::addVTableName, this, std::placeholders::_1));
}

Error InstrProfSymtab::initVTableNamesFromCompressedStrings(
    StringRef CompressedVTableStrings) {
  return readAndDecodeStrings(
      CompressedVTableStrings,
      std::bind(&InstrProfSymtab::addVTableName, this, std::placeholders::_1));
}

<<<<<<< HEAD
StringRef InstrProfSymtab::getCanonicalName(StringRef PGOName,
                                            bool MayHaveUniqueSuffix) {
  size_t pos = 0;
=======
StringRef InstrProfSymtab::getCanonicalName(StringRef PGOName) {
>>>>>>> 5de40c7a
  // In ThinLTO, local function may have been promoted to global and have
  // suffix ".llvm." added to the function name. We need to add the
  // stripped function name to the symbol table so that we can find a match
  // from profile.
  //
  // ".__uniq." suffix is used to differentiate internal linkage functions in
<<<<<<< HEAD
  // different modules and should be kept. Now this is the only suffix with the
  // pattern ".xxx" which is kept before matching, other suffixes similar as
  // ".llvm." will be stripped.
  if (MayHaveUniqueSuffix) {
    const std::string UniqSuffix = ".__uniq.";
    pos = PGOName.find(UniqSuffix);
    if (pos != StringRef::npos)
      pos += UniqSuffix.length();
    else
      pos = 0;
  }
=======
  // different modules and should be kept. This is the only suffix with the
  // pattern ".xxx" which is kept before matching, other suffixes similar as
  // ".llvm." will be stripped.
  const std::string UniqSuffix = ".__uniq.";
  size_t pos = PGOName.find(UniqSuffix);
  if (pos != StringRef::npos)
    pos += UniqSuffix.length();
  else
    pos = 0;
>>>>>>> 5de40c7a

  // Search '.' after ".__uniq." if ".__uniq." exists, otherwise search '.' from
  // the beginning.
  pos = PGOName.find('.', pos);
  if (pos != StringRef::npos && pos != 0)
    return PGOName.substr(0, pos);

  return PGOName;
}

Error InstrProfSymtab::addFuncWithName(Function &F, StringRef PGOFuncName) {
<<<<<<< HEAD
  if (Error E = addFuncName(PGOFuncName))
    return E;
  MD5FuncMap.emplace_back(Function::getGUID(PGOFuncName), &F);

  StringRef CanonicalName =
      getCanonicalName(PGOFuncName, /* MayHaveUniqueSuffix= */ true);

  if (CanonicalName != PGOFuncName) {
    if (Error E = addFuncName(CanonicalName))
      return E;
    MD5FuncMap.emplace_back(Function::getGUID(CanonicalName), &F);
  }
=======
  auto mapName = [&](StringRef Name) -> Error {
    if (Error E = addFuncName(Name))
      return E;
    MD5FuncMap.emplace_back(Function::getGUID(Name), &F);
    return Error::success();
  };
  if (Error E = mapName(PGOFuncName))
    return E;

  StringRef CanonicalFuncName = getCanonicalName(PGOFuncName);
  if (CanonicalFuncName != PGOFuncName)
    return mapName(CanonicalFuncName);
>>>>>>> 5de40c7a

  return Error::success();
}

uint64_t InstrProfSymtab::getVTableHashFromAddress(uint64_t Address) {
  finalizeSymtab();
  auto It = lower_bound(
      VTableAddrRangeToMD5Map, Address,
      [](std::pair<std::pair<uint64_t, uint64_t>, uint64_t> VTableRangeAddr,
         uint64_t Addr) {
        // Find the first address range of which end address is larger than
        // `Addr`. Smaller-than-or-equal-to is used because the profiled address
        // within a vtable should be [start-address, end-address).
        return VTableRangeAddr.first.second <= Addr;
      });

  // Returns the MD5 hash if Address is within the address range of an entry.
  if (It != VTableAddrRangeToMD5Map.end() && It->first.first <= Address) {
    return It->second;
  }
  // The virtual table address collected from value profiler could be defined
  // in another module that is not instrumented. Force the value to be 0 in
  // this case.
  return 0;
}

uint64_t InstrProfSymtab::getFunctionHashFromAddress(uint64_t Address) {
  finalizeSymtab();
  auto It = partition_point(AddrToMD5Map, [=](std::pair<uint64_t, uint64_t> A) {
    return A.first < Address;
  });
  // Raw function pointer collected by value profiler may be from
  // external functions that are not instrumented. They won't have
  // mapping data to be used by the deserializer. Force the value to
  // be 0 in this case.
  if (It != AddrToMD5Map.end() && It->first == Address)
    return (uint64_t)It->second;
  return 0;
}

void InstrProfSymtab::dumpNames(raw_ostream &OS) const {
  SmallVector<StringRef, 0> Sorted(NameTab.keys());
  llvm::sort(Sorted);
  for (StringRef S : Sorted)
    OS << S << '\n';
}

Error collectGlobalObjectNameStrings(ArrayRef<std::string> NameStrs,
                                     bool doCompression, std::string &Result) {
  assert(!NameStrs.empty() && "No name data to emit");

  uint8_t Header[20], *P = Header;
  std::string UncompressedNameStrings =
      join(NameStrs.begin(), NameStrs.end(), getInstrProfNameSeparator());

  assert(StringRef(UncompressedNameStrings)
                 .count(getInstrProfNameSeparator()) == (NameStrs.size() - 1) &&
         "PGO name is invalid (contains separator token)");

  unsigned EncLen = encodeULEB128(UncompressedNameStrings.length(), P);
  P += EncLen;

  auto WriteStringToResult = [&](size_t CompressedLen, StringRef InputStr) {
    EncLen = encodeULEB128(CompressedLen, P);
    P += EncLen;
    char *HeaderStr = reinterpret_cast<char *>(&Header[0]);
    unsigned HeaderLen = P - &Header[0];
    Result.append(HeaderStr, HeaderLen);
    Result += InputStr;
    return Error::success();
  };

  if (!doCompression) {
    return WriteStringToResult(0, UncompressedNameStrings);
  }

  SmallVector<uint8_t, 128> CompressedNameStrings;
  compression::zlib::compress(arrayRefFromStringRef(UncompressedNameStrings),
                              CompressedNameStrings,
                              compression::zlib::BestSizeCompression);

  return WriteStringToResult(CompressedNameStrings.size(),
                             toStringRef(CompressedNameStrings));
}

StringRef getPGOFuncNameVarInitializer(GlobalVariable *NameVar) {
  auto *Arr = cast<ConstantDataArray>(NameVar->getInitializer());
  StringRef NameStr =
      Arr->isCString() ? Arr->getAsCString() : Arr->getAsString();
  return NameStr;
}

Error collectPGOFuncNameStrings(ArrayRef<GlobalVariable *> NameVars,
                                std::string &Result, bool doCompression) {
  std::vector<std::string> NameStrs;
  for (auto *NameVar : NameVars) {
    NameStrs.push_back(std::string(getPGOFuncNameVarInitializer(NameVar)));
  }
  return collectGlobalObjectNameStrings(
      NameStrs, compression::zlib::isAvailable() && doCompression, Result);
}

Error collectVTableStrings(ArrayRef<GlobalVariable *> VTables,
                           std::string &Result, bool doCompression) {
  std::vector<std::string> VTableNameStrs;
  for (auto *VTable : VTables) {
    VTableNameStrs.push_back(getPGOName(*VTable));
  }
  return collectGlobalObjectNameStrings(
      VTableNameStrs, compression::zlib::isAvailable() && doCompression,
      Result);
}

void InstrProfRecord::accumulateCounts(CountSumOrPercent &Sum) const {
  uint64_t FuncSum = 0;
  Sum.NumEntries += Counts.size();
  for (uint64_t Count : Counts)
    FuncSum += Count;
  Sum.CountSum += FuncSum;

  for (uint32_t VK = IPVK_First; VK <= IPVK_Last; ++VK) {
    uint64_t KindSum = 0;
    uint32_t NumValueSites = getNumValueSites(VK);
    for (size_t I = 0; I < NumValueSites; ++I) {
      uint32_t NV = getNumValueDataForSite(VK, I);
      std::unique_ptr<InstrProfValueData[]> VD = getValueForSite(VK, I);
      for (uint32_t V = 0; V < NV; V++)
        KindSum += VD[V].Count;
    }
    Sum.ValueCounts[VK] += KindSum;
  }
}

void InstrProfValueSiteRecord::overlap(InstrProfValueSiteRecord &Input,
                                       uint32_t ValueKind,
                                       OverlapStats &Overlap,
                                       OverlapStats &FuncLevelOverlap) {
  this->sortByTargetValues();
  Input.sortByTargetValues();
  double Score = 0.0f, FuncLevelScore = 0.0f;
  auto I = ValueData.begin();
  auto IE = ValueData.end();
  auto J = Input.ValueData.begin();
  auto JE = Input.ValueData.end();
  while (I != IE && J != JE) {
    if (I->Value == J->Value) {
      Score += OverlapStats::score(I->Count, J->Count,
                                   Overlap.Base.ValueCounts[ValueKind],
                                   Overlap.Test.ValueCounts[ValueKind]);
      FuncLevelScore += OverlapStats::score(
          I->Count, J->Count, FuncLevelOverlap.Base.ValueCounts[ValueKind],
          FuncLevelOverlap.Test.ValueCounts[ValueKind]);
      ++I;
    } else if (I->Value < J->Value) {
      ++I;
      continue;
    }
    ++J;
  }
  Overlap.Overlap.ValueCounts[ValueKind] += Score;
  FuncLevelOverlap.Overlap.ValueCounts[ValueKind] += FuncLevelScore;
}

// Return false on mismatch.
void InstrProfRecord::overlapValueProfData(uint32_t ValueKind,
                                           InstrProfRecord &Other,
                                           OverlapStats &Overlap,
                                           OverlapStats &FuncLevelOverlap) {
  uint32_t ThisNumValueSites = getNumValueSites(ValueKind);
  assert(ThisNumValueSites == Other.getNumValueSites(ValueKind));
  if (!ThisNumValueSites)
    return;

  std::vector<InstrProfValueSiteRecord> &ThisSiteRecords =
      getOrCreateValueSitesForKind(ValueKind);
  MutableArrayRef<InstrProfValueSiteRecord> OtherSiteRecords =
      Other.getValueSitesForKind(ValueKind);
  for (uint32_t I = 0; I < ThisNumValueSites; I++)
    ThisSiteRecords[I].overlap(OtherSiteRecords[I], ValueKind, Overlap,
                               FuncLevelOverlap);
}

void InstrProfRecord::overlap(InstrProfRecord &Other, OverlapStats &Overlap,
                              OverlapStats &FuncLevelOverlap,
                              uint64_t ValueCutoff) {
  // FuncLevel CountSum for other should already computed and nonzero.
  assert(FuncLevelOverlap.Test.CountSum >= 1.0f);
  accumulateCounts(FuncLevelOverlap.Base);
  bool Mismatch = (Counts.size() != Other.Counts.size());

  // Check if the value profiles mismatch.
  if (!Mismatch) {
    for (uint32_t Kind = IPVK_First; Kind <= IPVK_Last; ++Kind) {
      uint32_t ThisNumValueSites = getNumValueSites(Kind);
      uint32_t OtherNumValueSites = Other.getNumValueSites(Kind);
      if (ThisNumValueSites != OtherNumValueSites) {
        Mismatch = true;
        break;
      }
    }
  }
  if (Mismatch) {
    Overlap.addOneMismatch(FuncLevelOverlap.Test);
    return;
  }

  // Compute overlap for value counts.
  for (uint32_t Kind = IPVK_First; Kind <= IPVK_Last; ++Kind)
    overlapValueProfData(Kind, Other, Overlap, FuncLevelOverlap);

  double Score = 0.0;
  uint64_t MaxCount = 0;
  // Compute overlap for edge counts.
  for (size_t I = 0, E = Other.Counts.size(); I < E; ++I) {
    Score += OverlapStats::score(Counts[I], Other.Counts[I],
                                 Overlap.Base.CountSum, Overlap.Test.CountSum);
    MaxCount = std::max(Other.Counts[I], MaxCount);
  }
  Overlap.Overlap.CountSum += Score;
  Overlap.Overlap.NumEntries += 1;

  if (MaxCount >= ValueCutoff) {
    double FuncScore = 0.0;
    for (size_t I = 0, E = Other.Counts.size(); I < E; ++I)
      FuncScore += OverlapStats::score(Counts[I], Other.Counts[I],
                                       FuncLevelOverlap.Base.CountSum,
                                       FuncLevelOverlap.Test.CountSum);
    FuncLevelOverlap.Overlap.CountSum = FuncScore;
    FuncLevelOverlap.Overlap.NumEntries = Other.Counts.size();
    FuncLevelOverlap.Valid = true;
  }
}

void InstrProfValueSiteRecord::merge(InstrProfValueSiteRecord &Input,
                                     uint64_t Weight,
                                     function_ref<void(instrprof_error)> Warn) {
  this->sortByTargetValues();
  Input.sortByTargetValues();
  auto I = ValueData.begin();
  auto IE = ValueData.end();
  for (const InstrProfValueData &J : Input.ValueData) {
    while (I != IE && I->Value < J.Value)
      ++I;
    if (I != IE && I->Value == J.Value) {
      bool Overflowed;
      I->Count = SaturatingMultiplyAdd(J.Count, Weight, I->Count, &Overflowed);
      if (Overflowed)
        Warn(instrprof_error::counter_overflow);
      ++I;
      continue;
    }
    ValueData.insert(I, J);
  }
}

void InstrProfValueSiteRecord::scale(uint64_t N, uint64_t D,
                                     function_ref<void(instrprof_error)> Warn) {
  for (InstrProfValueData &I : ValueData) {
    bool Overflowed;
    I.Count = SaturatingMultiply(I.Count, N, &Overflowed) / D;
    if (Overflowed)
      Warn(instrprof_error::counter_overflow);
  }
}

// Merge Value Profile data from Src record to this record for ValueKind.
// Scale merged value counts by \p Weight.
void InstrProfRecord::mergeValueProfData(
    uint32_t ValueKind, InstrProfRecord &Src, uint64_t Weight,
    function_ref<void(instrprof_error)> Warn) {
  uint32_t ThisNumValueSites = getNumValueSites(ValueKind);
  uint32_t OtherNumValueSites = Src.getNumValueSites(ValueKind);
  if (ThisNumValueSites != OtherNumValueSites) {
    Warn(instrprof_error::value_site_count_mismatch);
    return;
  }
  if (!ThisNumValueSites)
    return;
  std::vector<InstrProfValueSiteRecord> &ThisSiteRecords =
      getOrCreateValueSitesForKind(ValueKind);
  MutableArrayRef<InstrProfValueSiteRecord> OtherSiteRecords =
      Src.getValueSitesForKind(ValueKind);
  for (uint32_t I = 0; I < ThisNumValueSites; I++)
    ThisSiteRecords[I].merge(OtherSiteRecords[I], Weight, Warn);
}

void InstrProfRecord::merge(InstrProfRecord &Other, uint64_t Weight,
                            function_ref<void(instrprof_error)> Warn) {
  // If the number of counters doesn't match we either have bad data
  // or a hash collision.
  if (Counts.size() != Other.Counts.size()) {
    Warn(instrprof_error::count_mismatch);
    return;
  }

  // Special handling of the first count as the PseudoCount.
  CountPseudoKind OtherKind = Other.getCountPseudoKind();
  CountPseudoKind ThisKind = getCountPseudoKind();
  if (OtherKind != NotPseudo || ThisKind != NotPseudo) {
    // We don't allow the merge of a profile with pseudo counts and
    // a normal profile (i.e. without pesudo counts).
    // Profile supplimenation should be done after the profile merge.
    if (OtherKind == NotPseudo || ThisKind == NotPseudo) {
      Warn(instrprof_error::count_mismatch);
      return;
    }
    if (OtherKind == PseudoHot || ThisKind == PseudoHot)
      setPseudoCount(PseudoHot);
    else
      setPseudoCount(PseudoWarm);
    return;
  }

  for (size_t I = 0, E = Other.Counts.size(); I < E; ++I) {
    bool Overflowed;
    uint64_t Value =
        SaturatingMultiplyAdd(Other.Counts[I], Weight, Counts[I], &Overflowed);
    if (Value > getInstrMaxCountValue()) {
      Value = getInstrMaxCountValue();
      Overflowed = true;
    }
    Counts[I] = Value;
    if (Overflowed)
      Warn(instrprof_error::counter_overflow);
  }

  // If the number of bitmap bytes doesn't match we either have bad data
  // or a hash collision.
  if (BitmapBytes.size() != Other.BitmapBytes.size()) {
    Warn(instrprof_error::bitmap_mismatch);
    return;
  }

  // Bitmap bytes are merged by simply ORing them together.
  for (size_t I = 0, E = Other.BitmapBytes.size(); I < E; ++I) {
    BitmapBytes[I] = Other.BitmapBytes[I] | BitmapBytes[I];
  }

  for (uint32_t Kind = IPVK_First; Kind <= IPVK_Last; ++Kind)
    mergeValueProfData(Kind, Other, Weight, Warn);
}

void InstrProfRecord::scaleValueProfData(
    uint32_t ValueKind, uint64_t N, uint64_t D,
    function_ref<void(instrprof_error)> Warn) {
  for (auto &R : getValueSitesForKind(ValueKind))
    R.scale(N, D, Warn);
}

void InstrProfRecord::scale(uint64_t N, uint64_t D,
                            function_ref<void(instrprof_error)> Warn) {
  assert(D != 0 && "D cannot be 0");
  for (auto &Count : this->Counts) {
    bool Overflowed;
    Count = SaturatingMultiply(Count, N, &Overflowed) / D;
    if (Count > getInstrMaxCountValue()) {
      Count = getInstrMaxCountValue();
      Overflowed = true;
    }
    if (Overflowed)
      Warn(instrprof_error::counter_overflow);
  }
  for (uint32_t Kind = IPVK_First; Kind <= IPVK_Last; ++Kind)
    scaleValueProfData(Kind, N, D, Warn);
}

// Map indirect call target name hash to name string.
uint64_t InstrProfRecord::remapValue(uint64_t Value, uint32_t ValueKind,
                                     InstrProfSymtab *SymTab) {
  if (!SymTab)
    return Value;

  if (ValueKind == IPVK_IndirectCallTarget)
    return SymTab->getFunctionHashFromAddress(Value);

  if (ValueKind == IPVK_VTableTarget)
    return SymTab->getVTableHashFromAddress(Value);

  return Value;
}

void InstrProfRecord::addValueData(uint32_t ValueKind, uint32_t Site,
                                   InstrProfValueData *VData, uint32_t N,
                                   InstrProfSymtab *ValueMap) {
  for (uint32_t I = 0; I < N; I++) {
    VData[I].Value = remapValue(VData[I].Value, ValueKind, ValueMap);
  }
  std::vector<InstrProfValueSiteRecord> &ValueSites =
      getOrCreateValueSitesForKind(ValueKind);
  if (N == 0)
    ValueSites.emplace_back();
  else
    ValueSites.emplace_back(VData, VData + N);
}

std::vector<BPFunctionNode> TemporalProfTraceTy::createBPFunctionNodes(
    ArrayRef<TemporalProfTraceTy> Traces) {
  using IDT = BPFunctionNode::IDT;
  using UtilityNodeT = BPFunctionNode::UtilityNodeT;
  // Collect all function IDs ordered by their smallest timestamp. This will be
  // used as the initial FunctionNode order.
  SetVector<IDT> FunctionIds;
  size_t LargestTraceSize = 0;
  for (auto &Trace : Traces)
    LargestTraceSize =
        std::max(LargestTraceSize, Trace.FunctionNameRefs.size());
  for (size_t Timestamp = 0; Timestamp < LargestTraceSize; Timestamp++)
    for (auto &Trace : Traces)
      if (Timestamp < Trace.FunctionNameRefs.size())
        FunctionIds.insert(Trace.FunctionNameRefs[Timestamp]);

  const int N = Log2_64(LargestTraceSize) + 1;

  // TODO: We need to use the Trace.Weight field to give more weight to more
  // important utilities
  DenseMap<IDT, SmallVector<UtilityNodeT, 4>> FuncGroups;
  for (size_t TraceIdx = 0; TraceIdx < Traces.size(); TraceIdx++) {
    auto &Trace = Traces[TraceIdx].FunctionNameRefs;
    for (size_t Timestamp = 0; Timestamp < Trace.size(); Timestamp++) {
      for (int I = Log2_64(Timestamp + 1); I < N; I++) {
        auto FunctionId = Trace[Timestamp];
        UtilityNodeT GroupId = TraceIdx * N + I;
        FuncGroups[FunctionId].push_back(GroupId);
      }
    }
  }

  std::vector<BPFunctionNode> Nodes;
  for (auto Id : FunctionIds) {
    auto &UNs = FuncGroups[Id];
    llvm::sort(UNs);
    UNs.erase(std::unique(UNs.begin(), UNs.end()), UNs.end());
    Nodes.emplace_back(Id, UNs);
  }
  return Nodes;
}

#define INSTR_PROF_COMMON_API_IMPL
#include "llvm/ProfileData/InstrProfData.inc"

/*!
 * ValueProfRecordClosure Interface implementation for  InstrProfRecord
 *  class. These C wrappers are used as adaptors so that C++ code can be
 *  invoked as callbacks.
 */
uint32_t getNumValueKindsInstrProf(const void *Record) {
  return reinterpret_cast<const InstrProfRecord *>(Record)->getNumValueKinds();
}

uint32_t getNumValueSitesInstrProf(const void *Record, uint32_t VKind) {
  return reinterpret_cast<const InstrProfRecord *>(Record)
      ->getNumValueSites(VKind);
}

uint32_t getNumValueDataInstrProf(const void *Record, uint32_t VKind) {
  return reinterpret_cast<const InstrProfRecord *>(Record)
      ->getNumValueData(VKind);
}

uint32_t getNumValueDataForSiteInstrProf(const void *R, uint32_t VK,
                                         uint32_t S) {
  return reinterpret_cast<const InstrProfRecord *>(R)
      ->getNumValueDataForSite(VK, S);
}

void getValueForSiteInstrProf(const void *R, InstrProfValueData *Dst,
                              uint32_t K, uint32_t S) {
  reinterpret_cast<const InstrProfRecord *>(R)->getValueForSite(Dst, K, S);
}

ValueProfData *allocValueProfDataInstrProf(size_t TotalSizeInBytes) {
  ValueProfData *VD =
      (ValueProfData *)(new (::operator new(TotalSizeInBytes)) ValueProfData());
  memset(VD, 0, TotalSizeInBytes);
  return VD;
}

static ValueProfRecordClosure InstrProfRecordClosure = {
    nullptr,
    getNumValueKindsInstrProf,
    getNumValueSitesInstrProf,
    getNumValueDataInstrProf,
    getNumValueDataForSiteInstrProf,
    nullptr,
    getValueForSiteInstrProf,
    allocValueProfDataInstrProf};

// Wrapper implementation using the closure mechanism.
uint32_t ValueProfData::getSize(const InstrProfRecord &Record) {
  auto Closure = InstrProfRecordClosure;
  Closure.Record = &Record;
  return getValueProfDataSize(&Closure);
}

// Wrapper implementation using the closure mechanism.
std::unique_ptr<ValueProfData>
ValueProfData::serializeFrom(const InstrProfRecord &Record) {
  InstrProfRecordClosure.Record = &Record;

  std::unique_ptr<ValueProfData> VPD(
      serializeValueProfDataFrom(&InstrProfRecordClosure, nullptr));
  return VPD;
}

void ValueProfRecord::deserializeTo(InstrProfRecord &Record,
                                    InstrProfSymtab *SymTab) {
  Record.reserveSites(Kind, NumValueSites);

  InstrProfValueData *ValueData = getValueProfRecordValueData(this);
  for (uint64_t VSite = 0; VSite < NumValueSites; ++VSite) {
    uint8_t ValueDataCount = this->SiteCountArray[VSite];
    Record.addValueData(Kind, VSite, ValueData, ValueDataCount, SymTab);
    ValueData += ValueDataCount;
  }
}

// For writing/serializing,  Old is the host endianness, and  New is
// byte order intended on disk. For Reading/deserialization, Old
// is the on-disk source endianness, and New is the host endianness.
void ValueProfRecord::swapBytes(llvm::endianness Old, llvm::endianness New) {
  using namespace support;

  if (Old == New)
    return;

  if (llvm::endianness::native != Old) {
    sys::swapByteOrder<uint32_t>(NumValueSites);
    sys::swapByteOrder<uint32_t>(Kind);
  }
  uint32_t ND = getValueProfRecordNumValueData(this);
  InstrProfValueData *VD = getValueProfRecordValueData(this);

  // No need to swap byte array: SiteCountArrray.
  for (uint32_t I = 0; I < ND; I++) {
    sys::swapByteOrder<uint64_t>(VD[I].Value);
    sys::swapByteOrder<uint64_t>(VD[I].Count);
  }
  if (llvm::endianness::native == Old) {
    sys::swapByteOrder<uint32_t>(NumValueSites);
    sys::swapByteOrder<uint32_t>(Kind);
  }
}

void ValueProfData::deserializeTo(InstrProfRecord &Record,
                                  InstrProfSymtab *SymTab) {
  if (NumValueKinds == 0)
    return;

  ValueProfRecord *VR = getFirstValueProfRecord(this);
  for (uint32_t K = 0; K < NumValueKinds; K++) {
    VR->deserializeTo(Record, SymTab);
    VR = getValueProfRecordNext(VR);
  }
}

template <class T>
static T swapToHostOrder(const unsigned char *&D, llvm::endianness Orig) {
  using namespace support;

  if (Orig == llvm::endianness::little)
    return endian::readNext<T, llvm::endianness::little, unaligned>(D);
  else
    return endian::readNext<T, llvm::endianness::big, unaligned>(D);
}

static std::unique_ptr<ValueProfData> allocValueProfData(uint32_t TotalSize) {
  return std::unique_ptr<ValueProfData>(new (::operator new(TotalSize))
                                            ValueProfData());
}

Error ValueProfData::checkIntegrity() {
  if (NumValueKinds > IPVK_Last + 1)
    return make_error<InstrProfError>(
        instrprof_error::malformed, "number of value profile kinds is invalid");
  // Total size needs to be multiple of quadword size.
  if (TotalSize % sizeof(uint64_t))
    return make_error<InstrProfError>(
        instrprof_error::malformed, "total size is not multiples of quardword");

  ValueProfRecord *VR = getFirstValueProfRecord(this);
  for (uint32_t K = 0; K < this->NumValueKinds; K++) {
    if (VR->Kind > IPVK_Last)
      return make_error<InstrProfError>(instrprof_error::malformed,
                                        "value kind is invalid");
    VR = getValueProfRecordNext(VR);
    if ((char *)VR - (char *)this > (ptrdiff_t)TotalSize)
      return make_error<InstrProfError>(
          instrprof_error::malformed,
          "value profile address is greater than total size");
  }
  return Error::success();
}

Expected<std::unique_ptr<ValueProfData>>
ValueProfData::getValueProfData(const unsigned char *D,
                                const unsigned char *const BufferEnd,
                                llvm::endianness Endianness) {
  using namespace support;

  if (D + sizeof(ValueProfData) > BufferEnd)
    return make_error<InstrProfError>(instrprof_error::truncated);

  const unsigned char *Header = D;
  uint32_t TotalSize = swapToHostOrder<uint32_t>(Header, Endianness);
  if (D + TotalSize > BufferEnd)
    return make_error<InstrProfError>(instrprof_error::too_large);

  std::unique_ptr<ValueProfData> VPD = allocValueProfData(TotalSize);
  memcpy(VPD.get(), D, TotalSize);
  // Byte swap.
  VPD->swapBytesToHost(Endianness);

  Error E = VPD->checkIntegrity();
  if (E)
    return std::move(E);

  return std::move(VPD);
}

void ValueProfData::swapBytesToHost(llvm::endianness Endianness) {
  using namespace support;

  if (Endianness == llvm::endianness::native)
    return;

  sys::swapByteOrder<uint32_t>(TotalSize);
  sys::swapByteOrder<uint32_t>(NumValueKinds);

  ValueProfRecord *VR = getFirstValueProfRecord(this);
  for (uint32_t K = 0; K < NumValueKinds; K++) {
    VR->swapBytes(Endianness, llvm::endianness::native);
    VR = getValueProfRecordNext(VR);
  }
}

void ValueProfData::swapBytesFromHost(llvm::endianness Endianness) {
  using namespace support;

  if (Endianness == llvm::endianness::native)
    return;

  ValueProfRecord *VR = getFirstValueProfRecord(this);
  for (uint32_t K = 0; K < NumValueKinds; K++) {
    ValueProfRecord *NVR = getValueProfRecordNext(VR);
    VR->swapBytes(llvm::endianness::native, Endianness);
    VR = NVR;
  }
  sys::swapByteOrder<uint32_t>(TotalSize);
  sys::swapByteOrder<uint32_t>(NumValueKinds);
}

void annotateValueSite(Module &M, Instruction &Inst,
                       const InstrProfRecord &InstrProfR,
                       InstrProfValueKind ValueKind, uint32_t SiteIdx,
                       uint32_t MaxMDCount) {
  uint32_t NV = InstrProfR.getNumValueDataForSite(ValueKind, SiteIdx);
  if (!NV)
    return;

  uint64_t Sum = 0;
  std::unique_ptr<InstrProfValueData[]> VD =
      InstrProfR.getValueForSite(ValueKind, SiteIdx, &Sum);

  ArrayRef<InstrProfValueData> VDs(VD.get(), NV);
  annotateValueSite(M, Inst, VDs, Sum, ValueKind, MaxMDCount);
}

void annotateValueSite(Module &M, Instruction &Inst,
                       ArrayRef<InstrProfValueData> VDs,
                       uint64_t Sum, InstrProfValueKind ValueKind,
                       uint32_t MaxMDCount) {
  if (VDs.empty())
    return;
  LLVMContext &Ctx = M.getContext();
  MDBuilder MDHelper(Ctx);
  SmallVector<Metadata *, 3> Vals;
  // Tag
  Vals.push_back(MDHelper.createString("VP"));
  // Value Kind
  Vals.push_back(MDHelper.createConstant(
      ConstantInt::get(Type::getInt32Ty(Ctx), ValueKind)));
  // Total Count
  Vals.push_back(
      MDHelper.createConstant(ConstantInt::get(Type::getInt64Ty(Ctx), Sum)));

  // Value Profile Data
  uint32_t MDCount = MaxMDCount;
  for (auto &VD : VDs) {
    Vals.push_back(MDHelper.createConstant(
        ConstantInt::get(Type::getInt64Ty(Ctx), VD.Value)));
    Vals.push_back(MDHelper.createConstant(
        ConstantInt::get(Type::getInt64Ty(Ctx), VD.Count)));
    if (--MDCount == 0)
      break;
  }
  Inst.setMetadata(LLVMContext::MD_prof, MDNode::get(Ctx, Vals));
}

MDNode *mayHaveValueProfileOfKind(const Instruction &Inst,
                                  InstrProfValueKind ValueKind) {
  MDNode *MD = Inst.getMetadata(LLVMContext::MD_prof);
  if (!MD)
    return nullptr;

  if (MD->getNumOperands() < 5)
    return nullptr;

  MDString *Tag = cast<MDString>(MD->getOperand(0));
  if (!Tag || !Tag->getString().equals("VP"))
    return nullptr;

  // Now check kind:
  ConstantInt *KindInt = mdconst::dyn_extract<ConstantInt>(MD->getOperand(1));
  if (!KindInt)
    return nullptr;
  if (KindInt->getZExtValue() != ValueKind)
    return nullptr;

  return MD;
}

static bool getValueProfDataFromInstImpl(const MDNode *const MD,
                                         const uint32_t MaxNumDataWant,
                                         InstrProfValueData ValueData[],
                                         uint32_t &ActualNumValueData,
                                         uint64_t &TotalC, bool GetNoICPValue) {
  const unsigned NOps = MD->getNumOperands();
  // Get total count
  ConstantInt *TotalCInt = mdconst::dyn_extract<ConstantInt>(MD->getOperand(2));
  if (!TotalCInt)
    return false;
  TotalC = TotalCInt->getZExtValue();
  ActualNumValueData = 0;

  for (unsigned I = 3; I < NOps; I += 2) {
    if (ActualNumValueData >= MaxNumDataWant)
      break;
    ConstantInt *Value = mdconst::dyn_extract<ConstantInt>(MD->getOperand(I));
    ConstantInt *Count =
        mdconst::dyn_extract<ConstantInt>(MD->getOperand(I + 1));
    if (!Value || !Count)
      return false;
    uint64_t CntValue = Count->getZExtValue();
    if (!GetNoICPValue && (CntValue == NOMORE_ICP_MAGICNUM))
      continue;
    ValueData[ActualNumValueData].Value = Value->getZExtValue();
    ValueData[ActualNumValueData].Count = CntValue;
    ActualNumValueData++;
  }
  return true;
}

std::unique_ptr<InstrProfValueData[]>
getValueProfDataFromInst(const Instruction &Inst, InstrProfValueKind ValueKind,
                         uint32_t MaxNumValueData, uint32_t &ActualNumValueData,
                         uint64_t &TotalC, bool GetNoICPValue) {
  MDNode *MD = mayHaveValueProfileOfKind(Inst, ValueKind);
  if (!MD)
    return nullptr;
  auto ValueDataArray = std::make_unique<InstrProfValueData[]>(MaxNumValueData);
  if (!getValueProfDataFromInstImpl(MD, MaxNumValueData, ValueDataArray.get(),
                                    ActualNumValueData, TotalC, GetNoICPValue))
    return nullptr;
  return ValueDataArray;
}

// FIXME: Migrate existing callers to the function above that returns an
// array.
bool getValueProfDataFromInst(const Instruction &Inst,
                              InstrProfValueKind ValueKind,
                              uint32_t MaxNumValueData,
                              InstrProfValueData ValueData[],
                              uint32_t &ActualNumValueData, uint64_t &TotalC,
                              bool GetNoICPValue) {
  MDNode *MD = mayHaveValueProfileOfKind(Inst, ValueKind);
  if (!MD)
    return false;
  return getValueProfDataFromInstImpl(MD, MaxNumValueData, ValueData,
                                      ActualNumValueData, TotalC,
                                      GetNoICPValue);
}

MDNode *getPGOFuncNameMetadata(const Function &F) {
  return F.getMetadata(getPGOFuncNameMetadataName());
}

void createPGOFuncNameMetadata(Function &F, StringRef PGOFuncName) {
  // Only for internal linkage functions.
  if (PGOFuncName == F.getName())
      return;
  // Don't create duplicated meta-data.
  if (getPGOFuncNameMetadata(F))
    return;
  LLVMContext &C = F.getContext();
  MDNode *N = MDNode::get(C, MDString::get(C, PGOFuncName));
  F.setMetadata(getPGOFuncNameMetadataName(), N);
}

bool needsComdatForCounter(const GlobalValue &GV, const Module &M) {
  if (GV.hasComdat())
    return true;

  if (!Triple(M.getTargetTriple()).supportsCOMDAT())
    return false;

  // See createPGOFuncNameVar for more details. To avoid link errors, profile
  // counters for function with available_externally linkage needs to be changed
  // to linkonce linkage. On ELF based systems, this leads to weak symbols to be
  // created. Without using comdat, duplicate entries won't be removed by the
  // linker leading to increased data segement size and raw profile size. Even
  // worse, since the referenced counter from profile per-function data object
  // will be resolved to the common strong definition, the profile counts for
  // available_externally functions will end up being duplicated in raw profile
  // data. This can result in distorted profile as the counts of those dups
  // will be accumulated by the profile merger.
  GlobalValue::LinkageTypes Linkage = GV.getLinkage();
  if (Linkage != GlobalValue::ExternalWeakLinkage &&
      Linkage != GlobalValue::AvailableExternallyLinkage)
    return false;

  return true;
}

// Check if INSTR_PROF_RAW_VERSION_VAR is defined.
bool isIRPGOFlagSet(const Module *M) {
  auto IRInstrVar =
      M->getNamedGlobal(INSTR_PROF_QUOTE(INSTR_PROF_RAW_VERSION_VAR));
  if (!IRInstrVar || IRInstrVar->hasLocalLinkage())
    return false;

  // For CSPGO+LTO, this variable might be marked as non-prevailing and we only
  // have the decl.
  if (IRInstrVar->isDeclaration())
    return true;

  // Check if the flag is set.
  if (!IRInstrVar->hasInitializer())
    return false;

  auto *InitVal = dyn_cast_or_null<ConstantInt>(IRInstrVar->getInitializer());
  if (!InitVal)
    return false;
  return (InitVal->getZExtValue() & VARIANT_MASK_IR_PROF) != 0;
}

// Check if we can safely rename this Comdat function.
bool canRenameComdatFunc(const Function &F, bool CheckAddressTaken) {
  if (F.getName().empty())
    return false;
  if (!needsComdatForCounter(F, *(F.getParent())))
    return false;
  // Unsafe to rename the address-taken function (which can be used in
  // function comparison).
  if (CheckAddressTaken && F.hasAddressTaken())
    return false;
  // Only safe to do if this function may be discarded if it is not used
  // in the compilation unit.
  if (!GlobalValue::isDiscardableIfUnused(F.getLinkage()))
    return false;

  // For AvailableExternallyLinkage functions.
  if (!F.hasComdat()) {
    assert(F.getLinkage() == GlobalValue::AvailableExternallyLinkage);
    return true;
  }
  return true;
}

// Create the variable for the profile file name.
void createProfileFileNameVar(Module &M, StringRef InstrProfileOutput) {
  if (InstrProfileOutput.empty())
    return;
  Constant *ProfileNameConst =
      ConstantDataArray::getString(M.getContext(), InstrProfileOutput, true);
  GlobalVariable *ProfileNameVar = new GlobalVariable(
      M, ProfileNameConst->getType(), true, GlobalValue::WeakAnyLinkage,
      ProfileNameConst, INSTR_PROF_QUOTE(INSTR_PROF_PROFILE_NAME_VAR));
  ProfileNameVar->setVisibility(GlobalValue::HiddenVisibility);
  Triple TT(M.getTargetTriple());
  if (TT.supportsCOMDAT()) {
    ProfileNameVar->setLinkage(GlobalValue::ExternalLinkage);
    ProfileNameVar->setComdat(M.getOrInsertComdat(
        StringRef(INSTR_PROF_QUOTE(INSTR_PROF_PROFILE_NAME_VAR))));
  }
}

Error OverlapStats::accumulateCounts(const std::string &BaseFilename,
                                     const std::string &TestFilename,
                                     bool IsCS) {
  auto getProfileSum = [IsCS](const std::string &Filename,
                              CountSumOrPercent &Sum) -> Error {
    // This function is only used from llvm-profdata that doesn't use any kind
    // of VFS. Just create a default RealFileSystem to read profiles.
    auto FS = vfs::getRealFileSystem();
    auto ReaderOrErr = InstrProfReader::create(Filename, *FS);
    if (Error E = ReaderOrErr.takeError()) {
      return E;
    }
    auto Reader = std::move(ReaderOrErr.get());
    Reader->accumulateCounts(Sum, IsCS);
    return Error::success();
  };
  auto Ret = getProfileSum(BaseFilename, Base);
  if (Ret)
    return Ret;
  Ret = getProfileSum(TestFilename, Test);
  if (Ret)
    return Ret;
  this->BaseFilename = &BaseFilename;
  this->TestFilename = &TestFilename;
  Valid = true;
  return Error::success();
}

void OverlapStats::addOneMismatch(const CountSumOrPercent &MismatchFunc) {
  Mismatch.NumEntries += 1;
  Mismatch.CountSum += MismatchFunc.CountSum / Test.CountSum;
  for (unsigned I = 0; I < IPVK_Last - IPVK_First + 1; I++) {
    if (Test.ValueCounts[I] >= 1.0f)
      Mismatch.ValueCounts[I] +=
          MismatchFunc.ValueCounts[I] / Test.ValueCounts[I];
  }
}

void OverlapStats::addOneUnique(const CountSumOrPercent &UniqueFunc) {
  Unique.NumEntries += 1;
  Unique.CountSum += UniqueFunc.CountSum / Test.CountSum;
  for (unsigned I = 0; I < IPVK_Last - IPVK_First + 1; I++) {
    if (Test.ValueCounts[I] >= 1.0f)
      Unique.ValueCounts[I] += UniqueFunc.ValueCounts[I] / Test.ValueCounts[I];
  }
}

void OverlapStats::dump(raw_fd_ostream &OS) const {
  if (!Valid)
    return;

  const char *EntryName =
      (Level == ProgramLevel ? "functions" : "edge counters");
  if (Level == ProgramLevel) {
    OS << "Profile overlap infomation for base_profile: " << *BaseFilename
       << " and test_profile: " << *TestFilename << "\nProgram level:\n";
  } else {
    OS << "Function level:\n"
       << "  Function: " << FuncName << " (Hash=" << FuncHash << ")\n";
  }

  OS << "  # of " << EntryName << " overlap: " << Overlap.NumEntries << "\n";
  if (Mismatch.NumEntries)
    OS << "  # of " << EntryName << " mismatch: " << Mismatch.NumEntries
       << "\n";
  if (Unique.NumEntries)
    OS << "  # of " << EntryName
       << " only in test_profile: " << Unique.NumEntries << "\n";

  OS << "  Edge profile overlap: " << format("%.3f%%", Overlap.CountSum * 100)
     << "\n";
  if (Mismatch.NumEntries)
    OS << "  Mismatched count percentage (Edge): "
       << format("%.3f%%", Mismatch.CountSum * 100) << "\n";
  if (Unique.NumEntries)
    OS << "  Percentage of Edge profile only in test_profile: "
       << format("%.3f%%", Unique.CountSum * 100) << "\n";
  OS << "  Edge profile base count sum: " << format("%.0f", Base.CountSum)
     << "\n"
     << "  Edge profile test count sum: " << format("%.0f", Test.CountSum)
     << "\n";

  for (unsigned I = 0; I < IPVK_Last - IPVK_First + 1; I++) {
    if (Base.ValueCounts[I] < 1.0f && Test.ValueCounts[I] < 1.0f)
      continue;
    char ProfileKindName[20] = {0};
    switch (I) {
    case IPVK_IndirectCallTarget:
      strncpy(ProfileKindName, "IndirectCall", 19);
      break;
    case IPVK_MemOPSize:
      strncpy(ProfileKindName, "MemOP", 19);
      break;
    case IPVK_VTableTarget:
      strncpy(ProfileKindName, "VTable", 19);
      break;
    default:
      snprintf(ProfileKindName, 19, "VP[%d]", I);
      break;
    }
    OS << "  " << ProfileKindName
       << " profile overlap: " << format("%.3f%%", Overlap.ValueCounts[I] * 100)
       << "\n";
    if (Mismatch.NumEntries)
      OS << "  Mismatched count percentage (" << ProfileKindName
         << "): " << format("%.3f%%", Mismatch.ValueCounts[I] * 100) << "\n";
    if (Unique.NumEntries)
      OS << "  Percentage of " << ProfileKindName
         << " profile only in test_profile: "
         << format("%.3f%%", Unique.ValueCounts[I] * 100) << "\n";
    OS << "  " << ProfileKindName
       << " profile base count sum: " << format("%.0f", Base.ValueCounts[I])
       << "\n"
       << "  " << ProfileKindName
       << " profile test count sum: " << format("%.0f", Test.ValueCounts[I])
       << "\n";
  }
}

namespace IndexedInstrProf {
// A C++14 compatible version of the offsetof macro.
template <typename T1, typename T2>
inline size_t constexpr offsetOf(T1 T2::*Member) {
  constexpr T2 Object{};
  return size_t(&(Object.*Member)) - size_t(&Object);
}

static inline uint64_t read(const unsigned char *Buffer, size_t Offset) {
  return *reinterpret_cast<const uint64_t *>(Buffer + Offset);
}

uint64_t Header::formatVersion() const {
  using namespace support;
  return endian::byte_swap<uint64_t, llvm::endianness::little>(Version);
}

Expected<Header> Header::readFromBuffer(const unsigned char *Buffer) {
  using namespace support;
  static_assert(std::is_standard_layout_v<Header>,
                "The header should be standard layout type since we use offset "
                "of fields to read.");
  Header H;

  H.Magic = read(Buffer, offsetOf(&Header::Magic));
  // Check the magic number.
  uint64_t Magic =
      endian::byte_swap<uint64_t, llvm::endianness::little>(H.Magic);
  if (Magic != IndexedInstrProf::Magic)
    return make_error<InstrProfError>(instrprof_error::bad_magic);

  // Read the version.
  H.Version = read(Buffer, offsetOf(&Header::Version));
  if (GET_VERSION(H.formatVersion()) >
      IndexedInstrProf::ProfVersion::CurrentVersion)
    return make_error<InstrProfError>(instrprof_error::unsupported_version);

  switch (GET_VERSION(H.formatVersion())) {
    // When a new field is added in the header add a case statement here to
    // populate it.
    static_assert(
        IndexedInstrProf::ProfVersion::CurrentVersion == Version12,
        "Please update the reading code below if a new field has been added, "
        "if not add a case statement to fall through to the latest version.");
  case 12ull:
    H.VTableNamesOffset = read(Buffer, offsetOf(&Header::VTableNamesOffset));
    [[fallthrough]];
  case 11ull:
    [[fallthrough]];
  case 10ull:
    H.TemporalProfTracesOffset =
        read(Buffer, offsetOf(&Header::TemporalProfTracesOffset));
    [[fallthrough]];
  case 9ull:
    H.BinaryIdOffset = read(Buffer, offsetOf(&Header::BinaryIdOffset));
    [[fallthrough]];
  case 8ull:
    H.MemProfOffset = read(Buffer, offsetOf(&Header::MemProfOffset));
    [[fallthrough]];
  default: // Version7 (when the backwards compatible header was introduced).
    H.HashType = read(Buffer, offsetOf(&Header::HashType));
    H.HashOffset = read(Buffer, offsetOf(&Header::HashOffset));
  }

  return H;
}

size_t Header::size() const {
  switch (GET_VERSION(formatVersion())) {
    // When a new field is added to the header add a case statement here to
    // compute the size as offset of the new field + size of the new field. This
    // relies on the field being added to the end of the list.
    static_assert(IndexedInstrProf::ProfVersion::CurrentVersion == Version12,
                  "Please update the size computation below if a new field has "
                  "been added to the header, if not add a case statement to "
                  "fall through to the latest version.");
  case 12ull:
    return offsetOf(&Header::VTableNamesOffset) +
           sizeof(Header::VTableNamesOffset);
  case 11ull:
    [[fallthrough]];
  case 10ull:
    return offsetOf(&Header::TemporalProfTracesOffset) +
           sizeof(Header::TemporalProfTracesOffset);
  case 9ull:
    return offsetOf(&Header::BinaryIdOffset) + sizeof(Header::BinaryIdOffset);
  case 8ull:
    return offsetOf(&Header::MemProfOffset) + sizeof(Header::MemProfOffset);
  default: // Version7 (when the backwards compatible header was introduced).
    return offsetOf(&Header::HashOffset) + sizeof(Header::HashOffset);
  }
}

} // namespace IndexedInstrProf

} // end namespace llvm<|MERGE_RESOLUTION|>--- conflicted
+++ resolved
@@ -479,11 +479,11 @@
       continue;
     Types.clear();
     G.getMetadata(LLVMContext::MD_type, Types);
-    if (!Types.empty()) {
-      if (Error E = addVTableWithName(
+    if (Types.empty())
+      continue;
+    if (Error E = addVTableWithName(
               G, getIRPGOObjectName(G, InLTO, /* PGONameMetadata */ nullptr)))
         return E;
-    }
   }
   Sorted = false;
   finalizeSymtab();
@@ -492,27 +492,23 @@
 
 Error InstrProfSymtab::addVTableWithName(GlobalVariable &VTable,
                                          StringRef VTablePGOName) {
-  if (Error E = addVTableName(VTablePGOName))
+                                          
+  auto mapName = [&](StringRef Name) -> Error {
+    if (Error E = addVTableName(Name))
+      return E;
+    MD5VTableMap.emplace_back(GlobalValue::getGUID(Name), &VTable);
+    return Error::success();
+  };
+  if (Error E = mapName(VTablePGOName))
     return E;
 
-  MD5VTableMap.emplace_back(GlobalValue::getGUID(VTablePGOName), &VTable);
-
-  // NOTE: `-funique-internal-linkage-names` doesn't uniqufy vtables, so no
-  // need to check ".__uniq."
-
-  // If a local-linkage vtable is promoted to have external linkage in ThinLTO,
-  // it will have `.llvm.` in its name. Use the name before externalization.
-  StringRef CanonicalName =
-      getCanonicalName(VTablePGOName, /* MayHaveUniqueSuffix= */ false);
-  if (CanonicalName != VTablePGOName) {
-    if (Error E = addVTableName(CanonicalName))
-      return E;
-
-    MD5VTableMap.emplace_back(GlobalValue::getGUID(CanonicalName), &VTable);
-  }
+  StringRef CanonicalName = getCanonicalName(VTablePGOName);
+  if (CanonicalName != VTablePGOName)
+    return mapName(CanonicalName);
 
   return Error::success();
 }
+                                         
 
 /// \c NameStrings is a string composed of one of more possibly encoded
 /// sub-strings. The substrings are separated by 0 or more zero bytes. This
@@ -586,32 +582,13 @@
       std::bind(&InstrProfSymtab::addVTableName, this, std::placeholders::_1));
 }
 
-<<<<<<< HEAD
-StringRef InstrProfSymtab::getCanonicalName(StringRef PGOName,
-                                            bool MayHaveUniqueSuffix) {
-  size_t pos = 0;
-=======
 StringRef InstrProfSymtab::getCanonicalName(StringRef PGOName) {
->>>>>>> 5de40c7a
   // In ThinLTO, local function may have been promoted to global and have
   // suffix ".llvm." added to the function name. We need to add the
   // stripped function name to the symbol table so that we can find a match
   // from profile.
   //
   // ".__uniq." suffix is used to differentiate internal linkage functions in
-<<<<<<< HEAD
-  // different modules and should be kept. Now this is the only suffix with the
-  // pattern ".xxx" which is kept before matching, other suffixes similar as
-  // ".llvm." will be stripped.
-  if (MayHaveUniqueSuffix) {
-    const std::string UniqSuffix = ".__uniq.";
-    pos = PGOName.find(UniqSuffix);
-    if (pos != StringRef::npos)
-      pos += UniqSuffix.length();
-    else
-      pos = 0;
-  }
-=======
   // different modules and should be kept. This is the only suffix with the
   // pattern ".xxx" which is kept before matching, other suffixes similar as
   // ".llvm." will be stripped.
@@ -621,7 +598,6 @@
     pos += UniqSuffix.length();
   else
     pos = 0;
->>>>>>> 5de40c7a
 
   // Search '.' after ".__uniq." if ".__uniq." exists, otherwise search '.' from
   // the beginning.
@@ -633,20 +609,6 @@
 }
 
 Error InstrProfSymtab::addFuncWithName(Function &F, StringRef PGOFuncName) {
-<<<<<<< HEAD
-  if (Error E = addFuncName(PGOFuncName))
-    return E;
-  MD5FuncMap.emplace_back(Function::getGUID(PGOFuncName), &F);
-
-  StringRef CanonicalName =
-      getCanonicalName(PGOFuncName, /* MayHaveUniqueSuffix= */ true);
-
-  if (CanonicalName != PGOFuncName) {
-    if (Error E = addFuncName(CanonicalName))
-      return E;
-    MD5FuncMap.emplace_back(Function::getGUID(CanonicalName), &F);
-  }
-=======
   auto mapName = [&](StringRef Name) -> Error {
     if (Error E = addFuncName(Name))
       return E;
@@ -659,7 +621,6 @@
   StringRef CanonicalFuncName = getCanonicalName(PGOFuncName);
   if (CanonicalFuncName != PGOFuncName)
     return mapName(CanonicalFuncName);
->>>>>>> 5de40c7a
 
   return Error::success();
 }
