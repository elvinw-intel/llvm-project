//==- WebAssemblyTargetTransformInfo.h - WebAssembly-specific TTI -*- C++ -*-=//
//
// Part of the LLVM Project, under the Apache License v2.0 with LLVM Exceptions.
// See https://llvm.org/LICENSE.txt for license information.
// SPDX-License-Identifier: Apache-2.0 WITH LLVM-exception
//
//===----------------------------------------------------------------------===//
///
/// \file
/// This file a TargetTransformInfo::Concept conforming object specific
/// to the WebAssembly target machine.
///
/// It uses the target's detailed information to provide more precise answers to
/// certain TTI queries, while letting the target independent and default TTI
/// implementations handle the rest.
///
//===----------------------------------------------------------------------===//

#ifndef LLVM_LIB_TARGET_WEBASSEMBLY_WEBASSEMBLYTARGETTRANSFORMINFO_H
#define LLVM_LIB_TARGET_WEBASSEMBLY_WEBASSEMBLYTARGETTRANSFORMINFO_H

#include "WebAssemblyTargetMachine.h"
#include "llvm/CodeGen/BasicTTIImpl.h"
#include <algorithm>

namespace llvm {

class WebAssemblyTTIImpl final : public BasicTTIImplBase<WebAssemblyTTIImpl> {
  typedef BasicTTIImplBase<WebAssemblyTTIImpl> BaseT;
  typedef TargetTransformInfo TTI;
  friend BaseT;

  const WebAssemblySubtarget *ST;
  const WebAssemblyTargetLowering *TLI;

  const WebAssemblySubtarget *getST() const { return ST; }
  const WebAssemblyTargetLowering *getTLI() const { return TLI; }

public:
  WebAssemblyTTIImpl(const WebAssemblyTargetMachine *TM, const Function &F)
      : BaseT(TM, F.getDataLayout()), ST(TM->getSubtargetImpl(F)),
        TLI(ST->getTargetLowering()) {}

  /// \name Scalar TTI Implementations
  /// @{

  // TODO: Implement more Scalar TTI for WebAssembly

  TTI::PopcntSupportKind getPopcntSupport(unsigned TyWidth) const;

  void getUnrollingPreferences(Loop *L, ScalarEvolution &SE,
                               TTI::UnrollingPreferences &UP,
                               OptimizationRemarkEmitter *ORE) const;

  /// @}

  /// \name Vector TTI Implementations
  /// @{

  unsigned getNumberOfRegisters(unsigned ClassID) const;
  TypeSize getRegisterBitWidth(TargetTransformInfo::RegisterKind K) const;
  InstructionCost getArithmeticInstrCost(
      unsigned Opcode, Type *Ty, TTI::TargetCostKind CostKind,
      TTI::OperandValueInfo Op1Info = {TTI::OK_AnyValue, TTI::OP_None},
      TTI::OperandValueInfo Op2Info = {TTI::OK_AnyValue, TTI::OP_None},
      ArrayRef<const Value *> Args = {}, const Instruction *CxtI = nullptr);
  using BaseT::getVectorInstrCost;
  InstructionCost getVectorInstrCost(unsigned Opcode, Type *Val,
                                     TTI::TargetCostKind CostKind,
                                     unsigned Index, Value *Op0, Value *Op1);

  TTI::ReductionShuffle
  getPreferredExpandedReductionShuffle(const IntrinsicInst *II) const;
<<<<<<< HEAD

  bool areInlineCompatible(const Function *Caller,
                           const Function *Callee) const;
=======
>>>>>>> ce7c17d5

  bool supportsTailCalls() const;

  bool isProfitableToSinkOperands(Instruction *I,
                                  SmallVectorImpl<Use *> &Ops) const;

  /// @}
};

} // end namespace llvm

#endif<|MERGE_RESOLUTION|>--- conflicted
+++ resolved
@@ -71,12 +71,6 @@
 
   TTI::ReductionShuffle
   getPreferredExpandedReductionShuffle(const IntrinsicInst *II) const;
-<<<<<<< HEAD
-
-  bool areInlineCompatible(const Function *Caller,
-                           const Function *Callee) const;
-=======
->>>>>>> ce7c17d5
 
   bool supportsTailCalls() const;
 
