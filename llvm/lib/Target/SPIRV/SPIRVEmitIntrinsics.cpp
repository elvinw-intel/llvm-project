--- conflicted
+++ resolved
@@ -217,10 +217,6 @@
   void parseFunDeclarations(Module &M);
 
   void useRoundingMode(ConstrainedFPIntrinsic *FPI, IRBuilder<> &B);
-
-  bool runOnFunction(Function &F);
-  bool postprocessTypes();
-  bool processFunctionPointers(Module &M);
 
 public:
   static char ID;
@@ -877,16 +873,9 @@
 
 // Try to deduce element type for a call base. Returns false if this is an
 // indirect function invocation, and true otherwise.
-<<<<<<< HEAD
-static bool deduceOperandElementTypeCalledFunction(
-    SPIRVGlobalRegistry *GR, Instruction *I,
-    SPIRV::InstructionSet::InstructionSet InstrSet, CallInst *CI,
-    SmallVector<std::pair<Value *, unsigned>> &Ops, Type *&KnownElemTy) {
-=======
 bool SPIRVEmitIntrinsics::deduceOperandElementTypeCalledFunction(
     CallInst *CI, SmallVector<std::pair<Value *, unsigned>> &Ops,
     Type *&KnownElemTy) {
->>>>>>> ce7c17d5
   Function *CalledF = CI->getCalledFunction();
   if (!CalledF)
     return false;
@@ -926,11 +915,7 @@
       case SPIRV::OpAtomicUMax:
       case SPIRV::OpAtomicSMin:
       case SPIRV::OpAtomicSMax: {
-<<<<<<< HEAD
-        KnownElemTy = getAtomicElemTy(GR, I, Op);
-=======
         KnownElemTy = getAtomicElemTy(GR, CI, Op);
->>>>>>> ce7c17d5
         if (!KnownElemTy)
           return true;
         Ops.push_back(std::make_pair(Op, 0));
@@ -942,40 +927,14 @@
 }
 
 // Try to deduce element type for a function pointer.
-<<<<<<< HEAD
-static void deduceOperandElementTypeFunctionPointer(
-    SPIRVGlobalRegistry *GR, Instruction *I, CallInst *CI,
-    SmallVector<std::pair<Value *, unsigned>> &Ops, Type *&KnownElemTy) {
-=======
 void SPIRVEmitIntrinsics::deduceOperandElementTypeFunctionPointer(
     CallInst *CI, SmallVector<std::pair<Value *, unsigned>> &Ops,
     Type *&KnownElemTy, bool IsPostprocessing) {
->>>>>>> ce7c17d5
   Value *Op = CI->getCalledOperand();
   if (!Op || !isPointerTy(Op->getType()))
     return;
   Ops.push_back(std::make_pair(Op, std::numeric_limits<unsigned>::max()));
   FunctionType *FTy = CI->getFunctionType();
-<<<<<<< HEAD
-  bool IsNewFTy = false;
-  SmallVector<Type *, 4> ArgTys;
-  for (Value *Arg : CI->args()) {
-    Type *ArgTy = Arg->getType();
-    if (ArgTy->isPointerTy())
-      if (Type *ElemTy = GR->findDeducedElementType(Arg)) {
-        IsNewFTy = true;
-        ArgTy = TypedPointerType::get(ElemTy, getPointerAddressSpace(ArgTy));
-      }
-    ArgTys.push_back(ArgTy);
-  }
-  Type *RetTy = FTy->getReturnType();
-  if (I->getType()->isPointerTy())
-    if (Type *ElemTy = GR->findDeducedElementType(I)) {
-      IsNewFTy = true;
-      RetTy =
-          TypedPointerType::get(ElemTy, getPointerAddressSpace(I->getType()));
-    }
-=======
   bool IsNewFTy = false, IsUncomplete = false;
   SmallVector<Type *, 4> ArgTys;
   for (Value *Arg : CI->args()) {
@@ -1006,13 +965,10 @@
   }
   if (!IsPostprocessing && IsUncomplete)
     insertTodoType(Op);
->>>>>>> ce7c17d5
   KnownElemTy =
       IsNewFTy ? FunctionType::get(RetTy, ArgTys, FTy->isVarArg()) : FTy;
 }
 
-<<<<<<< HEAD
-=======
 bool SPIRVEmitIntrinsics::deduceOperandElementTypeFunctionRet(
     Instruction *I, SmallPtrSet<Instruction *, 4> *UncompleteRets,
     const SmallPtrSet<Value *, 4> *AskOps, bool IsPostprocessing,
@@ -1054,7 +1010,6 @@
   return true;
 }
 
->>>>>>> ce7c17d5
 // If the Instruction has Pointer operands with unresolved types, this function
 // tries to deduce them. If the Instruction has Pointer operands with known
 // types which differ from expected, this function tries to insert a bitcast to
@@ -1166,17 +1121,10 @@
     }
   } else if (CallInst *CI = dyn_cast<CallInst>(I)) {
     if (!CI->isIndirectCall())
-<<<<<<< HEAD
-      deduceOperandElementTypeCalledFunction(GR, I, InstrSet, CI, Ops,
-                                             KnownElemTy);
-    else if (HaveFunPtrs)
-      deduceOperandElementTypeFunctionPointer(GR, I, CI, Ops, KnownElemTy);
-=======
       deduceOperandElementTypeCalledFunction(CI, Ops, KnownElemTy);
     else if (HaveFunPtrs)
       deduceOperandElementTypeFunctionPointer(CI, Ops, KnownElemTy,
                                               IsPostprocessing);
->>>>>>> ce7c17d5
   }
 
   // There is no enough info to deduce types or all is valid.
@@ -1229,19 +1177,11 @@
     } else {
       eraseTodoType(Op);
       CallInst *PtrCastI =
-<<<<<<< HEAD
-          B.CreateIntrinsic(Intrinsic::spv_ptrcast, {Types}, Args);
-=======
           buildSpvPtrcast(I->getParent()->getParent(), Op, KnownElemTy);
->>>>>>> ce7c17d5
       if (OpIt.second == std::numeric_limits<unsigned>::max())
         dyn_cast<CallInst>(I)->setCalledOperand(PtrCastI);
       else
         I->setOperand(OpIt.second, PtrCastI);
-<<<<<<< HEAD
-      buildAssignPtr(B, KnownElemTy, PtrCastI);
-=======
->>>>>>> ce7c17d5
     }
   }
   TypeValidated.insert(I);
@@ -2358,82 +2298,6 @@
   }
 }
 
-static FunctionType *getFunctionPointerElemType(Function *F,
-                                                SPIRVGlobalRegistry *GR) {
-  FunctionType *FTy = F->getFunctionType();
-  bool IsNewFTy = false;
-  SmallVector<Type *, 4> ArgTys;
-  for (Argument &Arg : F->args()) {
-    Type *ArgTy = Arg.getType();
-    if (ArgTy->isPointerTy())
-      if (Type *ElemTy = GR->findDeducedElementType(&Arg)) {
-        IsNewFTy = true;
-        ArgTy = TypedPointerType::get(ElemTy, getPointerAddressSpace(ArgTy));
-      }
-    ArgTys.push_back(ArgTy);
-  }
-  return IsNewFTy
-             ? FunctionType::get(FTy->getReturnType(), ArgTys, FTy->isVarArg())
-             : FTy;
-}
-
-bool SPIRVEmitIntrinsics::processFunctionPointers(Module &M) {
-  SmallVector<Function *> Worklist;
-  for (auto &F : M) {
-    if (F.isIntrinsic())
-      continue;
-    if (F.isDeclaration()) {
-      for (User *U : F.users()) {
-        CallInst *CI = dyn_cast<CallInst>(U);
-        if (!CI || CI->getCalledFunction() != &F) {
-          Worklist.push_back(&F);
-          break;
-        }
-      }
-    } else {
-      if (F.user_empty())
-        continue;
-      Type *FPElemTy = GR->findDeducedElementType(&F);
-      if (!FPElemTy)
-        FPElemTy = getFunctionPointerElemType(&F, GR);
-      for (User *U : F.users()) {
-        IntrinsicInst *II = dyn_cast<IntrinsicInst>(U);
-        if (!II || II->arg_size() != 3 || II->getOperand(0) != &F)
-          continue;
-        if (II->getIntrinsicID() == Intrinsic::spv_assign_ptr_type ||
-            II->getIntrinsicID() == Intrinsic::spv_ptrcast) {
-          updateAssignType(II, &F, PoisonValue::get(FPElemTy));
-          break;
-        }
-      }
-    }
-  }
-  if (Worklist.empty())
-    return false;
-
-  std::string ServiceFunName = SPIRV_BACKEND_SERVICE_FUN_NAME;
-  if (!getVacantFunctionName(M, ServiceFunName))
-    report_fatal_error(
-        "cannot allocate a name for the internal service function");
-  LLVMContext &Ctx = M.getContext();
-  Function *SF =
-      Function::Create(FunctionType::get(Type::getVoidTy(Ctx), {}, false),
-                       GlobalValue::PrivateLinkage, ServiceFunName, M);
-  SF->addFnAttr(SPIRV_BACKEND_SERVICE_FUN_NAME, "");
-  BasicBlock *BB = BasicBlock::Create(Ctx, "entry", SF);
-  IRBuilder<> IRB(BB);
-
-  for (Function *F : Worklist) {
-    SmallVector<Value *> Args;
-    for (const auto &Arg : F->args())
-      Args.push_back(PoisonValue::get(Arg.getType()));
-    IRB.CreateCall(F, Args);
-  }
-  IRB.CreateRetVoid();
-
-  return true;
-}
-
 bool SPIRVEmitIntrinsics::runOnFunction(Function &Func) {
   if (Func.isDeclaration())
     return false;
@@ -2443,19 +2307,11 @@
   InstrSet = ST.isOpenCLEnv() ? SPIRV::InstructionSet::OpenCL_std
                               : SPIRV::InstructionSet::GLSL_std_450;
 
-<<<<<<< HEAD
-  if (!F)
-    HaveFunPtrs =
-        ST.canUseExtension(SPIRV::Extension::SPV_INTEL_function_pointers);
-
-  F = &Func;
-=======
   if (!CurrF)
     HaveFunPtrs =
         ST.canUseExtension(SPIRV::Extension::SPV_INTEL_function_pointers);
 
   CurrF = &Func;
->>>>>>> ce7c17d5
   IRBuilder<> B(Func.getContext());
   AggrConsts.clear();
   AggrConstTypes.clear();
@@ -2657,13 +2513,9 @@
     }
   }
 
-<<<<<<< HEAD
-  Changed |= postprocessTypes();
-=======
   CanTodoType = false;
   Changed |= postprocessTypes(M);
 
->>>>>>> ce7c17d5
   if (HaveFunPtrs)
     Changed |= processFunctionPointers(M);
 
