//===-- VOP3Instructions.td - Vector Instruction Definitions --------------===//
//
// Part of the LLVM Project, under the Apache License v2.0 with LLVM Exceptions.
// See https://llvm.org/LICENSE.txt for license information.
// SPDX-License-Identifier: Apache-2.0 WITH LLVM-exception
//
//===----------------------------------------------------------------------===//

def BITOP3_32 : ComplexPattern<i32, 4, "SelectBITOP3", [and, or, xor]>;
def BITOP3_16 : ComplexPattern<i16, 4, "SelectBITOP3", [and, or, xor]>;

// Special case for v_div_fmas_{f32|f64}, since it seems to be the
// only VOP instruction that implicitly reads VCC.
let Asm64 = " $vdst, $src0_modifiers, $src1_modifiers, $src2_modifiers$clamp$omod" in {
def VOP_F32_F32_F32_F32_VCC : VOPProfile<[f32, f32, f32, f32]> {
  let Outs64 = (outs DstRC.RegClass:$vdst);
  let HasExtVOP3DPP = 0;
  let HasExtDPP = 0;
  let IsSingle = 1;
}
def VOP_F64_F64_F64_F64_VCC : VOPProfile<[f64, f64, f64, f64]> {
  let Outs64 = (outs DstRC.RegClass:$vdst);
  let IsSingle = 1;
}
}

class VOP3b_Profile<ValueType vt> : VOPProfile<[vt, vt, vt, vt]> {
  let Outs64 = (outs DstRC:$vdst, VOPDstS64orS32:$sdst);
  let Asm64 = "$vdst, $sdst, $src0_modifiers, $src1_modifiers, $src2_modifiers$clamp$omod";
  let IsSingle = 1;
  let HasExtVOP3DPP = 0;
  let HasExtDPP = 0;
}

def VOP3b_F32_I1_F32_F32_F32 : VOP3b_Profile<f32>;
def VOP3b_F64_I1_F64_F64_F64 : VOP3b_Profile<f64>;

def VOP3b_I64_I1_I32_I32_I64 : VOPProfile<[i64, i32, i32, i64]> {
  let HasClamp = 1;

  let IsSingle = 1;
  let Outs64 = (outs DstRC:$vdst, VOPDstS64orS32:$sdst);
  let Asm64 = "$vdst, $sdst, $src0, $src1, $src2$clamp";
}

class V_MUL_PROF<VOPProfile P> : VOP3_Profile<P> {
  let HasExtVOP3DPP = 0;
  let HasExtDPP = 0;
}

def DIV_FIXUP_F32_PROF : VOP3_Profile<VOP_F32_F32_F32_F32> {
  let HasExtVOP3DPP = 0;
  let HasExtDPP = 0;
}

//===----------------------------------------------------------------------===//
// VOP3 INTERP
//===----------------------------------------------------------------------===//

class VOP3Interp<string OpName, VOPProfile P, list<dag> pattern = []> :
                 VOP3_Pseudo<OpName, P, pattern> {
  let AsmMatchConverter = "cvtVOP3Interp";
  let mayRaiseFPException = 0;
}

def VOP3_INTERP : VOPProfile<[f32, f32, i32, untyped]> {
  let Src0Mod = FPVRegInputMods;
  let Ins64 = (ins Src0Mod:$src0_modifiers, VRegSrc_32:$src0,
                   InterpAttr:$attr, InterpAttrChan:$attrchan,
                   Clamp0:$clamp, omod0:$omod);

  let Asm64 = "$vdst, $src0_modifiers, $attr$attrchan$clamp$omod";
}

def VOP3_INTERP_MOV : VOPProfile<[f32, i32, i32, untyped]> {
  let Ins64 = (ins InterpSlot:$src0,
                   InterpAttr:$attr, InterpAttrChan:$attrchan,
                   Clamp0:$clamp, omod0:$omod);

  let Asm64 = "$vdst, $src0, $attr$attrchan$clamp$omod";

  let HasClamp = 1;
  let HasSrc0Mods = 0;
}

class getInterp16Asm <bit HasSrc2, bit HasOMod> {
  string src2 = !if(HasSrc2, ", $src2_modifiers", "");
  string omod = !if(HasOMod, "$omod", "");
  string ret =
    " $vdst, $src0_modifiers, $attr$attrchan"#src2#"$high$clamp"#omod;
}

class getInterp16Ins <bit HasSrc2, bit HasOMod,
                      Operand Src0Mod, Operand Src2Mod> {
  dag ret = !if(HasSrc2,
                !if(HasOMod,
                    (ins Src0Mod:$src0_modifiers, VRegSrc_32:$src0,
                         InterpAttr:$attr, InterpAttrChan:$attrchan,
                         Src2Mod:$src2_modifiers, VRegSrc_32:$src2,
                         highmod:$high, Clamp0:$clamp, omod0:$omod),
                    (ins Src0Mod:$src0_modifiers, VRegSrc_32:$src0,
                         InterpAttr:$attr, InterpAttrChan:$attrchan,
                         Src2Mod:$src2_modifiers, VRegSrc_32:$src2,
                         highmod:$high, Clamp0:$clamp)
                ),
                (ins Src0Mod:$src0_modifiers, VRegSrc_32:$src0,
                     InterpAttr:$attr, InterpAttrChan:$attrchan,
                     highmod:$high, Clamp0:$clamp, omod0:$omod)
            );
}

class VOP3_INTERP16 <list<ValueType> ArgVT> : VOPProfile<ArgVT> {
  let IsSingle = 1;
  let HasOMod = !ne(DstVT.Value, f16.Value);
  let HasHigh = 1;

  let Src0Mod = FPVRegInputMods;
  let Src2Mod = FPVRegInputMods;

  let Outs64 = (outs DstRC.RegClass:$vdst);
  let Ins64 = getInterp16Ins<HasSrc2, HasOMod, Src0Mod, Src2Mod>.ret;
  let Asm64 = getInterp16Asm<HasSrc2, HasOMod>.ret;
}

//===----------------------------------------------------------------------===//
// VOP3 Instructions
//===----------------------------------------------------------------------===//

let isCommutable = 1 in {

let isReMaterializable = 1 in {
let mayRaiseFPException = 0 in {
let SubtargetPredicate = HasMadMacF32Insts in {
defm V_MAD_LEGACY_F32 : VOP3Inst <"v_mad_legacy_f32", VOP3_Profile<VOP_F32_F32_F32_F32>>;
defm V_MAD_F32 : VOP3Inst <"v_mad_f32", VOP3_Profile<VOP_F32_F32_F32_F32>, any_fmad>;
} // End SubtargetPredicate = HasMadMacInsts

let SubtargetPredicate = HasFmaLegacy32 in
defm V_FMA_LEGACY_F32 : VOP3Inst <"v_fma_legacy_f32",
                                 VOP3_Profile<VOP_F32_F32_F32_F32>,
                                 int_amdgcn_fma_legacy>;
}

defm V_MAD_I32_I24 : VOP3Inst <"v_mad_i32_i24", VOP3_Profile<VOP_I32_I32_I32_I32, VOP3_CLAMP>>;
defm V_MAD_U32_U24 : VOP3Inst <"v_mad_u32_u24", VOP3_Profile<VOP_I32_I32_I32_I32, VOP3_CLAMP>>;
defm V_FMA_F32 : VOP3Inst <"v_fma_f32", VOP3_Profile<VOP_F32_F32_F32_F32>, any_fma>;
defm V_LERP_U8 : VOP3Inst <"v_lerp_u8", VOP3_Profile<VOP_I32_I32_I32_I32>, int_amdgcn_lerp>;

let SchedRW = [WriteDoubleAdd] in {
let FPDPRounding = 1 in {
defm V_FMA_F64 : VOP3Inst <"v_fma_f64", VOP3_Profile<VOP_F64_F64_F64_F64>, any_fma>;
let SubtargetPredicate = isNotGFX12Plus in {
defm V_ADD_F64 : VOP3Inst <"v_add_f64", VOP3_Profile<VOP_F64_F64_F64>, any_fadd>;
defm V_MUL_F64 : VOP3Inst <"v_mul_f64", VOP3_Profile<VOP_F64_F64_F64>, any_fmul>;
} // End SubtargetPredicate = isNotGFX12Plus
} // End FPDPRounding = 1
let SubtargetPredicate = isNotGFX12Plus in {
defm V_MIN_F64 : VOP3Inst <"v_min_f64", VOP3_Profile<VOP_F64_F64_F64>, fminnum_like>;
defm V_MAX_F64 : VOP3Inst <"v_max_f64", VOP3_Profile<VOP_F64_F64_F64>, fmaxnum_like>;
} // End SubtargetPredicate = isNotGFX12Plus
} // End SchedRW = [WriteDoubleAdd]

let SchedRW = [WriteIntMul] in {
defm V_MUL_LO_U32 : VOP3Inst <"v_mul_lo_u32", V_MUL_PROF<VOP_I32_I32_I32>, DivergentBinFrag<mul>>;
defm V_MUL_HI_U32 : VOP3Inst <"v_mul_hi_u32", V_MUL_PROF<VOP_I32_I32_I32>, mulhu>;
defm V_MUL_LO_I32 : VOP3Inst <"v_mul_lo_i32", V_MUL_PROF<VOP_I32_I32_I32>>;
defm V_MUL_HI_I32 : VOP3Inst <"v_mul_hi_i32", V_MUL_PROF<VOP_I32_I32_I32>, mulhs>;
} // End SchedRW = [WriteIntMul]

let SubtargetPredicate = isGFX12Plus, ReadsModeReg = 0, AddedComplexity = 1 in {
defm V_MINIMUM_F32 : VOP3Inst <"v_minimum_f32", VOP3_Profile<VOP_F32_F32_F32>, DivergentBinFrag<fminimum>>;
defm V_MAXIMUM_F32 : VOP3Inst <"v_maximum_f32", VOP3_Profile<VOP_F32_F32_F32>, DivergentBinFrag<fmaximum>>;
defm V_MINIMUM_F16 : VOP3Inst <"v_minimum_f16", VOP3_Profile<VOP_F16_F16_F16>, DivergentBinFrag<fminimum>>;
defm V_MAXIMUM_F16 : VOP3Inst <"v_maximum_f16", VOP3_Profile<VOP_F16_F16_F16>, DivergentBinFrag<fmaximum>>;

let SchedRW = [WriteDoubleAdd] in {
defm V_MINIMUM_F64 : VOP3Inst <"v_minimum_f64", VOP3_Profile<VOP_F64_F64_F64>, fminimum>;
defm V_MAXIMUM_F64 : VOP3Inst <"v_maximum_f64", VOP3_Profile<VOP_F64_F64_F64>, fmaximum>;
} // End SchedRW = [WriteDoubleAdd]
} // End SubtargetPredicate = isGFX12Plus, ReadsModeReg = 0, AddedComplexity = 1

} // End isReMaterializable = 1

let Uses = [MODE, VCC, EXEC] in {
// v_div_fmas_f32:
//   result = src0 * src1 + src2
//   if (vcc)
//     result *= 2^32
//
let SchedRW = [WriteFloatFMA] in
defm V_DIV_FMAS_F32 : VOP3Inst_Pseudo_Wrapper <"v_div_fmas_f32", VOP_F32_F32_F32_F32_VCC, []>;
// v_div_fmas_f64:
//   result = src0 * src1 + src2
//   if (vcc)
//     result *= 2^64
//
let SchedRW = [WriteDouble], FPDPRounding = 1 in
defm V_DIV_FMAS_F64 : VOP3Inst_Pseudo_Wrapper  <"v_div_fmas_f64", VOP_F64_F64_F64_F64_VCC, []>;
} // End Uses = [MODE, VCC, EXEC]

} // End isCommutable = 1

let isReMaterializable = 1 in {
let mayRaiseFPException = 0 in {
defm V_CUBEID_F32 : VOP3Inst <"v_cubeid_f32", VOP3_Profile<VOP_F32_F32_F32_F32>, int_amdgcn_cubeid>;
defm V_CUBESC_F32 : VOP3Inst <"v_cubesc_f32", VOP3_Profile<VOP_F32_F32_F32_F32>, int_amdgcn_cubesc>;
defm V_CUBETC_F32 : VOP3Inst <"v_cubetc_f32", VOP3_Profile<VOP_F32_F32_F32_F32>, int_amdgcn_cubetc>;
defm V_CUBEMA_F32 : VOP3Inst <"v_cubema_f32", VOP3_Profile<VOP_F32_F32_F32_F32>, int_amdgcn_cubema>;
} // End mayRaiseFPException

defm V_BFE_U32 : VOP3Inst <"v_bfe_u32", VOP3_Profile<VOP_I32_I32_I32_I32>, AMDGPUbfe_u32>;
defm V_BFE_I32 : VOP3Inst <"v_bfe_i32", VOP3_Profile<VOP_I32_I32_I32_I32>, AMDGPUbfe_i32>;
defm V_BFI_B32 : VOP3Inst <"v_bfi_b32", VOP3_Profile<VOP_I32_I32_I32_I32>, AMDGPUbfi>;
defm V_ALIGNBIT_B32 : VOP3Inst <"v_alignbit_b32", VOP3_Profile<VOP_I32_I32_I32_I32>, fshr>;
defm V_ALIGNBYTE_B32 : VOP3Inst <"v_alignbyte_b32", VOP3_Profile<VOP_I32_I32_I32_I32>, int_amdgcn_alignbyte>;

// XXX - No FPException seems suspect but manual doesn't say it does
let mayRaiseFPException = 0 in {
  let isCommutable = 1 in {
    defm V_MIN3_I32 : VOP3Inst <"v_min3_i32", VOP3_Profile<VOP_I32_I32_I32_I32>, AMDGPUsmin3>;
    defm V_MIN3_U32 : VOP3Inst <"v_min3_u32", VOP3_Profile<VOP_I32_I32_I32_I32>, AMDGPUumin3>;
    defm V_MAX3_I32 : VOP3Inst <"v_max3_i32", VOP3_Profile<VOP_I32_I32_I32_I32>, AMDGPUsmax3>;
    defm V_MAX3_U32 : VOP3Inst <"v_max3_u32", VOP3_Profile<VOP_I32_I32_I32_I32>, AMDGPUumax3>;
    defm V_MED3_I32 : VOP3Inst <"v_med3_i32", VOP3_Profile<VOP_I32_I32_I32_I32>, AMDGPUsmed3>;
    defm V_MED3_U32 : VOP3Inst <"v_med3_u32", VOP3_Profile<VOP_I32_I32_I32_I32>, AMDGPUumed3>;
  } // End isCommutable = 1
  defm V_MIN3_F32 : VOP3Inst <"v_min3_f32", VOP3_Profile<VOP_F32_F32_F32_F32>, AMDGPUfmin3>;
  defm V_MAX3_F32 : VOP3Inst <"v_max3_f32", VOP3_Profile<VOP_F32_F32_F32_F32>, AMDGPUfmax3>;
  defm V_MED3_F32 : VOP3Inst <"v_med3_f32", VOP3_Profile<VOP_F32_F32_F32_F32>, AMDGPUfmed3>;
} // End mayRaiseFPException = 0

let SubtargetPredicate = HasMinimum3Maximum3F32, ReadsModeReg = 0 in {
  defm V_MINIMUM3_F32 : VOP3Inst <"v_minimum3_f32", VOP3_Profile<VOP_F32_F32_F32_F32>, AMDGPUfminimum3>;
  defm V_MAXIMUM3_F32 : VOP3Inst <"v_maximum3_f32", VOP3_Profile<VOP_F32_F32_F32_F32>, AMDGPUfmaximum3>;
} // End SubtargetPredicate = isGFX12Plus, ReadsModeReg = 0

let isCommutable = 1 in {
  defm V_SAD_U8 : VOP3Inst <"v_sad_u8", VOP3_Profile<VOP_I32_I32_I32_I32, VOP3_CLAMP>>;
  defm V_SAD_HI_U8 : VOP3Inst <"v_sad_hi_u8", VOP3_Profile<VOP_I32_I32_I32_I32, VOP3_CLAMP>>;
  defm V_SAD_U16 : VOP3Inst <"v_sad_u16", VOP3_Profile<VOP_I32_I32_I32_I32, VOP3_CLAMP>>;
  defm V_SAD_U32 : VOP3Inst <"v_sad_u32", VOP3_Profile<VOP_I32_I32_I32_I32, VOP3_CLAMP>>;
} // End isCommutable = 1
defm V_CVT_PK_U8_F32 : VOP3Inst<"v_cvt_pk_u8_f32", VOP3_Profile<VOP_I32_F32_I32_I32>, int_amdgcn_cvt_pk_u8_f32>;

defm V_DIV_FIXUP_F32 : VOP3Inst <"v_div_fixup_f32", DIV_FIXUP_F32_PROF, AMDGPUdiv_fixup>;

let SchedRW = [WriteDoubleAdd], FPDPRounding = 1 in {
  defm V_DIV_FIXUP_F64 : VOP3Inst <"v_div_fixup_f64", VOP3_Profile<VOP_F64_F64_F64_F64>, AMDGPUdiv_fixup>;
  defm V_LDEXP_F64 : VOP3Inst <"v_ldexp_f64", VOP3_Profile<VOP_F64_F64_I32>, any_fldexp>;
} // End SchedRW = [WriteDoubleAdd], FPDPRounding = 1
} // End isReMaterializable = 1


let mayRaiseFPException = 0 in { // Seems suspicious but manual doesn't say it does.
  let SchedRW = [WriteFloatFMA, WriteSALU] in
  defm V_DIV_SCALE_F32 : VOP3Inst_Pseudo_Wrapper <"v_div_scale_f32", VOP3b_F32_I1_F32_F32_F32> ;

  // Double precision division pre-scale.
  let SchedRW = [WriteDouble, WriteSALU], FPDPRounding = 1 in
  defm V_DIV_SCALE_F64 : VOP3Inst_Pseudo_Wrapper <"v_div_scale_f64", VOP3b_F64_I1_F64_F64_F64>;
} // End mayRaiseFPException = 0

let isReMaterializable = 1 in
defm V_MSAD_U8 : VOP3Inst <"v_msad_u8", VOP3_Profile<VOP_I32_I32_I32_I32, VOP3_CLAMP>>;

let Constraints = "@earlyclobber $vdst" in {
defm V_MQSAD_PK_U16_U8 : VOP3Inst <"v_mqsad_pk_u16_u8", VOP3_Profile<VOP_I64_I64_I32_I64, VOP3_CLAMP>>;
} // End Constraints = "@earlyclobber $vdst"


let isReMaterializable = 1 in {
let SchedRW = [WriteDouble] in {
defm V_TRIG_PREOP_F64 : VOP3Inst <"v_trig_preop_f64", VOP3_Profile<VOP_F64_F64_I32>, int_amdgcn_trig_preop>;
} // End SchedRW = [WriteDouble]

let SchedRW = [Write64Bit] in {
  let SubtargetPredicate = isGFX6GFX7 in {
  defm V_LSHL_B64 : VOP3Inst <"v_lshl_b64", VOP3_Profile<VOP_I64_I64_I32>, cshl_64>;
  defm V_LSHR_B64 : VOP3Inst <"v_lshr_b64", VOP3_Profile<VOP_I64_I64_I32>, csrl_64>;
  defm V_ASHR_I64 : VOP3Inst <"v_ashr_i64", VOP3_Profile<VOP_I64_I64_I32>, csra_64>;
  } // End SubtargetPredicate = isGFX6GFX7

  let SubtargetPredicate = isGFX8Plus in {
  defm V_LSHRREV_B64 : VOP3Inst <"v_lshrrev_b64", VOP3_Profile<VOP_I64_I32_I64>, clshr_rev_64>;
  defm V_ASHRREV_I64 : VOP3Inst <"v_ashrrev_i64", VOP3_Profile<VOP_I64_I32_I64>, cashr_rev_64>;
  } // End SubtargetPredicate = isGFX8Plus

  let SubtargetPredicate = isGFX8GFX9GFX10GFX11 in {
  defm V_LSHLREV_B64 : VOP3Inst <"v_lshlrev_b64", VOP3_Profile<VOP_I64_I32_I64>, clshl_rev_64>;
  } // End SubtargetPredicate = isGFX8GFX9GFX10GFX11
} // End SchedRW = [Write64Bit]
} // End isReMaterializable = 1

def : GCNPat<
  (i32 (DivergentUnaryFrag<sext> i16:$src)),
  (i32 (V_BFE_I32_e64 i16:$src, (i32 0), (i32 0x10)))
>;

let isReMaterializable = 1 in {
let SubtargetPredicate = isGFX6GFX7GFX10Plus in {
defm V_MULLIT_F32 : VOP3Inst <"v_mullit_f32", VOP3_Profile<VOP_F32_F32_F32_F32>>;
} // End SubtargetPredicate = isGFX6GFX7GFX10Plus

let SchedRW = [Write32Bit] in {
let SubtargetPredicate = isGFX8Plus in {
defm V_PERM_B32 : VOP3Inst <"v_perm_b32", VOP3_Profile<VOP_I32_I32_I32_I32>, AMDGPUperm>;
} // End SubtargetPredicate = isGFX8Plus
} // End SchedRW = [Write32Bit]
} // End isReMaterializable = 1

def VOPProfileMQSAD : VOP3_Profile<VOP_V4I32_I64_I32_V4I32, VOP3_CLAMP> {
  let HasModifiers = 0;
}

let SubtargetPredicate = isGFX7Plus in {
let Constraints = "@earlyclobber $vdst", SchedRW = [WriteQuarterRate32] in {
defm V_QSAD_PK_U16_U8 : VOP3Inst <"v_qsad_pk_u16_u8", VOP3_Profile<VOP_I64_I64_I32_I64, VOP3_CLAMP>>;
defm V_MQSAD_U32_U8 : VOP3Inst <"v_mqsad_u32_u8", VOPProfileMQSAD>;
} // End Constraints = "@earlyclobber $vdst", SchedRW = [WriteQuarterRate32]
} // End SubtargetPredicate = isGFX7Plus

let isCommutable = 1, SchedRW = [WriteIntMul, WriteSALU] in {
  let SubtargetPredicate = isGFX7Plus, OtherPredicates = [HasNotMADIntraFwdBug] in {
    defm V_MAD_U64_U32 : VOP3Inst <"v_mad_u64_u32", VOP3b_I64_I1_I32_I32_I64>;
    defm V_MAD_I64_I32 : VOP3Inst <"v_mad_i64_i32", VOP3b_I64_I1_I32_I32_I64>;
  }
  let SubtargetPredicate = isGFX11Only, OtherPredicates = [HasMADIntraFwdBug],
      Constraints = "@earlyclobber $vdst" in {
    defm V_MAD_U64_U32_gfx11 : VOP3Inst <"v_mad_u64_u32", VOP3b_I64_I1_I32_I32_I64>;
    defm V_MAD_I64_I32_gfx11 : VOP3Inst <"v_mad_i64_i32", VOP3b_I64_I1_I32_I32_I64>;
  }
} // End isCommutable = 1, SchedRW = [WriteIntMul, WriteSALU]


let FPDPRounding = 1 in {
  let Predicates = [Has16BitInsts, isGFX8Only] in {
    defm V_DIV_FIXUP_F16 : VOP3Inst <"v_div_fixup_f16", VOP3_Profile<VOP_F16_F16_F16_F16>, AMDGPUdiv_fixup>;
    defm V_FMA_F16 : VOP3Inst <"v_fma_f16", VOP3_Profile<VOP_F16_F16_F16_F16>, any_fma>;
  } // End Predicates = [Has16BitInsts, isGFX8Only]

  let SubtargetPredicate = isGFX9Plus in {
    defm V_DIV_FIXUP_F16_gfx9 : VOP3Inst_t16 <"v_div_fixup_f16_gfx9", VOP_F16_F16_F16_F16, AMDGPUdiv_fixup>;
    defm V_FMA_F16_gfx9 : VOP3Inst <"v_fma_f16_gfx9", VOP3_Profile<VOP_F16_F16_F16_F16, VOP3_OPSEL>, any_fma>;
  } // End SubtargetPredicate = isGFX9Plus
} // End FPDPRounding = 1

let SubtargetPredicate = Has16BitInsts, isCommutable = 1 in {

defm V_MAD_U16 : VOP3Inst <"v_mad_u16", VOP3_Profile<VOP_I16_I16_I16_I16, VOP3_CLAMP>>;
defm V_MAD_I16 : VOP3Inst <"v_mad_i16", VOP3_Profile<VOP_I16_I16_I16_I16, VOP3_CLAMP>>;
let FPDPRounding = 1 in {
  defm V_MAD_F16 : VOP3Inst <"v_mad_f16", VOP3_Profile<VOP_F16_F16_F16_F16>, any_fmad>;
  let Uses = [MODE, M0, EXEC] in {
  let OtherPredicates = [isNotGFX90APlus] in
  // For some reason the intrinsic operands are in a different order
  // from the instruction operands.
  def V_INTERP_P2_F16 : VOP3Interp <"v_interp_p2_f16", VOP3_INTERP16<[f16, f32, i32, f32]>,
          [(set f16:$vdst,
            (int_amdgcn_interp_p2_f16 (VOP3Mods f32:$src2, i32:$src2_modifiers),
                                      (VOP3Mods f32:$src0, i32:$src0_modifiers),
                                      (i32 timm:$attrchan),
                                      (i32 timm:$attr),
                                      (i1 timm:$high),
                                      M0))]>;
  } // End Uses = [M0, MODE, EXEC]
} // End FPDPRounding = 1

let SubtargetPredicate = isGFX9Only, FPDPRounding = 1 in {
  defm V_MAD_F16_gfx9   : VOP3Inst <"v_mad_f16_gfx9", VOP3_Profile<VOP_F16_F16_F16_F16, VOP3_OPSEL>> ;
} // End SubtargetPredicate = isGFX9Only, FPDPRounding = 1

let SubtargetPredicate = isGFX9Plus in {
defm V_MAD_U16_gfx9   : VOP3Inst_t16 <"v_mad_u16_gfx9", VOP_I16_I16_I16_I16>;
defm V_MAD_I16_gfx9   : VOP3Inst_t16 <"v_mad_i16_gfx9", VOP_I16_I16_I16_I16>;
let OtherPredicates = [isNotGFX90APlus] in
def V_INTERP_P2_F16_gfx9 : VOP3Interp <"v_interp_p2_f16_gfx9", VOP3_INTERP16<[f16, f32, i32, f32]>>;
} // End SubtargetPredicate = isGFX9Plus

// This predicate should only apply to the selection pattern. The
// instruction still exists and should decode on subtargets with
// other bank counts.
let OtherPredicates = [isNotGFX90APlus, has32BankLDS], Uses = [MODE, M0, EXEC], FPDPRounding = 1 in {
def V_INTERP_P1LL_F16 : VOP3Interp <"v_interp_p1ll_f16", VOP3_INTERP16<[f32, f32, i32, untyped]>,
       [(set f32:$vdst, (int_amdgcn_interp_p1_f16 (VOP3Mods f32:$src0, i32:$src0_modifiers),
                                                  (i32 timm:$attrchan),
                                                  (i32 timm:$attr),
                                                  (i1 timm:$high), M0))]>;
} // End OtherPredicates = [isNotGFX90APlus, has32BankLDS], Uses = [MODE, M0, EXEC], FPDPRounding = 1

let OtherPredicates = [isNotGFX90APlus], Uses = [MODE, M0, EXEC], FPDPRounding = 1 in {
def V_INTERP_P1LV_F16 : VOP3Interp <"v_interp_p1lv_f16", VOP3_INTERP16<[f32, f32, i32, f16]>>;
} // End OtherPredicates = [isNotGFX90APlus], Uses = [MODE, M0, EXEC], FPDPRounding = 1

} // End SubtargetPredicate = Has16BitInsts, isCommutable = 1

def : GCNPat<
  (i64 (DivergentUnaryFrag<sext> i16:$src)),
    (REG_SEQUENCE VReg_64,
      (i32 (V_BFE_I32_e64 $src, (S_MOV_B32 (i32 0)), (S_MOV_B32 (i32 0x10)))), sub0,
      (i32 (COPY_TO_REGCLASS
         (V_ASHRREV_I32_e32 (S_MOV_B32 (i32 0x1f)), (i32 (V_BFE_I32_e64 $src, (S_MOV_B32 (i32 0)), (S_MOV_B32 (i32 0x10))))
      ), VGPR_32)), sub1)
>;

let SubtargetPredicate = isGFX8Plus, Uses = [MODE, M0, EXEC], OtherPredicates = [isNotGFX90APlus] in {
def V_INTERP_P1_F32_e64  : VOP3Interp <"v_interp_p1_f32", VOP3_INTERP>;
def V_INTERP_P2_F32_e64  : VOP3Interp <"v_interp_p2_f32", VOP3_INTERP>;
def V_INTERP_MOV_F32_e64 : VOP3Interp <"v_interp_mov_f32", VOP3_INTERP_MOV>;
} // End SubtargetPredicate = isGFX8Plus, Uses = [MODE, M0, EXEC], OtherPredicates = [isNotGFX90APlus]

// Note: 16-bit instructions produce a 0 result in the high 16-bits
// on GFX8 and GFX9 and preserve high 16 bits on GFX10+
multiclass Arithmetic_i16_0Hi_TernaryPats <SDPatternOperator op, Instruction inst> {
  def : GCNPat<
    (i32 (zext (op i16:$src0, i16:$src1, i16:$src2))),
    (inst VSrc_b16:$src0, VSrc_b16:$src1, VSrc_b16:$src2)
  >;
}

let Predicates = [Has16BitInsts, isGFX8GFX9] in {
defm : Arithmetic_i16_0Hi_TernaryPats<imad, V_MAD_U16_e64>;
}

let Predicates = [Has16BitInsts, isGFX6GFX7GFX8GFX9] in {

// FIXME: Should be able to just pass imad to the instruction
// definition pattern, but the implied clamp input interferes.
multiclass Ternary_i16_Pats <SDPatternOperator op, Instruction inst> {
  def : GCNPat <
    (op i16:$src0, i16:$src1, i16:$src2),
    (inst i16:$src0, i16:$src1, i16:$src2, (i1 0))
  >;
}

defm: Ternary_i16_Pats<imad, V_MAD_U16_e64>;

} // End Predicates = [Has16BitInsts, isGFX6GFX7GFX8GFX9]

multiclass Ternary_i16_Pats_gfx9<SDPatternOperator op1, SDPatternOperator op2,
                                 Instruction inst> {
  def : GCNPat <
    (op2 (op1 i16:$src0, i16:$src1), i16:$src2),
    (inst SRCMODS.NONE, $src0, SRCMODS.NONE, $src1, SRCMODS.NONE, $src2, DSTCLAMP.NONE)
  >;
}

let True16Predicate = UseFakeTrue16Insts in {
  defm: Ternary_i16_Pats_gfx9<mul, add, V_MAD_U16_gfx9_fake16_e64>;
} // End True16Predicates = UseFakeTrue16Insts
let OtherPredicates = [isGFX10Plus, Has16BitInsts], True16Predicate = NotHasTrue16BitInsts in {
  defm: Ternary_i16_Pats_gfx9<mul, add, V_MAD_U16_gfx9_e64>;
} // End OtherPredicates = [isGFX10Plus, Has16BitInsts], True16Predicate = NotHasTrue16BitInsts

class ThreeOpFragSDAG<SDPatternOperator op1, SDPatternOperator op2> : PatFrag<
  (ops node:$x, node:$y, node:$z),
  // When the inner operation is used multiple times, selecting 3-op
  // instructions may still be beneficial -- if the other users can be
  // combined similarly. Let's be conservative for now.
  (op2 (HasOneUseBinOp<op1> node:$x, node:$y), node:$z),
  [{
    // Only use VALU ops when the result is divergent.
    if (!N->isDivergent())
      return false;

    // Check constant bus limitations.
    //
    // Note: Use !isDivergent as a conservative proxy for whether the value
    //       is in an SGPR (uniform values can end up in VGPRs as well).
    unsigned ConstantBusUses = 0;
    for (unsigned i = 0; i < 3; ++i) {
      if (!Operands[i]->isDivergent() &&
          !isInlineImmediate(Operands[i].getNode())) {
        ConstantBusUses++;
        // This uses AMDGPU::V_ADD3_U32_e64, but all three operand instructions
        // have the same constant bus limit.
        if (ConstantBusUses > Subtarget->getConstantBusLimit(AMDGPU::V_ADD3_U32_e64))
          return false;
      }
    }

    return true;
  }]> {
  let PredicateCodeUsesOperands = 1;
}

class ThreeOpFrag<SDPatternOperator op1, SDPatternOperator op2> : ThreeOpFragSDAG<op1, op2> {
  // The divergence predicate is irrelevant in GlobalISel, as we have
  // proper register bank checks. We just need to verify the constant
  // bus restriction when all the sources are considered.
  //
  // FIXME: With unlucky SGPR operands, we could penalize code by
  // blocking folding SGPR->VGPR copies later.
  // FIXME: There's no register bank verifier
  let GISelPredicateCode = [{
    const int ConstantBusLimit = Subtarget->getConstantBusLimit(AMDGPU::V_ADD3_U32_e64);
    int ConstantBusUses = 0;
    for (unsigned i = 0; i < 3; ++i) {
      const RegisterBank *RegBank = RBI.getRegBank(Operands[i]->getReg(), MRI, TRI);
      if (RegBank->getID() == AMDGPU::SGPRRegBankID) {
        if (++ConstantBusUses > ConstantBusLimit)
          return false;
      }
    }
    return true;
  }];
}

def shl_0_to_4 : PatFrag<
  (ops node:$src0, node:$src1), (shl node:$src0, node:$src1),
  [{
     if (auto *C = dyn_cast<ConstantSDNode>(N->getOperand(1))) {
       return C->getZExtValue() <= 4;
     }
     return false;
   }]> {
  let GISelPredicateCode = [{
    int64_t Imm = 0;
    if (!mi_match(MI.getOperand(2).getReg(), MRI, m_ICst(Imm)) &&
        !mi_match(MI.getOperand(2).getReg(), MRI, m_Copy(m_ICst(Imm))))
      return false;
    return (uint64_t)Imm <= 4;
  }];
}

def VOP3_CVT_PK_F8_F32_Profile : VOP3_Profile<VOP_I32_F32_F32, VOP3_OPSEL> {
  let InsVOP3OpSel = (ins FP32InputMods:$src0_modifiers, Src0RC64:$src0,
                          FP32InputMods:$src1_modifiers, Src1RC64:$src1,
                          VGPR_32:$vdst_in, op_sel0:$op_sel);
  let InsVOP3DPP = (ins VGPR_32:$old,
                        FP32InputMods:$src0_modifiers, Src0VOP3DPP:$src0,
                        FP32InputMods:$src1_modifiers, Src1VOP3DPP:$src1,
                        VGPR_32:$vdst_in, op_sel0:$op_sel,
                        dpp_ctrl:$dpp_ctrl, DppRowMask:$row_mask,
                        DppBankMask:$bank_mask, DppBoundCtrl:$bound_ctrl);

  let InsVOP3DPP16 = (ins VGPR_32:$old,
                          FP32InputMods:$src0_modifiers, Src0VOP3DPP:$src0,
                          FP32InputMods:$src1_modifiers, Src1VOP3DPP:$src1,
                          VGPR_32:$vdst_in, op_sel0:$op_sel,
                          dpp_ctrl:$dpp_ctrl, DppRowMask:$row_mask,
                          DppBankMask:$bank_mask, DppBoundCtrl:$bound_ctrl, Dpp16FI:$fi);
  let InsVOP3DPP8 = (ins VGPR_32:$old,
                         FP32InputMods:$src0_modifiers, Src0VOP3DPP:$src0,
                         FP32InputMods:$src1_modifiers, Src1VOP3DPP:$src1,
                         VGPR_32:$vdst_in, op_sel0:$op_sel, dpp8:$dpp8, Dpp8FI:$fi);

  let HasClamp = 0;
  let HasExtVOP3DPP = 1;
}

def VOP3_CVT_SR_F8_F32_Profile : VOP3_Profile<VOPProfile<[i32, f32, i32, f32]>,
                                              VOP3_OPSEL> {
  let InsVOP3OpSel = (ins FP32InputMods:$src0_modifiers, Src0RC64:$src0,
                          FP32InputMods:$src1_modifiers, Src1RC64:$src1,
                          FP32InputMods:$src2_modifiers, VGPR_32:$src2,
                          op_sel0:$op_sel);
  let InsVOP3DPP16 = (ins VGPR_32:$old,
                          FP32InputMods:$src0_modifiers, Src0VOP3DPP:$src0,
                          FP32InputMods:$src1_modifiers, Src1VOP3DPP:$src1,
                          FP32InputMods:$src2_modifiers, VGPR_32:$src2,
                          op_sel0:$op_sel, dpp_ctrl:$dpp_ctrl, DppRowMask:$row_mask,
                          DppBankMask:$bank_mask, DppBoundCtrl:$bound_ctrl, Dpp16FI:$fi);
  let InsVOP3DPP8 = (ins VGPR_32:$old,
                         FP32InputMods:$src0_modifiers, Src0VOP3DPP:$src0,
                         FP32InputMods:$src1_modifiers, Src1VOP3DPP:$src1,
                         FP32InputMods:$src2_modifiers, VGPR_32:$src2,
                         op_sel0:$op_sel, dpp8:$dpp8, Dpp8FI:$fi);
  let HasClamp = 0;
  let HasSrc2 = 0;
  let HasSrc2Mods = 1;
  let HasExtVOP3DPP = 1;
  let HasOpSel = 1;
  let HasFP8DstByteSel = 1;
  let AsmVOP3OpSel = !subst(", $src2_modifiers", "",
                            getAsmVOP3OpSel<3, HasClamp, HasOMod,
                                            HasSrc0FloatMods, HasSrc1FloatMods,
                                            HasSrc2FloatMods>.ret);
  let AsmVOP3Base = !subst(", $src2_modifiers", "",
                    getAsmVOP3Base<NumSrcArgs, HasDst, HasClamp,
                    HasOpSel, HasOMod, IsVOP3P, HasModifiers, HasModifiers, 0/*Src1Mods*/,
                    HasModifiers, DstVT>.ret);
}

class VOP3_CVT_SR_F8_ByteSel_Profile<ValueType SrcVT> :
  VOP3_Profile<VOPProfile<[i32, SrcVT, i32, untyped]>> {
  let IsFP8DstByteSel = 1;
  let HasFP8DstByteSel = 1;
  let HasClamp = 0;
  defvar bytesel = (ins VGPR_32:$vdst_in, ByteSel:$byte_sel);
  let Ins64 = !con(getIns64<Src0RC64, Src1RC64, Src2RC64, NumSrcArgs,
                            HasClamp, HasModifiers, HasSrc2Mods,
                            HasOMod, Src0Mod, Src1Mod, Src2Mod>.ret,
                   bytesel);
  let InsVOP3Base = !con(
    getInsVOP3Base<Src0VOP3DPP, Src1VOP3DPP,
                   Src2VOP3DPP, NumSrcArgs, HasClamp, HasModifiers, HasSrc2Mods, HasOMod,
                   Src0ModVOP3DPP, Src1ModVOP3DPP, Src2ModVOP3DPP, HasOpSel>.ret,
    bytesel);
}

def IsPow2Plus1: PatLeaf<(i32 imm), [{
  uint32_t V = N->getZExtValue();
  return isPowerOf2_32(V - 1);
}]>;

def Log2_32: SDNodeXForm<imm, [{
  uint32_t V = N->getZExtValue();
  return CurDAG->getTargetConstant(Log2_32(V - 1), SDLoc(N), MVT::i32);
}]>;

let SubtargetPredicate = isGFX9Plus in {
let isCommutable = 1, isReMaterializable = 1 in {
  defm V_ADD3_U32 : VOP3Inst <"v_add3_u32", VOP3_Profile<VOP_I32_I32_I32_I32>>;
  defm V_AND_OR_B32 : VOP3Inst <"v_and_or_b32", VOP3_Profile<VOP_I32_I32_I32_I32>>;
  defm V_OR3_B32 : VOP3Inst <"v_or3_b32", VOP3_Profile<VOP_I32_I32_I32_I32>>;
  defm V_XAD_U32 : VOP3Inst <"v_xad_u32", VOP3_Profile<VOP_I32_I32_I32_I32>>;
  defm V_ADD_I32 : VOP3Inst <"v_add_i32", VOP3_Profile<VOP_I32_I32_I32_ARITH>>;
  defm V_ADD_LSHL_U32 : VOP3Inst <"v_add_lshl_u32", VOP3_Profile<VOP_I32_I32_I32_I32>>;
} // End isCommutable = 1, isReMaterializable = 1
// TODO src0 contains the opsel bit for dst, so if we commute, need to mask and swap this
// to the new src0.
defm V_MED3_F16 : VOP3Inst_t16 <"v_med3_f16", VOP_F16_F16_F16_F16, AMDGPUfmed3>;
defm V_MED3_I16 : VOP3Inst_t16 <"v_med3_i16", VOP_I16_I16_I16_I16, AMDGPUsmed3>;
defm V_MED3_U16 : VOP3Inst_t16 <"v_med3_u16", VOP_I16_I16_I16_I16, AMDGPUumed3>;

defm V_MIN3_F16 : VOP3Inst_t16 <"v_min3_f16", VOP_F16_F16_F16_F16, AMDGPUfmin3>;
defm V_MIN3_I16 : VOP3Inst_t16 <"v_min3_i16", VOP_I16_I16_I16_I16, AMDGPUsmin3>;
defm V_MIN3_U16 : VOP3Inst_t16 <"v_min3_u16", VOP_I16_I16_I16_I16, AMDGPUumin3>;

defm V_MAX3_F16 : VOP3Inst_t16 <"v_max3_f16", VOP_F16_F16_F16_F16, AMDGPUfmax3>;
defm V_MAX3_I16 : VOP3Inst_t16 <"v_max3_i16", VOP_I16_I16_I16_I16, AMDGPUsmax3>;
defm V_MAX3_U16 : VOP3Inst_t16 <"v_max3_u16", VOP_I16_I16_I16_I16, AMDGPUumax3>;

let SubtargetPredicate = HasMinimum3Maximum3F16, ReadsModeReg = 0 in {
  defm V_MINIMUM3_F16 : VOP3Inst <"v_minimum3_f16", VOP3_Profile<VOP_F16_F16_F16_F16, VOP3_OPSEL>, AMDGPUfminimum3>;
  defm V_MAXIMUM3_F16 : VOP3Inst <"v_maximum3_f16", VOP3_Profile<VOP_F16_F16_F16_F16, VOP3_OPSEL>, AMDGPUfmaximum3>;
} // End SubtargetPredicate = isGFX12Plus, ReadsModeReg = 0

defm V_ADD_I16 : VOP3Inst_t16 <"v_add_i16", VOP_I16_I16_I16>;
defm V_SUB_I16 : VOP3Inst_t16 <"v_sub_i16", VOP_I16_I16_I16>;

defm V_MAD_U32_U16 : VOP3Inst <"v_mad_u32_u16", VOP3_Profile<VOP_I32_I16_I16_I32, VOP3_OPSEL>>;
defm V_MAD_I32_I16 : VOP3Inst <"v_mad_i32_i16", VOP3_Profile<VOP_I32_I16_I16_I32, VOP3_OPSEL>>;

defm V_CVT_PKNORM_I16_F16 : VOP3Inst_t16 <"v_cvt_pknorm_i16_f16", VOP_B32_F16_F16>;
defm V_CVT_PKNORM_U16_F16 : VOP3Inst_t16 <"v_cvt_pknorm_u16_f16", VOP_B32_F16_F16>;

defm V_PACK_B32_F16 : VOP3Inst_t16 <"v_pack_b32_f16", VOP_B32_F16_F16>;

let isReMaterializable = 1 in {
defm V_SUB_I32 : VOP3Inst <"v_sub_i32", VOP3_Profile<VOP_I32_I32_I32_ARITH>>;
defm V_LSHL_ADD_U32 : VOP3Inst <"v_lshl_add_u32", VOP3_Profile<VOP_I32_I32_I32_I32>>;
defm V_LSHL_OR_B32 : VOP3Inst <"v_lshl_or_b32", VOP3_Profile<VOP_I32_I32_I32_I32>>;
} // End isReMaterializable = 1

// V_LSHL_ADD_U64: D0.u64 = (S0.u64 << S1.u[2:0]) + S2.u64
// src0 is shifted left by 0-4 (use “0” to get ADD_U64).
let SubtargetPredicate = isGFX940Plus in
defm V_LSHL_ADD_U64 : VOP3Inst <"v_lshl_add_u64", VOP3_Profile<VOP_I64_I64_I32_I64>>;

let OtherPredicates = [HasFP8ConversionInsts], mayRaiseFPException = 0,
    SchedRW = [WriteFloatCvt] in {
  let Constraints = "$vdst = $vdst_in", DisableEncoding = "$vdst_in" in {
    defm V_CVT_PK_FP8_F32 : VOP3Inst<"v_cvt_pk_fp8_f32", VOP3_CVT_PK_F8_F32_Profile>;
    defm V_CVT_PK_BF8_F32 : VOP3Inst<"v_cvt_pk_bf8_f32", VOP3_CVT_PK_F8_F32_Profile>;

    let SubtargetPredicate = isGFX12Plus in {
      defm V_CVT_SR_FP8_F32_gfx12 : VOP3Inst<"v_cvt_sr_fp8_f32_gfx12", VOP3_CVT_SR_F8_ByteSel_Profile<f32>>;
      defm V_CVT_SR_BF8_F32_gfx12 : VOP3Inst<"v_cvt_sr_bf8_f32_gfx12", VOP3_CVT_SR_F8_ByteSel_Profile<f32>>;
    }
  }

  // These instructions have non-standard use of op_sel. In particular they are
  // using op_sel bits 2 and 3 while only having two sources. Therefore dummy
  // src2 is used to hold the op_sel value.
  let Constraints = "$vdst = $src2", DisableEncoding = "$src2", SubtargetPredicate = isGFX940Plus in {
    defm V_CVT_SR_FP8_F32 : VOP3Inst<"v_cvt_sr_fp8_f32", VOP3_CVT_SR_F8_F32_Profile>;
    defm V_CVT_SR_BF8_F32 : VOP3Inst<"v_cvt_sr_bf8_f32", VOP3_CVT_SR_F8_F32_Profile>;
  }
}

class Cvt_PK_F8_F32_Pat<SDPatternOperator node, int index, VOP3_Pseudo inst> : GCNPat<
    (i32 (node f32:$src0, f32:$src1, i32:$old, index)),
    (inst !if(index, SRCMODS.DST_OP_SEL, 0), $src0, 0, $src1, $old, 0)
>;

class Cvt_SR_F8_F32_Pat<SDPatternOperator node, bits<2> index, VOP3_Pseudo inst> : GCNPat<
    (i32 (node f32:$src0, i32:$src1, i32:$old, index)),
    (inst !if(index{1}, SRCMODS.DST_OP_SEL, 0), $src0, 0, $src1,
          !if(index{0}, SRCMODS.OP_SEL_0, 0), $old, 0)
>;

class Cvt_SR_F8_ByteSel_Pat<SDPatternOperator node, VOP3_Pseudo inst, ValueType SrcVT> : GCNPat<
    (i32 (node (VOP3Mods SrcVT:$src0, i32:$src0_modifiers), (VOP3Mods i32:$src1, i32:$src1_modifiers),
          i32:$old, timm:$byte_sel)),
    (inst $src0_modifiers, $src0, $src1_modifiers, $src1, $old, (as_i32timm $byte_sel))
>;

let OtherPredicates = [HasFP8ConversionInsts] in {
foreach Index = [0, -1] in {
  def : Cvt_PK_F8_F32_Pat<int_amdgcn_cvt_pk_fp8_f32, Index, V_CVT_PK_FP8_F32_e64>;
  def : Cvt_PK_F8_F32_Pat<int_amdgcn_cvt_pk_bf8_f32, Index, V_CVT_PK_BF8_F32_e64>;
}

let SubtargetPredicate = isGFX940Plus in {
  foreach Index = [0, 1, 2, 3] in {
    def : Cvt_SR_F8_F32_Pat<int_amdgcn_cvt_sr_fp8_f32, Index, V_CVT_SR_FP8_F32_e64>;
    def : Cvt_SR_F8_F32_Pat<int_amdgcn_cvt_sr_bf8_f32, Index, V_CVT_SR_BF8_F32_e64>;
  }
}

let SubtargetPredicate = isGFX12Plus in {
  def : Cvt_SR_F8_ByteSel_Pat<int_amdgcn_cvt_sr_fp8_f32, V_CVT_SR_FP8_F32_gfx12_e64, f32>;
  def : Cvt_SR_F8_ByteSel_Pat<int_amdgcn_cvt_sr_bf8_f32, V_CVT_SR_BF8_F32_gfx12_e64, f32>;
}
}

class ThreeOp_i32_Pats <SDPatternOperator op1, SDPatternOperator op2, Instruction inst> : GCNPat <
  // This matches (op2 (op1 i32:$src0, i32:$src1), i32:$src2) with conditions.
  (ThreeOpFrag<op1, op2> i32:$src0, i32:$src1, i32:$src2),
  (inst VSrc_b32:$src0, VSrc_b32:$src1, VSrc_b32:$src2)
>;

def : ThreeOp_i32_Pats<cshl_32, add, V_LSHL_ADD_U32_e64>;
def : ThreeOp_i32_Pats<add, cshl_32, V_ADD_LSHL_U32_e64>;
def : ThreeOp_i32_Pats<add, add, V_ADD3_U32_e64>;
def : ThreeOp_i32_Pats<ptradd, ptradd, V_ADD3_U32_e64>;
def : ThreeOp_i32_Pats<cshl_32, or, V_LSHL_OR_B32_e64>;
def : ThreeOp_i32_Pats<and, or, V_AND_OR_B32_e64>;
def : ThreeOp_i32_Pats<or, or, V_OR3_B32_e64>;
def : ThreeOp_i32_Pats<xor, add, V_XAD_U32_e64>;

def : GCNPat<
 (DivergentBinFrag<mul> i32:$src0, IsPow2Plus1:$src1),
 (V_LSHL_ADD_U32_e64 i32:$src0, (i32 (Log2_32 imm:$src1)), i32:$src0)>;

let SubtargetPredicate = isGFX940Plus in
def : GCNPat<
  (ThreeOpFrag<shl_0_to_4, add> i64:$src0, i32:$src1, i64:$src2),
  (V_LSHL_ADD_U64_e64 VSrc_b64:$src0, VSrc_b32:$src1, VSrc_b64:$src2)
>;

def : VOPBinOpClampPat<saddsat, V_ADD_I32_e64, i32>;
def : VOPBinOpClampPat<ssubsat, V_SUB_I32_e64, i32>;

def : GCNPat<(DivergentBinFrag<or> (or_oneuse i64:$src0, i64:$src1), i64:$src2),
             (REG_SEQUENCE VReg_64,
               (V_OR3_B32_e64 (i32 (EXTRACT_SUBREG $src0, sub0)),
                              (i32 (EXTRACT_SUBREG $src1, sub0)),
                              (i32 (EXTRACT_SUBREG $src2, sub0))), sub0,
               (V_OR3_B32_e64 (i32 (EXTRACT_SUBREG $src0, sub1)),
                              (i32 (EXTRACT_SUBREG $src1, sub1)),
                              (i32 (EXTRACT_SUBREG $src2, sub1))), sub1)>;

} // End SubtargetPredicate = isGFX9Plus

// FIXME: Probably should hardcode clamp bit in pseudo and avoid this.
class OpSelBinOpClampPat<SDPatternOperator node,
                         Instruction inst> : GCNPat<
 (node (i16 (VOP3OpSel i16:$src0, i32:$src0_modifiers)),
       (i16 (VOP3OpSel i16:$src1, i32:$src1_modifiers))),
  (inst $src0_modifiers, $src0, $src1_modifiers, $src1, DSTCLAMP.ENABLE, 0)
>;

let SubtargetPredicate = isGFX9Plus, True16Predicate = NotHasTrue16BitInsts in {
  def : OpSelBinOpClampPat<saddsat, V_ADD_I16_e64>;
  def : OpSelBinOpClampPat<ssubsat, V_SUB_I16_e64>;
} // End SubtargetPredicate = isGFX9Plus, True16Predicate = NotHasTrue16BitInsts
<<<<<<< HEAD
=======
let True16Predicate = UseRealTrue16Insts in {
  def : OpSelBinOpClampPat<saddsat, V_ADD_I16_t16_e64>;
  def : OpSelBinOpClampPat<ssubsat, V_SUB_I16_t16_e64>;
} // End True16Predicate = UseRealTrue16Insts
>>>>>>> ce7c17d5
let True16Predicate = UseFakeTrue16Insts in {
  def : OpSelBinOpClampPat<saddsat, V_ADD_I16_fake16_e64>;
  def : OpSelBinOpClampPat<ssubsat, V_SUB_I16_fake16_e64>;
} // End True16Predicate = UseFakeTrue16Insts

multiclass IMAD32_Pats <VOP3_Pseudo inst> {
  def : GCNPat <
        (ThreeOpFrag<mul, add> i32:$src0, i32:$src1, i32:$src2),
        (EXTRACT_SUBREG (inst i32:$src0, i32:$src1,
                              (REG_SEQUENCE SReg_64, // Use scalar and let it be legalized
                                            $src2, sub0,
                                            (i32 (IMPLICIT_DEF)), sub1),
                                            0 /* clamp */),
                        sub0)
        >;

  // GISel-specific pattern that avoids creating a SGPR->VGPR copy if
  // $src2 is a VGPR.
  def : GCNPat <
        (ThreeOpFrag<mul, add> i32:$src0, i32:$src1, VGPR_32:$src2),
        (EXTRACT_SUBREG (inst i32:$src0, i32:$src1,
                              (REG_SEQUENCE VReg_64,
                                            $src2, sub0,
                                            (i32 (IMPLICIT_DEF)), sub1),
                                            0 /* clamp */),
                        sub0)
        >;

  // Immediate src2 in the pattern above will not fold because it would be partially
  // undef. Hence define specialized pattern for this case.
  def : GCNPat <
        (ThreeOpFrag<mul, add> i32:$src0, i32:$src1, (i32 imm:$src2)),
        (EXTRACT_SUBREG (inst i32:$src0, i32:$src1, (i64 (as_i64imm $src2)), 0 /* clamp */), sub0)
        >;
}

// Handle cases where amdgpu-codegenprepare-mul24 made a mul24 instead of a normal mul.
// We need to separate this because otherwise OtherPredicates would be overriden.
class IMAD32_Mul24_Pat<VOP3_Pseudo inst>: GCNPat <
    (i64 (add (i64 (AMDGPUmul_u24 i32:$src0, i32:$src1)), i64:$src2)),
    (inst $src0, $src1, $src2, 0 /* clamp */)
    >;

// exclude pre-GFX9 where it was slow
let OtherPredicates = [HasNotMADIntraFwdBug], SubtargetPredicate = isGFX9Plus in {
  defm : IMAD32_Pats<V_MAD_U64_U32_e64>;
  def : IMAD32_Mul24_Pat<V_MAD_U64_U32_e64>;
}
let OtherPredicates = [HasMADIntraFwdBug], SubtargetPredicate = isGFX11Only in {
  defm : IMAD32_Pats<V_MAD_U64_U32_gfx11_e64>;
  def : IMAD32_Mul24_Pat<V_MAD_U64_U32_gfx11_e64>;
}

def VOP3_PERMLANE_Profile : VOP3_Profile<VOPProfile <[i32, i32, i32, i32]>, VOP3_OPSEL> {
  let InsVOP3OpSel = (ins IntOpSelMods:$src0_modifiers, VRegSrc_32:$src0,
                          IntOpSelMods:$src1_modifiers, SSrc_b32:$src1,
                          IntOpSelMods:$src2_modifiers, SSrc_b32:$src2,
                          VGPR_32:$vdst_in, op_sel0:$op_sel);
  let HasClamp = 0;
  let HasExtVOP3DPP = 0;
  let HasExtDPP = 0;
}

def VOP3_PERMLANE_VAR_Profile : VOP3_Profile<VOPProfile <[i32, i32, i32, untyped]>, VOP3_OPSEL> {
  let InsVOP3OpSel = (ins IntOpSelMods:$src0_modifiers, VRegSrc_32:$src0,
                          IntOpSelMods:$src1_modifiers, VRegSrc_32:$src1,
                          VGPR_32:$vdst_in, op_sel0:$op_sel);
  let HasClamp = 0;
  let HasExtVOP3DPP = 0;
  let HasExtDPP = 0;
}

def opsel_i1timm : SDNodeXForm<timm, [{
  return CurDAG->getTargetConstant(
      N->getZExtValue() ? SISrcMods::OP_SEL_0 : SISrcMods::NONE,
      SDLoc(N), MVT::i32);
}]>;
def gi_opsel_i1timm : GICustomOperandRenderer<"renderOpSelTImm">,
  GISDNodeXFormEquiv<opsel_i1timm>;

class SrcAndDstSelToOpSelXForm<int modifier_idx, bit dest_sel> : SDNodeXForm<timm, [{
  unsigned Val = N->getZExtValue();
  unsigned New = 0;
  if (}] # modifier_idx # [{ == 0) {
    New = (}] # dest_sel # [{ == 1) ? ((Val & 0x2) ? (SISrcMods::OP_SEL_0 | SISrcMods::DST_OP_SEL) : SISrcMods::DST_OP_SEL)
                                    : ((Val & 0x2) ? SISrcMods::OP_SEL_0 : SISrcMods::NONE);
  } else if (}] # modifier_idx # [{== 1 || }] # modifier_idx # [{ == 2) {
      New = (Val & 0x1) ? SISrcMods::OP_SEL_0 : SISrcMods::NONE;
  }
  return CurDAG->getTargetConstant(New, SDLoc(N), MVT::i32);
}]>;

def SrcAndDstSelToOpSelXForm_0_0 : SrcAndDstSelToOpSelXForm<0,0>;
def SrcAndDstSelToOpSelXForm_0_1 : SrcAndDstSelToOpSelXForm<0,1>;
def SrcAndDstSelToOpSelXForm_1_0 : SrcAndDstSelToOpSelXForm<1,0>;
def SrcAndDstSelToOpSelXForm_1_1 : SrcAndDstSelToOpSelXForm<1,1>;
def SrcAndDstSelToOpSelXForm_2_0 : SrcAndDstSelToOpSelXForm<2,0>;

// The global isel renderer has no way to access the templatized args of (SrcAndDstSelToOpSelXForm) in
// renderer C++ APIs. Therefore, combinations of modifier_idx & dest_sel are embedded in renderer name itself.
// FixMe: Avoid combinations of modifier_idx & dest_sel for global isel cases.
def gi_SrcAndDstSelToOpSelXForm_0_0 : GICustomOperandRenderer<"renderSrcAndDstSelToOpSelXForm_0_0">,
  GISDNodeXFormEquiv<SrcAndDstSelToOpSelXForm_0_0>;
def gi_SrcAndDstSelToOpSelXForm_0_1 : GICustomOperandRenderer<"renderSrcAndDstSelToOpSelXForm_0_1">,
  GISDNodeXFormEquiv<SrcAndDstSelToOpSelXForm_0_1>;
def gi_SrcAndDstSelToOpSelXForm_1_0 : GICustomOperandRenderer<"renderSrcAndDstSelToOpSelXForm_1_0">,
  GISDNodeXFormEquiv<SrcAndDstSelToOpSelXForm_1_0>;
def gi_SrcAndDstSelToOpSelXForm_1_1 : GICustomOperandRenderer<"renderSrcAndDstSelToOpSelXForm_1_1">,
  GISDNodeXFormEquiv<SrcAndDstSelToOpSelXForm_1_1>;
def gi_SrcAndDstSelToOpSelXForm_2_0 : GICustomOperandRenderer<"renderSrcAndDstSelToOpSelXForm_2_0">,
  GISDNodeXFormEquiv<SrcAndDstSelToOpSelXForm_2_0>;

def DstSelToOpSelXForm : SDNodeXForm<timm, [{
  return CurDAG->getTargetConstant(
      N->getZExtValue() ? SISrcMods::DST_OP_SEL : SISrcMods::NONE,
      SDLoc(N), MVT::i32);
}]>;
def gi_DstSelToOpSelXForm : GICustomOperandRenderer<"renderDstSelToOpSelXForm">,
  GISDNodeXFormEquiv<DstSelToOpSelXForm>;

def SrcSelToOpSelXForm : SDNodeXForm<timm, [{
  return CurDAG->getTargetConstant(
      N->getZExtValue() ? SISrcMods::OP_SEL_0 : SISrcMods::NONE,
      SDLoc(N), MVT::i32);
}]>;
def gi_SrcSelToOpSelXForm : GICustomOperandRenderer<"renderSrcSelToOpSelXForm">,
  GISDNodeXFormEquiv<SrcSelToOpSelXForm>;

def DstSelToOpSel3XForm : SDNodeXForm<timm, [{
  uint32_t V = N->getZExtValue();
  return CurDAG->getTargetConstant(
      (V & 0x2) ? SISrcMods::DST_OP_SEL : SISrcMods::NONE,
      SDLoc(N), MVT::i32);
}]>;
def gi_DstSelToOpSel3XForm : GICustomOperandRenderer<"renderDstSelToOpSel3XFormXForm">,
  GISDNodeXFormEquiv<DstSelToOpSel3XForm>;

class PermlanePat<SDPatternOperator permlane,
  Instruction inst, ValueType vt> : GCNPat<
  (vt (permlane vt:$vdst_in, vt:$src0, i32:$src1, i32:$src2,
            timm:$fi, timm:$bc)),
  (inst (opsel_i1timm $fi), VGPR_32:$src0, (opsel_i1timm $bc),
        SCSrc_b32:$src1, 0, SCSrc_b32:$src2, VGPR_32:$vdst_in)
>;

class PermlaneVarPat<SDPatternOperator permlane,
  Instruction inst> : GCNPat<
  (permlane i32:$vdst_in, i32:$src0, i32:$src1,
            timm:$fi, timm:$bc),
  (inst (opsel_i1timm $fi), VGPR_32:$src0, (opsel_i1timm $bc),
        VGPR_32:$src1, VGPR_32:$vdst_in)
>;

class VOP3_BITOP3_Profile<VOPProfile pfl, VOP3Features f> : VOP3_Profile<pfl, f> {
  let HasClamp = 0;
  let HasOMod = 0;
  let HasModifiers = 0;

  let Ins64 = !con(getIns64<Src0RC64, Src1RC64, Src2RC64, NumSrcArgs,
                            0 /* HasIntClamp */, HasModifiers, HasSrc2Mods,
                            HasOMod, Src0Mod, Src1Mod, Src2Mod>.ret,
                   (ins bitop3_0:$bitop3));

  let InsVOP3OpSel = !con(getInsVOP3Base<Src0RC64, Src1RC64, Src2RC64, NumSrcArgs, 0, 1, 1, 0,
                                         Src0Mod, Src1Mod, Src2Mod, 0>.ret,
                          (ins bitop3_0:$bitop3, op_sel0:$op_sel));

  let Asm64 = "$vdst, $src0, $src1, $src2$bitop3";
  let AsmVOP3OpSel = !subst("$op_sel", "$bitop3$op_sel", getAsmVOP3OpSel<3, 0, 0, 0, 0, 0>.ret);
}

class VOP3_CVT_SCALE_F1632_FP8BF8_Profile<ValueType DstTy> : VOP3_Profile<VOPProfile<[DstTy, i32, f32, untyped]>,
                                              VOP3_OPSEL> {
  let InsVOP3OpSel = (ins FP32InputMods:$src0_modifiers, Src0RC64:$src0,
                          FP32InputMods:$src1_modifiers, Src1RC64:$src1,
                          op_sel0:$op_sel);
  let HasClamp = 0;
  let HasSrc2 = 0;
  let HasSrc2Mods = 0;
  let HasExtVOP3DPP = 0;
  let HasOpSel = 1;
  let HasOMod = 0;
}

class VOP3_CVT_SCALE_F1632_FP8BF8_TiedInput_Profile<VOPProfile P> : VOP3_Profile<P, VOP3_OPSEL> {
  let InsVOP3OpSel = (ins FP32InputMods:$src0_modifiers, Src0RC64:$src0,
                          FP32InputMods:$src1_modifiers, Src1RC64:$src1,
                          VGPR_32:$vdst_in, op_sel0:$op_sel);
  let HasClamp = 0;
  let HasSrc2 = 0;
  let HasSrc2Mods = 0;
  let HasExtVOP3DPP = 0;
  let HasOpSel = 1;
  let HasOMod = 0;
}

class VOP3_CVT_SCALE_FP4FP8BF8_F32_TiedInput_Profile<VOPProfile P> : VOP3_Profile<P, VOP3_OPSEL> {
  let InsVOP3OpSel = (ins FP32InputMods:$src0_modifiers, Src0RC64:$src0,
                          FP32InputMods:$src1_modifiers, Src1RC64:$src1,
                          FP32InputMods:$src2_modifiers, Src2RC64:$src2,
                          VGPR_32:$vdst_in, op_sel0:$op_sel);
  let HasClamp = 0;
  let HasExtVOP3DPP = 0;
  let HasOpSel = 1;
  let HasOMod = 0;
}

class VOP3_CVT_SCALE_FP4_F32_TiedInput_Profile<VOPProfile P> : VOP3_CVT_SCALE_FP4FP8BF8_F32_TiedInput_Profile<P> {
  let HasFP8DstByteSel = 1;
}

class VOP3_CVT_SCALE_SR_F8BF8_F16BF16F32_TiedInput_Profile<VOPProfile P> : VOP3_CVT_SCALE_FP4FP8BF8_F32_TiedInput_Profile<P> {
  let InsVOP3OpSel = (ins FP32InputMods:$src0_modifiers, Src0RC64:$src0,
                          Int32InputMods:$src1_modifiers, Src1RC64:$src1,
                          FP32InputMods:$src2_modifiers, Src2RC64:$src2,
                          VGPR_32:$vdst_in, op_sel0:$op_sel);
  let HasFP8DstByteSel = 1;
}


class VOP3_CVT_SCALE_FP4_F16BF16_TiedInput_Profile<VOPProfile P> : VOP3_Profile<P, VOP3_OPSEL> {
  let InsVOP3OpSel = (ins FP32InputMods:$src0_modifiers, Src0RC64:$src0,
                          FP32InputMods:$src1_modifiers, Src1RC64:$src1,
                          FP32InputMods:$src2_modifiers, VGPR_32:$src2,
                          op_sel0:$op_sel);
  let HasClamp = 0;
  let HasSrc2 = 0;
  let HasSrc2Mods = 1;
  let HasOpSel = 1;
  let AsmVOP3OpSel = !subst(", $src2_modifiers", "",
                            getAsmVOP3OpSel<3, HasClamp, HasOMod,
                                            HasSrc0FloatMods, HasSrc1FloatMods,
                                            HasSrc2FloatMods>.ret);
  let HasExtVOP3DPP = 0;
  let HasFP8DstByteSel = 1;
}

class VOP3_CVT_SCALE_SR_PK_F4_F16BF16_TiedInput_Profile<ValueType Src0Ty> :
    VOP3_Profile<VOPProfile<[i32, Src0Ty, i32, f32]>, VOP3_OPSEL> {
  let InsVOP3OpSel = (ins PackedF16InputMods: $src0_modifiers, Src0RC64:$src0,
                          Int32InputMods:     $src1_modifiers, Src1RC64:$src1,
                          FP32InputMods:      $src2_modifiers, Src2RC64:$src2,
                          VGPR_32:$vdst_in,   op_sel0:$op_sel);
  let HasClamp = 0;
  let HasExtVOP3DPP = 0;
  let HasOpSel = 1;
  let HasOMod = 0;
  let HasFP4DstByteSel = 1;
}

def VOP3_CVT_SCALE_SR_PK_F4_F32_TiedInput_Profile : VOP3_Profile<VOPProfile<[i32, v2f32, i32, f32]>, VOP3_OPSEL> {
  let InsVOP3OpSel = (ins PackedF32InputMods: $src0_modifiers, Src0RC64:$src0,
                          Int32InputMods:     $src1_modifiers, Src1RC64:$src1,
                          FP32InputMods:      $src2_modifiers, Src2RC64:$src2,
                          VGPR_32:$vdst_in,   op_sel0:$op_sel);
  let HasClamp = 0;
  let HasExtVOP3DPP = 0;
  let HasOpSel = 1;
  let HasOMod = 0;
  let HasFP4DstByteSel = 1;
}

class VOP3_CVT_SCALE_PK_F16BF16F32_FP4FP8BF8_Profile<ValueType DstTy> : VOP3_Profile<VOPProfile<[DstTy, i32, f32, untyped]>,
                                              VOP3_OPSEL> {
  let InsVOP3OpSel = (ins FP32InputMods:$src0_modifiers, Src0RC64:$src0,
                          FP32InputMods:$src1_modifiers, Src1RC64:$src1,
                          op_sel0:$op_sel);
  let HasClamp = 0;
  let HasSrc2 = 0;
  let HasSrc2Mods = 0;
  let HasExtVOP3DPP = 0;
  let HasOpSel = 1;
  let HasOMod = 0;
}

class VOP3_CVT_SCALE_PK_FP8BF8_F16BF16_TiedInput_Profile<VOPProfile P> : VOP3_Profile<P,VOP3_OPSEL> {
  let InsVOP3OpSel = (ins FP32InputMods:$src0_modifiers, Src0RC64:$src0,
                          FP32InputMods:$src1_modifiers, Src1RC64:$src1,
                          VGPR_32:$vdst_in, op_sel0:$op_sel);
  let HasClamp = 0;
  let HasSrc2 = 0;
  let HasSrc2Mods = 0;
  let HasExtVOP3DPP = 0;
  let HasOpSel = 1;
  let HasOMod = 0;
}

class VOP3_CVT_SCALEF32_PK_F864_Profile<VOPProfile P> : VOP3_Profile<P> {
  let HasModifiers = 0;
  let HasSrc0IntMods = 0;
  let HasSrc1IntMods = 0;
  let HasOMod = 0;
  let HasOpSel = 0;
  let HasClamp = 0;
  let HasExtDPP = 0;
  let HasExt32BitDPP = 0;
  let HasExtVOP3DPP = 0;
  let HasExt64BitDPP = 0;
}

let SubtargetPredicate = HasFP8ConversionScaleInsts, mayRaiseFPException = 0 in {
  let Constraints = "$vdst = $vdst_in", DisableEncoding="$vdst_in" in {
    defm V_CVT_SCALEF32_SR_FP8_BF16 : VOP3Inst<"v_cvt_scalef32_sr_fp8_bf16", VOP3_CVT_SCALE_SR_F8BF8_F16BF16F32_TiedInput_Profile<VOP_I32_BF16_I32_F32>>;
    defm V_CVT_SCALEF32_SR_FP8_F16 : VOP3Inst<"v_cvt_scalef32_sr_fp8_f16", VOP3_CVT_SCALE_SR_F8BF8_F16BF16F32_TiedInput_Profile<VOP_I32_F16_I32_F32>>;
    defm V_CVT_SCALEF32_SR_FP8_F32 : VOP3Inst<"v_cvt_scalef32_sr_fp8_f32", VOP3_CVT_SCALE_SR_F8BF8_F16BF16F32_TiedInput_Profile<VOP_I32_F32_I32_F32>>;
    defm V_CVT_SCALEF32_F16_FP8 : VOP3Inst<"v_cvt_scalef32_f16_fp8", VOP3_CVT_SCALE_F1632_FP8BF8_TiedInput_Profile<VOP_V2F16_I32_F32>>;
    defm V_CVT_SCALEF32_PK_FP8_F32 : VOP3Inst<"v_cvt_scalef32_pk_fp8_f32", VOP3_CVT_SCALE_FP4FP8BF8_F32_TiedInput_Profile<VOP_V2I16_F32_F32_F32>>;
    defm V_CVT_SCALEF32_PK_FP8_F16 : VOP3Inst<"v_cvt_scalef32_pk_fp8_f16", VOP3_CVT_SCALE_PK_FP8BF8_F16BF16_TiedInput_Profile<VOP_V2I16_V2F16_F32>>;
    defm V_CVT_SCALEF32_PK_FP8_BF16 : VOP3Inst<"v_cvt_scalef32_pk_fp8_bf16", VOP3_CVT_SCALE_PK_FP8BF8_F16BF16_TiedInput_Profile<VOP_V2I16_V2BF16_F32>>;
  }
  defm V_CVT_SCALEF32_F32_FP8 : VOP3Inst<"v_cvt_scalef32_f32_fp8", VOP3_CVT_SCALE_F1632_FP8BF8_Profile<f32>>;
  defm V_CVT_SCALEF32_PK_F32_FP8 : VOP3Inst<"v_cvt_scalef32_pk_f32_fp8", VOP3_CVT_SCALE_PK_F16BF16F32_FP4FP8BF8_Profile<v2f32>>;
  defm V_CVT_SCALEF32_PK_F16_FP8    : VOP3Inst<"v_cvt_scalef32_pk_f16_fp8",  VOP3_CVT_SCALE_PK_F16BF16F32_FP4FP8BF8_Profile<v2f16>>;
  defm V_CVT_SCALEF32_PK_BF16_FP8   : VOP3Inst<"v_cvt_scalef32_pk_bf16_fp8", VOP3_CVT_SCALE_PK_F16BF16F32_FP4FP8BF8_Profile<v2f16>>;
}

let SubtargetPredicate = HasBF8ConversionScaleInsts, mayRaiseFPException = 0 in {
  let Constraints = "$vdst = $vdst_in", DisableEncoding="$vdst_in" in {
    defm V_CVT_SCALEF32_SR_BF8_BF16 : VOP3Inst<"v_cvt_scalef32_sr_bf8_bf16", VOP3_CVT_SCALE_SR_F8BF8_F16BF16F32_TiedInput_Profile<VOP_I32_BF16_I32_F32>>;
    defm V_CVT_SCALEF32_SR_BF8_F16 : VOP3Inst<"v_cvt_scalef32_sr_bf8_f16", VOP3_CVT_SCALE_SR_F8BF8_F16BF16F32_TiedInput_Profile<VOP_I32_F16_I32_F32>>;
    defm V_CVT_SCALEF32_SR_BF8_F32 : VOP3Inst<"v_cvt_scalef32_sr_bf8_f32", VOP3_CVT_SCALE_SR_F8BF8_F16BF16F32_TiedInput_Profile<VOP_I32_F32_I32_F32>>;
    defm V_CVT_SCALEF32_F16_BF8 : VOP3Inst<"v_cvt_scalef32_f16_bf8", VOP3_CVT_SCALE_F1632_FP8BF8_TiedInput_Profile<VOP_V2F16_I32_F32>>;
    defm V_CVT_SCALEF32_PK_BF8_F32 : VOP3Inst<"v_cvt_scalef32_pk_bf8_f32", VOP3_CVT_SCALE_FP4FP8BF8_F32_TiedInput_Profile<VOP_V2I16_F32_F32_F32>>;
    defm V_CVT_SCALEF32_PK_BF8_F16 : VOP3Inst<"v_cvt_scalef32_pk_bf8_f16", VOP3_CVT_SCALE_PK_FP8BF8_F16BF16_TiedInput_Profile<VOP_V2I16_V2F16_F32>>;
    defm V_CVT_SCALEF32_PK_BF8_BF16 : VOP3Inst<"v_cvt_scalef32_pk_bf8_bf16", VOP3_CVT_SCALE_PK_FP8BF8_F16BF16_TiedInput_Profile<VOP_V2I16_V2BF16_F32>>;
  }
  defm V_CVT_SCALEF32_F32_BF8 : VOP3Inst<"v_cvt_scalef32_f32_bf8", VOP3_CVT_SCALE_F1632_FP8BF8_Profile<f32>>;
  defm V_CVT_SCALEF32_PK_F32_BF8 : VOP3Inst<"v_cvt_scalef32_pk_f32_bf8", VOP3_CVT_SCALE_PK_F16BF16F32_FP4FP8BF8_Profile<v2f32>>;
  defm V_CVT_SCALEF32_PK_F16_BF8    : VOP3Inst<"v_cvt_scalef32_pk_f16_bf8",  VOP3_CVT_SCALE_PK_F16BF16F32_FP4FP8BF8_Profile<v2bf16>>;
  defm V_CVT_SCALEF32_PK_BF16_BF8   : VOP3Inst<"v_cvt_scalef32_pk_bf16_bf8", VOP3_CVT_SCALE_PK_F16BF16F32_FP4FP8BF8_Profile<v2bf16>>;
}

let SubtargetPredicate = HasFP4ConversionScaleInsts, mayRaiseFPException = 0 in {
  defm V_CVT_SCALEF32_PK_F32_FP4 : VOP3Inst<"v_cvt_scalef32_pk_f32_fp4", VOP3_CVT_SCALE_PK_F16BF16F32_FP4FP8BF8_Profile<v2f32>>;
  let Constraints = "$vdst = $vdst_in", DisableEncoding="$vdst_in" in {
    defm V_CVT_SCALEF32_PK_FP4_F32 : VOP3Inst<"v_cvt_scalef32_pk_fp4_f32", VOP3_CVT_SCALE_FP4_F32_TiedInput_Profile<VOP_I32_F32_F32_F32>>;
    let Constraints = "@earlyclobber $vdst" in {
      defm V_CVT_SCALEF32_SR_PK_FP4_F16:  VOP3Inst<"v_cvt_scalef32_sr_pk_fp4_f16", VOP3_CVT_SCALE_SR_PK_F4_F16BF16_TiedInput_Profile<v2f16>>;
      defm V_CVT_SCALEF32_SR_PK_FP4_BF16: VOP3Inst<"v_cvt_scalef32_sr_pk_fp4_bf16", VOP3_CVT_SCALE_SR_PK_F4_F16BF16_TiedInput_Profile<v2bf16>>;
      defm V_CVT_SCALEF32_SR_PK_FP4_F32:  VOP3Inst<"v_cvt_scalef32_sr_pk_fp4_f32", VOP3_CVT_SCALE_SR_PK_F4_F32_TiedInput_Profile>;
    }
  }
  defm V_CVT_SCALEF32_PK_F16_FP4 : VOP3Inst<"v_cvt_scalef32_pk_f16_fp4", VOP3_CVT_SCALE_PK_F16BF16F32_FP4FP8BF8_Profile<v2f16>>;
  defm V_CVT_SCALEF32_PK_BF16_FP4 : VOP3Inst<"v_cvt_scalef32_pk_bf16_fp4", VOP3_CVT_SCALE_PK_F16BF16F32_FP4FP8BF8_Profile<v2bf16>>;

  // These instructions have non-standard use of op_sel. In particular they are
  // using op_sel bits 2 and 3 while only having two sources.
  let Constraints = "$vdst = $src2", DisableEncoding = "$src2" in {
    defm V_CVT_SCALEF32_PK_FP4_F16 : VOP3Inst<"v_cvt_scalef32_pk_fp4_f16", VOP3_CVT_SCALE_FP4_F16BF16_TiedInput_Profile<VOP_I32_V2F16_F32_F32>>;
    defm V_CVT_SCALEF32_PK_FP4_BF16 : VOP3Inst<"v_cvt_scalef32_pk_fp4_bf16", VOP3_CVT_SCALE_FP4_F16BF16_TiedInput_Profile<VOP_I32_V2BF16_F32_F32>>;
  }
}

let SubtargetPredicate = HasFP6BF6ConversionScaleInsts, mayRaiseFPException = 0, Constraints = "@earlyclobber $vdst" in {
  defm V_CVT_SCALEF32_PK32_F32_FP6  : VOP3Inst<"v_cvt_scalef32_pk32_f32_fp6", VOP3_CVT_SCALEF32_PK_F864_Profile<VOP_V32F32_V6I32_F32>, int_amdgcn_cvt_scalef32_pk32_f32_fp6>;
  defm V_CVT_SCALEF32_PK32_F32_BF6  : VOP3Inst<"v_cvt_scalef32_pk32_f32_bf6", VOP3_CVT_SCALEF32_PK_F864_Profile<VOP_V32F32_V6I32_F32>, int_amdgcn_cvt_scalef32_pk32_f32_bf6>;
  defm V_CVT_SCALEF32_PK32_F16_FP6  : VOP3Inst<"v_cvt_scalef32_pk32_f16_fp6",  VOP3_CVT_SCALEF32_PK_F864_Profile<VOP_V32F16_V6I32_F32>, int_amdgcn_cvt_scalef32_pk32_f16_fp6>;
  defm V_CVT_SCALEF32_PK32_BF16_FP6 : VOP3Inst<"v_cvt_scalef32_pk32_bf16_fp6", VOP3_CVT_SCALEF32_PK_F864_Profile<VOP_V32BF16_V6I32_F32>, int_amdgcn_cvt_scalef32_pk32_bf16_fp6>;
  defm V_CVT_SCALEF32_PK32_F16_BF6  : VOP3Inst<"v_cvt_scalef32_pk32_f16_bf6",  VOP3_CVT_SCALEF32_PK_F864_Profile<VOP_V32F16_V6I32_F32>, int_amdgcn_cvt_scalef32_pk32_f16_bf6>;
  defm V_CVT_SCALEF32_PK32_BF16_BF6 : VOP3Inst<"v_cvt_scalef32_pk32_bf16_bf6", VOP3_CVT_SCALEF32_PK_F864_Profile<VOP_V32BF16_V6I32_F32>, int_amdgcn_cvt_scalef32_pk32_bf16_bf6>;
}

let SubtargetPredicate = HasF16BF16ToFP6BF6ConversionScaleInsts, mayRaiseFPException = 0, Constraints = "@earlyclobber $vdst" in {
  defm V_CVT_SCALEF32_PK32_FP6_F16   : VOP3Inst<"v_cvt_scalef32_pk32_fp6_f16",  VOP3_CVT_SCALEF32_PK_F864_Profile<VOP_V6I32_V32F16_F32>,  int_amdgcn_cvt_scalef32_pk32_fp6_f16>;
  defm V_CVT_SCALEF32_PK32_BF6_F16   : VOP3Inst<"v_cvt_scalef32_pk32_bf6_f16",  VOP3_CVT_SCALEF32_PK_F864_Profile<VOP_V6I32_V32F16_F32>,  int_amdgcn_cvt_scalef32_pk32_bf6_f16>;
  defm V_CVT_SCALEF32_PK32_FP6_BF16  : VOP3Inst<"v_cvt_scalef32_pk32_fp6_bf16", VOP3_CVT_SCALEF32_PK_F864_Profile<VOP_V6I32_V32BF16_F32>, int_amdgcn_cvt_scalef32_pk32_fp6_bf16>;
  defm V_CVT_SCALEF32_PK32_BF6_BF16  : VOP3Inst<"v_cvt_scalef32_pk32_bf6_bf16", VOP3_CVT_SCALEF32_PK_F864_Profile<VOP_V6I32_V32BF16_F32>, int_amdgcn_cvt_scalef32_pk32_bf6_bf16>;
  defm V_CVT_SCALEF32_SR_PK32_BF6_BF16 : VOP3Inst<"v_cvt_scalef32_sr_pk32_bf6_bf16", VOP3_CVT_SCALEF32_PK_F864_Profile<VOP_V6I32_V32BF16_I32_F32>, int_amdgcn_cvt_scalef32_sr_pk32_bf6_bf16>;
  defm V_CVT_SCALEF32_SR_PK32_BF6_F16  : VOP3Inst<"v_cvt_scalef32_sr_pk32_bf6_f16",  VOP3_CVT_SCALEF32_PK_F864_Profile<VOP_V6I32_V32F16_I32_F32>,  int_amdgcn_cvt_scalef32_sr_pk32_bf6_f16>;
  defm V_CVT_SCALEF32_SR_PK32_BF6_F32  : VOP3Inst<"v_cvt_scalef32_sr_pk32_bf6_f32",  VOP3_CVT_SCALEF32_PK_F864_Profile<VOP_V6I32_V32F32_I32_F32>,  int_amdgcn_cvt_scalef32_sr_pk32_bf6_f32>;
  defm V_CVT_SCALEF32_SR_PK32_FP6_BF16 : VOP3Inst<"v_cvt_scalef32_sr_pk32_fp6_bf16", VOP3_CVT_SCALEF32_PK_F864_Profile<VOP_V6I32_V32BF16_I32_F32>, int_amdgcn_cvt_scalef32_sr_pk32_fp6_bf16>;
  defm V_CVT_SCALEF32_SR_PK32_FP6_F16  : VOP3Inst<"v_cvt_scalef32_sr_pk32_fp6_f16",  VOP3_CVT_SCALEF32_PK_F864_Profile<VOP_V6I32_V32F16_I32_F32>,  int_amdgcn_cvt_scalef32_sr_pk32_fp6_f16>;
  defm V_CVT_SCALEF32_SR_PK32_FP6_F32  : VOP3Inst<"v_cvt_scalef32_sr_pk32_fp6_f32",  VOP3_CVT_SCALEF32_PK_F864_Profile<VOP_V6I32_V32F32_I32_F32>,  int_amdgcn_cvt_scalef32_sr_pk32_fp6_f32>;
}

let SubtargetPredicate = HasGFX950Insts, mayRaiseFPException = 0 in {
  defm V_CVT_SCALEF32_2XPK16_FP6_F32 : VOP3Inst<"v_cvt_scalef32_2xpk16_fp6_f32",  VOP3_CVT_SCALEF32_PK_F864_Profile<VOP_V6I32_V16F32_V16F32_F32>,  int_amdgcn_cvt_scalef32_2xpk16_fp6_f32>;
  defm V_CVT_SCALEF32_2XPK16_BF6_F32 : VOP3Inst<"v_cvt_scalef32_2xpk16_bf6_f32",  VOP3_CVT_SCALEF32_PK_F864_Profile<VOP_V6I32_V16F32_V16F32_F32>,  int_amdgcn_cvt_scalef32_2xpk16_bf6_f32>;
}

let SubtargetPredicate = HasCvtPkF16F32Inst in {
  let ReadsModeReg = 0 in {
    defm V_CVT_PK_F16_F32 : VOP3Inst<"v_cvt_pk_f16_f32", VOP3_Profile<VOP_V2F16_F32_F32>>;
  }

  def : GCNPat<(v2f16 (fpround v2f32:$src)),
               (V_CVT_PK_F16_F32_e64 0, (EXTRACT_SUBREG VReg_64:$src, sub0), 0, (EXTRACT_SUBREG VReg_64:$src, sub1))>;
  def : GCNPat<(v2f16 (fpround v2f64:$src)),
               (V_CVT_PK_F16_F32_e64 0, (V_CVT_F32_F64_e64 0, (EXTRACT_SUBREG VReg_128:$src, sub0_sub1)),
                                     0, (V_CVT_F32_F64_e64 0, (EXTRACT_SUBREG VReg_128:$src, sub2_sub3)))>;
  def : GCNPat<(v2f16 (build_vector (f16 (fpround (f32 (VOP3Mods f32:$src0, i32:$src0_modifiers)))),
                                    (f16 (fpround (f32 (VOP3Mods f32:$src1, i32:$src1_modifiers)))))),
               (V_CVT_PK_F16_F32_e64 $src0_modifiers, $src0, $src1_modifiers, $src1)>;
}

class Cvt_Scale_FP4FP8BF8ToF16F32_Pat<SDPatternOperator node, VOP3_Pseudo inst, ValueType DstTy> : GCNPat<
    (DstTy (node i32:$src0, f32:$src1, timm:$index)),
    (inst (SrcAndDstSelToOpSelXForm_0_0 $index), $src0, (SrcAndDstSelToOpSelXForm_1_0 $index), $src1)
>;
def : Cvt_Scale_FP4FP8BF8ToF16F32_Pat<int_amdgcn_cvt_scalef32_f32_fp8, V_CVT_SCALEF32_F32_FP8_e64, f32>;
def : Cvt_Scale_FP4FP8BF8ToF16F32_Pat<int_amdgcn_cvt_scalef32_f32_bf8, V_CVT_SCALEF32_F32_BF8_e64, f32>;
def : Cvt_Scale_FP4FP8BF8ToF16F32_Pat<int_amdgcn_cvt_scalef32_pk_f16_fp4, V_CVT_SCALEF32_PK_F16_FP4_e64, v2f16>;
def : Cvt_Scale_FP4FP8BF8ToF16F32_Pat<int_amdgcn_cvt_scalef32_pk_bf16_fp4, V_CVT_SCALEF32_PK_BF16_FP4_e64, v2bf16>;

class Cvt_Scale_FP8BF8ToF16_Pat<SDPatternOperator node, VOP3_Pseudo inst, int dst_sel> : GCNPat<
    (v2f16 (node v2f16:$vdst_in, i32:$src0, f32:$src1, timm:$src_sel, dst_sel)),
    (inst !if(!eq(dst_sel, 0), (SrcAndDstSelToOpSelXForm_0_0 $src_sel), (SrcAndDstSelToOpSelXForm_0_1 $src_sel)), $src0,
          !if(!eq(dst_sel, 0), (SrcAndDstSelToOpSelXForm_1_0 $src_sel), (SrcAndDstSelToOpSelXForm_1_1 $src_sel)), $src1, VGPR_32:$vdst_in)
>;
foreach DstSel = [0, -1] in {
  def : Cvt_Scale_FP8BF8ToF16_Pat<int_amdgcn_cvt_scalef32_f16_fp8, V_CVT_SCALEF32_F16_FP8_e64, DstSel>;
  def : Cvt_Scale_FP8BF8ToF16_Pat<int_amdgcn_cvt_scalef32_f16_bf8, V_CVT_SCALEF32_F16_BF8_e64, DstSel>;
}

class Cvt_Scale_PK_F32ToFP8BF8_Pat<SDPatternOperator node, VOP3_Pseudo inst> : GCNPat<
    (v2i16 (node v2i16:$vdst_in, f32:$src0, f32:$src1, f32:$src2, timm:$word_sel)),
    (inst (DstSelToOpSelXForm $word_sel), $src0, 0, $src1, 0, $src2, VGPR_32:$vdst_in)
>;
def : Cvt_Scale_PK_F32ToFP8BF8_Pat<int_amdgcn_cvt_scalef32_pk_fp8_f32, V_CVT_SCALEF32_PK_FP8_F32_e64>;
def : Cvt_Scale_PK_F32ToFP8BF8_Pat<int_amdgcn_cvt_scalef32_pk_bf8_f32, V_CVT_SCALEF32_PK_BF8_F32_e64>;

class Cvt_Scale_PK_FP8BF8ToF16F32_Pat<SDPatternOperator node, VOP3_Pseudo inst, ValueType DstTy> : GCNPat<
    (DstTy (node i32:$src0, f32:$src1, timm:$word_sel)),
    (inst (SrcSelToOpSelXForm $word_sel), $src0, 0, $src1)
>;
def : Cvt_Scale_PK_FP8BF8ToF16F32_Pat<int_amdgcn_cvt_scalef32_pk_f32_fp8, V_CVT_SCALEF32_PK_F32_FP8_e64, v2f32>;
def : Cvt_Scale_PK_FP8BF8ToF16F32_Pat<int_amdgcn_cvt_scalef32_pk_f32_bf8, V_CVT_SCALEF32_PK_F32_BF8_e64, v2f32>;
def : Cvt_Scale_PK_FP8BF8ToF16F32_Pat<int_amdgcn_cvt_scalef32_pk_f16_bf8, V_CVT_SCALEF32_PK_F16_BF8_e64, v2f16>;
def : Cvt_Scale_PK_FP8BF8ToF16F32_Pat<int_amdgcn_cvt_scalef32_pk_bf16_bf8, V_CVT_SCALEF32_PK_BF16_BF8_e64, v2bf16>;
def : Cvt_Scale_PK_FP8BF8ToF16F32_Pat<int_amdgcn_cvt_scalef32_pk_f16_fp8, V_CVT_SCALEF32_PK_F16_FP8_e64, v2f16>;
def : Cvt_Scale_PK_FP8BF8ToF16F32_Pat<int_amdgcn_cvt_scalef32_pk_bf16_fp8, V_CVT_SCALEF32_PK_BF16_FP8_e64, v2bf16>;

class Cvt_Scale_PK_F16BF16ToFP8BF8_Pat<SDPatternOperator node, VOP3_Pseudo inst, ValueType SrcTy> : GCNPat<
    (v2i16 (node v2i16:$vdst_in, SrcTy:$src0, f32:$src1, timm:$word_sel)),
    (inst (DstSelToOpSelXForm $word_sel), $src0, 0, $src1, VGPR_32:$vdst_in)
>;
def : Cvt_Scale_PK_F16BF16ToFP8BF8_Pat<int_amdgcn_cvt_scalef32_pk_fp8_f16, V_CVT_SCALEF32_PK_FP8_F16_e64, v2f16>;
def : Cvt_Scale_PK_F16BF16ToFP8BF8_Pat<int_amdgcn_cvt_scalef32_pk_fp8_bf16, V_CVT_SCALEF32_PK_FP8_BF16_e64, v2bf16>;
def : Cvt_Scale_PK_F16BF16ToFP8BF8_Pat<int_amdgcn_cvt_scalef32_pk_bf8_f16, V_CVT_SCALEF32_PK_BF8_F16_e64, v2f16>;
def : Cvt_Scale_PK_F16BF16ToFP8BF8_Pat<int_amdgcn_cvt_scalef32_pk_bf8_bf16, V_CVT_SCALEF32_PK_BF8_BF16_e64, v2bf16>;

class Cvt_Scale_PK_F32ToFP4_Pat<SDPatternOperator node, VOP3_Pseudo inst> : GCNPat<
    (i32 (node i32:$vdst_in, f32:$src0, f32:$src1, f32:$src2, timm:$index)),
    (inst (DstSelToOpSel3XForm $index), $src0, 0, $src1, (SrcAndDstSelToOpSelXForm_2_0 $index), $src2, VGPR_32:$vdst_in)
>;
def : Cvt_Scale_FP4FP8BF8ToF16F32_Pat<int_amdgcn_cvt_scalef32_pk_f32_fp4, V_CVT_SCALEF32_PK_F32_FP4_e64, v2f32>;
def : Cvt_Scale_PK_F32ToFP4_Pat<int_amdgcn_cvt_scalef32_pk_fp4_f32, V_CVT_SCALEF32_PK_FP4_F32_e64>;

class Cvt_Scale_PK_F16ToFP4_Pat<SDPatternOperator node, VOP3_Pseudo inst, ValueType SrcTy> : GCNPat<
    (i32 (node i32:$src2, SrcTy:$src0, f32:$src1, timm:$index)),
    (inst (DstSelToOpSel3XForm $index), $src0, 0, $src1, (SrcAndDstSelToOpSelXForm_2_0 $index), $src2)
>;
def : Cvt_Scale_PK_F16ToFP4_Pat<int_amdgcn_cvt_scalef32_pk_fp4_f16, V_CVT_SCALEF32_PK_FP4_F16_e64, v2f16>;
def : Cvt_Scale_PK_F16ToFP4_Pat<int_amdgcn_cvt_scalef32_pk_fp4_bf16, V_CVT_SCALEF32_PK_FP4_BF16_e64, v2bf16>;

class Cvt_Scale_SR_PK_BF16F16F32ToFP4BF8FP8_Pat<SDPatternOperator node, VOP3_Pseudo inst, ValueType SrcTy> : GCNPat<
    (i32 (node i32:$vdst_in, SrcTy:$src0, i32:$src1, f32:$src2, timm:$index)),
    (inst (DstSelToOpSel3XForm $index), $src0, 0, $src1, (SrcAndDstSelToOpSelXForm_2_0 $index), $src2, VGPR_32:$vdst_in)
>;
def : Cvt_Scale_SR_PK_BF16F16F32ToFP4BF8FP8_Pat<int_amdgcn_cvt_scalef32_sr_pk_fp4_f16, V_CVT_SCALEF32_SR_PK_FP4_F16_e64, v2f16>;
def : Cvt_Scale_SR_PK_BF16F16F32ToFP4BF8FP8_Pat<int_amdgcn_cvt_scalef32_sr_pk_fp4_bf16, V_CVT_SCALEF32_SR_PK_FP4_BF16_e64, v2bf16>;
def : Cvt_Scale_SR_PK_BF16F16F32ToFP4BF8FP8_Pat<int_amdgcn_cvt_scalef32_sr_pk_fp4_f32, V_CVT_SCALEF32_SR_PK_FP4_F32_e64, v2f32>;
def : Cvt_Scale_SR_PK_BF16F16F32ToFP4BF8FP8_Pat<int_amdgcn_cvt_scalef32_sr_bf8_bf16, V_CVT_SCALEF32_SR_BF8_BF16_e64, bf16>;
def : Cvt_Scale_SR_PK_BF16F16F32ToFP4BF8FP8_Pat<int_amdgcn_cvt_scalef32_sr_bf8_f16, V_CVT_SCALEF32_SR_BF8_F16_e64, f16>;
def : Cvt_Scale_SR_PK_BF16F16F32ToFP4BF8FP8_Pat<int_amdgcn_cvt_scalef32_sr_bf8_f32, V_CVT_SCALEF32_SR_BF8_F32_e64, f32>;
def : Cvt_Scale_SR_PK_BF16F16F32ToFP4BF8FP8_Pat<int_amdgcn_cvt_scalef32_sr_fp8_bf16, V_CVT_SCALEF32_SR_FP8_BF16_e64, bf16>;
def : Cvt_Scale_SR_PK_BF16F16F32ToFP4BF8FP8_Pat<int_amdgcn_cvt_scalef32_sr_fp8_f16, V_CVT_SCALEF32_SR_FP8_F16_e64, f16>;
def : Cvt_Scale_SR_PK_BF16F16F32ToFP4BF8FP8_Pat<int_amdgcn_cvt_scalef32_sr_fp8_f32, V_CVT_SCALEF32_SR_FP8_F32_e64, f32>;

let SubtargetPredicate = isGFX10Plus in {
  let isCommutable = 1, isReMaterializable = 1 in {
    defm V_XOR3_B32 : VOP3Inst <"v_xor3_b32", VOP3_Profile<VOP_I32_I32_I32_I32>>;
  } // End isCommutable = 1, isReMaterializable = 1
  def : ThreeOp_i32_Pats<xor, xor, V_XOR3_B32_e64>;

  let Constraints = "$vdst = $vdst_in", DisableEncoding="$vdst_in" in {
    defm V_PERMLANE16_B32 : VOP3Inst<"v_permlane16_b32", VOP3_PERMLANE_Profile>;
    defm V_PERMLANEX16_B32 : VOP3Inst<"v_permlanex16_b32", VOP3_PERMLANE_Profile>;
  } // End $vdst = $vdst_in, DisableEncoding $vdst_in

  foreach vt = Reg32Types.types in {
    def : PermlanePat<int_amdgcn_permlane16, V_PERMLANE16_B32_e64, vt>;
    def : PermlanePat<int_amdgcn_permlanex16, V_PERMLANEX16_B32_e64, vt>;
  }

  defm V_ADD_NC_U16 : VOP3Inst_t16 <"v_add_nc_u16", VOP_I16_I16_I16, add>;
  defm V_SUB_NC_U16 : VOP3Inst_t16 <"v_sub_nc_u16", VOP_I16_I16_I16, sub>;

} // End SubtargetPredicate = isGFX10Plus

let True16Predicate = NotHasTrue16BitInsts, SubtargetPredicate = isGFX10Plus in {
   def : OpSelBinOpClampPat<uaddsat, V_ADD_NC_U16_e64>;
   def : OpSelBinOpClampPat<usubsat, V_SUB_NC_U16_e64>;
   // Undo sub x, c -> add x, -c canonicalization since c is more likely
   // an inline immediate than -c.
   def : GCNPat<
     (add i16:$src0, (i16 NegSubInlineIntConst16:$src1)),
     (V_SUB_NC_U16_e64 0, VSrc_b16:$src0, 0, NegSubInlineIntConst16:$src1, 0, 0)
   >;
} // End True16Predicate = NotHasTrue16BitInsts, SubtargetPredicate = isGFX10Plus

<<<<<<< HEAD
=======
let True16Predicate = UseRealTrue16Insts in {
  def : OpSelBinOpClampPat<uaddsat, V_ADD_NC_U16_t16_e64>;
  def : OpSelBinOpClampPat<usubsat, V_SUB_NC_U16_t16_e64>;
} // End OtherPredicates = [UseRealTrue16Insts]

>>>>>>> ce7c17d5
let True16Predicate = UseFakeTrue16Insts in {
   def : OpSelBinOpClampPat<uaddsat, V_ADD_NC_U16_fake16_e64>;
   def : OpSelBinOpClampPat<usubsat, V_SUB_NC_U16_fake16_e64>;
   def : GCNPat<
     (add i16:$src0, (i16 NegSubInlineIntConst16:$src1)),
     (V_SUB_NC_U16_fake16_e64 0, VSrc_b16:$src0, 0, NegSubInlineIntConst16:$src1, 0, 0)
   >;
} // End True16Predicate = UseFakeTrue16Insts

let SubtargetPredicate = isGFX12Plus in {
  let Constraints = "$vdst = $vdst_in", DisableEncoding="$vdst_in" in {
    defm V_PERMLANE16_VAR_B32  : VOP3Inst<"v_permlane16_var_b32",  VOP3_PERMLANE_VAR_Profile>;
    defm V_PERMLANEX16_VAR_B32 : VOP3Inst<"v_permlanex16_var_b32", VOP3_PERMLANE_VAR_Profile>;
  } // End $vdst = $vdst_in, DisableEncoding $vdst_in

  def : PermlaneVarPat<int_amdgcn_permlane16_var,  V_PERMLANE16_VAR_B32_e64>;
  def : PermlaneVarPat<int_amdgcn_permlanex16_var, V_PERMLANEX16_VAR_B32_e64>;

} // End SubtargetPredicate = isGFX12Plus

let SubtargetPredicate = HasBitOp3Insts  in {
  let isReMaterializable = 1 in {
    defm V_BITOP3_B16 : VOP3Inst <"v_bitop3_b16",
                                  VOP3_BITOP3_Profile<VOPProfile <[i16, i16, i16, i16, i32]>, VOP3_OPSEL>>;
    defm V_BITOP3_B32 : VOP3Inst <"v_bitop3_b32",
                                  VOP3_BITOP3_Profile<VOPProfile <[i32, i32, i32, i32, i32]>, VOP3_REGULAR>>;
  }
  def : GCNPat<
    (i32 (int_amdgcn_bitop3 i32:$src0, i32:$src1, i32:$src2, i32:$bitop3)),
    (i32 (V_BITOP3_B32_e64 VSrc_b32:$src0, VSrc_b32:$src1, VSrc_b32:$src2, timm:$bitop3))
  >;

  def : GCNPat<
    (i16 (int_amdgcn_bitop3 i16:$src0, i16:$src1, i16:$src2, i32:$bitop3)),
    (i16 (V_BITOP3_B16_e64 0, VSrc_b16:$src0, 0, VSrc_b16:$src1, 0, VSrc_b16:$src2, timm:$bitop3, 0))
  >;

  def : GCNPat<
    (i32 (BITOP3_32 i32:$src0, i32:$src1, i32:$src2, i32:$bitop3)),
    (i32 (V_BITOP3_B32_e64 VSrc_b32:$src0, VSrc_b32:$src1, VSrc_b32:$src2, timm:$bitop3))
  >;

  def : GCNPat<
    (i16 (BITOP3_16 i16:$src0, i16:$src1, i16:$src2, i32:$bitop3)),
    (i16 (V_BITOP3_B16_e64 0, VSrc_b16:$src0, 0, VSrc_b16:$src1, 0, VSrc_b16:$src2, timm:$bitop3, 0))
  >;
} // End SubtargetPredicate = HasBitOp3Insts

class DivFmasPat<ValueType vt, Instruction inst, Register CondReg> : GCNPat<
  (AMDGPUdiv_fmas (vt (VOP3Mods vt:$src0, i32:$src0_modifiers)),
                  (vt (VOP3Mods vt:$src1, i32:$src1_modifiers)),
                  (vt (VOP3Mods vt:$src2, i32:$src2_modifiers)),
                  (i1 CondReg)),
  (inst $src0_modifiers, $src0, $src1_modifiers, $src1, $src2_modifiers, $src2)
>;

let WaveSizePredicate = isWave64 in {
def : DivFmasPat<f32, V_DIV_FMAS_F32_e64, VCC>;
def : DivFmasPat<f64, V_DIV_FMAS_F64_e64, VCC>;
}

let WaveSizePredicate = isWave32 in {
def : DivFmasPat<f32, V_DIV_FMAS_F32_e64, VCC_LO>;
def : DivFmasPat<f64, V_DIV_FMAS_F64_e64, VCC_LO>;
}

class VOP3_DOT_Profile<VOPProfile P> : VOP3_Profile<P, VOP3_OPSEL> {
  let HasClamp = 0;
  let HasOMod = 0;
}

class VOP3_DOT_Profile_t16<VOPProfile P, VOP3Features Features = VOP3_REGULAR> : VOP3_Profile_True16<P, Features> {
  let HasClamp = 0;
  let HasOMod = 0;
  // Override modifiers for bf16(i16) (same as float modifiers).
  let HasSrc0Mods = 1;
  let HasSrc1Mods = 1;
  let HasSrc2Mods = 1;
  let Src0ModVOP3DPP = FPVRegInputMods;
  let Src1ModVOP3DPP = FP32VCSrcInputMods;
  let Src2ModVOP3DPP = FPT16VCSrcInputMods</*IsFake16*/0>;
}

class VOP3_DOT_Profile_fake16<VOPProfile P, VOP3Features Features = VOP3_REGULAR> : VOP3_Profile_Fake16<P, Features> {
  let HasClamp = 0;
  let HasOMod = 0;
  // Override modifiers for bf16(i16) (same as float modifiers).
  let HasSrc0Mods = 1;
  let HasSrc1Mods = 1;
  let HasSrc2Mods = 1;
  let AsmVOP3Base = getAsmVOP3Base<NumSrcArgs, HasDst, HasClamp,
   HasOpSel, HasOMod, IsVOP3P, HasModifiers, 1/*HasSrc0Mods*/, 1/*HasSrc1Mods*/,
   1/*HasSrc2Mods*/, DstVT>.ret;
}

let SubtargetPredicate = isGFX11Plus in {
  defm V_MAXMIN_F32     : VOP3Inst<"v_maxmin_f32", VOP3_Profile<VOP_F32_F32_F32_F32>>;
  defm V_MINMAX_F32     : VOP3Inst<"v_minmax_f32", VOP3_Profile<VOP_F32_F32_F32_F32>>;
  defm V_MAXMIN_F16     : VOP3Inst<"v_maxmin_f16", VOP3_Profile<VOP_F16_F16_F16_F16>>;
  defm V_MINMAX_F16     : VOP3Inst<"v_minmax_f16", VOP3_Profile<VOP_F16_F16_F16_F16>>;
  defm V_MAXMIN_U32     : VOP3Inst<"v_maxmin_u32", VOP3_Profile<VOP_I32_I32_I32_I32>>;
  defm V_MINMAX_U32     : VOP3Inst<"v_minmax_u32", VOP3_Profile<VOP_I32_I32_I32_I32>>;
  defm V_MAXMIN_I32     : VOP3Inst<"v_maxmin_i32", VOP3_Profile<VOP_I32_I32_I32_I32>>;
  defm V_MINMAX_I32     : VOP3Inst<"v_minmax_i32", VOP3_Profile<VOP_I32_I32_I32_I32>>;
  defm V_CVT_PK_I16_F32 : VOP3Inst<"v_cvt_pk_i16_f32", VOP3_Profile<VOP_V2I16_F32_F32>>;
  defm V_CVT_PK_U16_F32 : VOP3Inst<"v_cvt_pk_u16_f32", VOP3_Profile<VOP_V2I16_F32_F32>>;
} // End SubtargetPredicate = isGFX11Plus

class VOP3_CVT_SR_FP16_TiedInput_Profile<VOPProfile P> : VOP3_CVT_SCALE_F1632_FP8BF8_TiedInput_Profile<P> {
  let InsVOP3OpSel = (ins FP32InputMods:$src0_modifiers, Src0RC64:$src0,
                          Int32InputMods:$src1_modifiers, Src1RC64:$src1,
                          VGPR_32:$vdst_in, op_sel0:$op_sel);
}

// FIXME: GlobalISel cannot distinguish f16 and bf16 and may start using bf16 patterns
//        instead of less complex f16. Disable GlobalISel for these for now.
def bf16_fpround : PatFrag <(ops node:$src0),  (fpround $src0), [{ return true; }]> {
  let GISelPredicateCode = [{return false;}];
}

let SubtargetPredicate = HasBF16ConversionInsts in {
  let ReadsModeReg = 0 in {
    defm V_CVT_PK_BF16_F32    : VOP3Inst<"v_cvt_pk_bf16_f32", VOP3_Profile<VOP_V2BF16_F32_F32>>;
  }
  def : GCNPat<(v2bf16 (bf16_fpround v2f32:$src)),
               (V_CVT_PK_BF16_F32_e64 0, (EXTRACT_SUBREG VReg_64:$src, sub0), 0, (EXTRACT_SUBREG VReg_64:$src, sub1))>;
  def : GCNPat<(v2bf16 (bf16_fpround v2f64:$src)),
               (V_CVT_PK_BF16_F32_e64 0, (V_CVT_F32_F64_e64 0, (EXTRACT_SUBREG VReg_128:$src, sub0_sub1)),
                                      0, (V_CVT_F32_F64_e64 0, (EXTRACT_SUBREG VReg_128:$src, sub2_sub3)))>;
  def : GCNPat<(v2bf16 (build_vector (bf16 (bf16_fpround (f32 (VOP3Mods f32:$src0, i32:$src0_modifiers)))),
                                     (bf16 (bf16_fpround (f32 (VOP3Mods f32:$src1, i32:$src1_modifiers)))))),
               (V_CVT_PK_BF16_F32_e64 $src0_modifiers, $src0, $src1_modifiers, $src1)>;
  def : GCNPat<(bf16 (bf16_fpround (f32 (VOP3Mods f32:$src0, i32:$src0_modifiers)))),
               (V_CVT_PK_BF16_F32_e64 $src0_modifiers, $src0, 0, (f32 (IMPLICIT_DEF)))>;
  def : GCNPat<(bf16 (bf16_fpround (f64 (VOP3Mods f64:$src0, i32:$src0_modifiers)))),
               (V_CVT_PK_BF16_F32_e64 0, (f32 (V_CVT_F32_F64_e64 $src0_modifiers, $src0)), 0, (f32 (IMPLICIT_DEF)))>;
}

class Cvt_Scale_Sr_F32ToBF16F16_Pat<SDPatternOperator node, VOP3_Pseudo inst, ValueType DstTy> : GCNPat<
    (DstTy (node DstTy:$vdst_in, f32:$src0, i32:$src1, timm:$word_sel)),
    (inst (DstSelToOpSelXForm $word_sel), $src0, 0, $src1, VGPR_32:$vdst_in)
>;

let SubtargetPredicate = HasF32ToF16BF16ConversionSRInsts in {
  let Constraints = "$vdst = $vdst_in", DisableEncoding = "$vdst_in" in {
    defm V_CVT_SR_F16_F32   : VOP3Inst<"v_cvt_sr_f16_f32", VOP3_CVT_SR_FP16_TiedInput_Profile<VOP_F16_F32_I32>>;
    defm V_CVT_SR_BF16_F32  : VOP3Inst<"v_cvt_sr_bf16_f32", VOP3_CVT_SR_FP16_TiedInput_Profile<VOP_BF16_F32_I32>>;
  }
  def : Cvt_Scale_Sr_F32ToBF16F16_Pat<int_amdgcn_cvt_sr_bf16_f32, V_CVT_SR_BF16_F32_e64, v2bf16>;
  def : Cvt_Scale_Sr_F32ToBF16F16_Pat<int_amdgcn_cvt_sr_f16_f32, V_CVT_SR_F16_F32_e64, v2f16>;
}

let SubtargetPredicate = isGFX12Plus, ReadsModeReg = 0 in {
  defm V_MAXIMUMMINIMUM_F32 : VOP3Inst<"v_maximumminimum_f32", VOP3_Profile<VOP_F32_F32_F32_F32>>;
  defm V_MINIMUMMAXIMUM_F32 : VOP3Inst<"v_minimummaximum_f32", VOP3_Profile<VOP_F32_F32_F32_F32>>;
  defm V_MAXIMUMMINIMUM_F16 : VOP3Inst<"v_maximumminimum_f16", VOP3_Profile<VOP_F16_F16_F16_F16, VOP3_OPSEL>>;
  defm V_MINIMUMMAXIMUM_F16 : VOP3Inst<"v_minimummaximum_f16", VOP3_Profile<VOP_F16_F16_F16_F16, VOP3_OPSEL>>;
} // End SubtargetPredicate = isGFX12Plus, ReadsModeReg = 0

let SubtargetPredicate = HasDot9Insts, IsDOT=1 in {
  defm V_DOT2_F16_F16 :   VOP3Inst_t16_with_profiles<"v_dot2_f16_f16", VOP3_DOT_Profile<VOP_F16_V2F16_V2F16_F16>,
                                                      VOP3_DOT_Profile_t16<VOP_F16_V2F16_V2F16_F16>,
                                                      VOP3_DOT_Profile_fake16<VOP_F16_V2F16_V2F16_F16>,
                                                      int_amdgcn_fdot2_f16_f16>;
  defm V_DOT2_BF16_BF16 : VOP3Inst_t16_with_profiles<"v_dot2_bf16_bf16", VOP3_DOT_Profile<VOP_BF16_V2BF16_V2BF16_BF16>,
                                                      VOP3_DOT_Profile_t16<VOP_BF16_V2BF16_V2BF16_BF16>,
                                                      VOP3_DOT_Profile_fake16<VOP_BF16_V2BF16_V2BF16_BF16>,
                                                      int_amdgcn_fdot2_bf16_bf16>;
}

class VOP_Pseudo_Scalar<RegisterClass Dst, RegisterOperand SrcOp,
                        ValueType dstVt, ValueType srcVt = dstVt>
    : VOPProfile<[dstVt, srcVt, untyped, untyped]> {
  let DstRC = VOPDstOperand<Dst>;
  let Src0RC64 = SrcOp;

  let HasOMod = 1;
  let HasModifiers = 1;
}

def VOP_Pseudo_Scalar_F32 : VOP_Pseudo_Scalar<SReg_32_XEXEC, SSrc_f32, f32>;
def VOP_Pseudo_Scalar_F16 : VOP_Pseudo_Scalar<SReg_32_XEXEC, SSrc_f16, f32, f16>;

let SubtargetPredicate = HasPseudoScalarTrans, TRANS = 1,
    isReMaterializable = 1, SchedRW = [WritePseudoScalarTrans] in {
  defm V_S_EXP_F32  : VOP3PseudoScalarInst<"v_s_exp_f32", VOP_Pseudo_Scalar_F32, AMDGPUexp>;
  defm V_S_EXP_F16  : VOP3PseudoScalarInst<"v_s_exp_f16", VOP_Pseudo_Scalar_F16>;
  defm V_S_LOG_F32  : VOP3PseudoScalarInst<"v_s_log_f32", VOP_Pseudo_Scalar_F32, AMDGPUlog>;
  defm V_S_LOG_F16  : VOP3PseudoScalarInst<"v_s_log_f16", VOP_Pseudo_Scalar_F16>;
  defm V_S_RCP_F32  : VOP3PseudoScalarInst<"v_s_rcp_f32", VOP_Pseudo_Scalar_F32, AMDGPUrcp>;
  defm V_S_RCP_F16  : VOP3PseudoScalarInst<"v_s_rcp_f16", VOP_Pseudo_Scalar_F16>;
  defm V_S_RSQ_F32  : VOP3PseudoScalarInst<"v_s_rsq_f32", VOP_Pseudo_Scalar_F32, AMDGPUrsq>;
  defm V_S_RSQ_F16  : VOP3PseudoScalarInst<"v_s_rsq_f16", VOP_Pseudo_Scalar_F16>;
  defm V_S_SQRT_F32 : VOP3PseudoScalarInst<"v_s_sqrt_f32", VOP_Pseudo_Scalar_F32, any_amdgcn_sqrt>;
  defm V_S_SQRT_F16 : VOP3PseudoScalarInst<"v_s_sqrt_f16", VOP_Pseudo_Scalar_F16>;
}

class PseudoScalarPatF16<SDPatternOperator node, VOP3_Pseudo inst> : GCNPat <
  (f16 (UniformUnaryFrag<node> (f16 (VOP3Mods0 f16:$src0, i32:$src0_modifiers,
                                               i1:$clamp, i32:$omod)))),
  (f16 (COPY_TO_REGCLASS (f32 (inst i32:$src0_modifiers, f16:$src0, i1:$clamp,
                                    i32:$omod)),
                         SReg_32_XEXEC))
>;

let SubtargetPredicate = HasPseudoScalarTrans in {
  def : PseudoScalarPatF16<AMDGPUexpf16, V_S_EXP_F16_e64>;
  def : PseudoScalarPatF16<AMDGPUlogf16, V_S_LOG_F16_e64>;
  def : PseudoScalarPatF16<AMDGPUrcp, V_S_RCP_F16_e64>;
  def : PseudoScalarPatF16<AMDGPUrsq, V_S_RSQ_F16_e64>;
  def : PseudoScalarPatF16<any_amdgcn_sqrt, V_S_SQRT_F16_e64>;
}

let SubtargetPredicate = HasAshrPkInsts, isReMaterializable = 1 in {
  defm V_ASHR_PK_I8_I32 : VOP3Inst<"v_ashr_pk_i8_i32", VOP3_Profile<VOP_I16_I32_I32_I32, VOP3_OPSEL_ONLY>, int_amdgcn_ashr_pk_i8_i32>;
  defm V_ASHR_PK_U8_I32 : VOP3Inst<"v_ashr_pk_u8_i32", VOP3_Profile<VOP_I16_I32_I32_I32, VOP3_OPSEL_ONLY>, int_amdgcn_ashr_pk_u8_i32>;
} // End SubtargetPredicate = HasAshrPkInsts, isReMaterializable = 1

class AshrPkI8Pat<VOP3_Pseudo inst, int lo, int hi>: GCNPat<
    (i16 (or (i16 (shl (i16 (trunc (i32 (AMDGPUsmed3 (i32 (sra i32:$src1, i32:$src2)), (i32 lo), (i32 hi))))), (i16 8))),
             (i16 (and (i16 (trunc (i32 (AMDGPUsmed3 (i32 (sra i32:$src0, i32:$src2)), (i32 lo), (i32 hi))))), (i16 255))))),
    (inst 0, VSrc_b32:$src0, 0,  VSrc_b32:$src1, 0, VSrc_b32:$src2, 0 )
>;

class AshrPkU8Pat<VOP3_Pseudo inst, int lo, int hi>: GCNPat<
    (i16 (or (i16 (shl (i16 (trunc (i32 (AMDGPUsmed3 (i32 (sra i32:$src1, i32:$src2)), (i32 lo), (i32 hi))))), (i16 8))),
             (i16 (trunc (i32 (AMDGPUsmed3 (i32 (sra i32:$src0, i32:$src2)), (i32 lo), (i32 hi))))))),
    (inst 0, VSrc_b32:$src0, 0,  VSrc_b32:$src1, 0, VSrc_b32:$src2, 0 )
>;

let SubtargetPredicate = HasAshrPkInsts in {
  def : AshrPkI8Pat<V_ASHR_PK_I8_I32_e64, -128, 127>;
  def : AshrPkU8Pat<V_ASHR_PK_U8_I32_e64, 0, 255>;
}

//===----------------------------------------------------------------------===//
// Integer Clamp Patterns
//===----------------------------------------------------------------------===//

class getClampPat<VOPProfile P, SDPatternOperator node> {
  dag ret3 = (P.DstVT (node P.Src0VT:$src0, P.Src1VT:$src1, P.Src2VT:$src2));
  dag ret2 = (P.DstVT (node P.Src0VT:$src0, P.Src1VT:$src1));
  dag ret1 = (P.DstVT (node P.Src0VT:$src0));
  dag ret = !if(!eq(P.NumSrcArgs, 3), ret3,
            !if(!eq(P.NumSrcArgs, 2), ret2,
            ret1));
}

class getClampRes<VOPProfile P, Instruction inst> {
  dag ret3 = (inst P.Src0VT:$src0, P.Src1VT:$src1, P.Src2VT:$src2, (i1 0));
  dag ret2 = (inst P.Src0VT:$src0, P.Src1VT:$src1, (i1 0));
  dag ret1 = (inst P.Src0VT:$src0, (i1 0));
  dag ret = !if(!eq(P.NumSrcArgs, 3), ret3,
            !if(!eq(P.NumSrcArgs, 2), ret2,
            ret1));
}

class IntClampPat<VOP3InstBase inst, SDPatternOperator node> : GCNPat<
  getClampPat<inst.Pfl, node>.ret,
  getClampRes<inst.Pfl, inst>.ret
>;

def : IntClampPat<V_MAD_I32_I24_e64, AMDGPUmad_i24>;
def : IntClampPat<V_MAD_U32_U24_e64, AMDGPUmad_u24>;

def : IntClampPat<V_SAD_U8_e64, int_amdgcn_sad_u8>;
def : IntClampPat<V_SAD_HI_U8_e64, int_amdgcn_sad_hi_u8>;
def : IntClampPat<V_SAD_U16_e64, int_amdgcn_sad_u16>;

def : IntClampPat<V_MSAD_U8_e64, int_amdgcn_msad_u8>;
def : IntClampPat<V_MQSAD_PK_U16_U8_e64, int_amdgcn_mqsad_pk_u16_u8>;

def : IntClampPat<V_QSAD_PK_U16_U8_e64, int_amdgcn_qsad_pk_u16_u8>;
def : IntClampPat<V_MQSAD_U32_U8_e64, int_amdgcn_mqsad_u32_u8>;

//===----------------------------------------------------------------------===//
// Floating-point operation Patterns
//===----------------------------------------------------------------------===//

// Implement fminimum(x, y) by using minimum3(x, y, y)
class MinimumMaximumByMinimum3Maximum3<SDPatternOperator node, ValueType vt,
                                       Instruction inst> : GCNPat<
  (vt (node (VOP3Mods vt:$src0, i32:$src0_mods), (VOP3Mods vt:$src1, i32:$src1_mods))),
  (inst $src0_mods, $src0, $src1_mods, $src1, $src1_mods, $src1)
>;

// Prefer the real 2 operand form if legal
let SubtargetPredicate = HasMinimum3Maximum3F32 in {
def : MinimumMaximumByMinimum3Maximum3<fminimum, f32, V_MINIMUM3_F32_e64>;
def : MinimumMaximumByMinimum3Maximum3<fmaximum, f32, V_MAXIMUM3_F32_e64>;
}

//===----------------------------------------------------------------------===//
// Target-specific instruction encodings.
//===----------------------------------------------------------------------===//

//===----------------------------------------------------------------------===//
// GFX12.
//===----------------------------------------------------------------------===//

defm V_MIN3_NUM_F32       : VOP3_Realtriple_with_name_gfx12<0x229, "V_MIN3_F32", "v_min3_num_f32">;
defm V_MAX3_NUM_F32       : VOP3_Realtriple_with_name_gfx12<0x22a, "V_MAX3_F32", "v_max3_num_f32">;
defm V_MIN3_NUM_F16       : VOP3_Realtriple_with_name_gfx12<0x22b, "V_MIN3_F16", "v_min3_num_f16">;
defm V_MAX3_NUM_F16       : VOP3_Realtriple_with_name_gfx12<0x22c, "V_MAX3_F16", "v_max3_num_f16">;
defm V_MINIMUM3_F32       : VOP3Only_Realtriple_gfx12<0x22d>;
defm V_MAXIMUM3_F32       : VOP3Only_Realtriple_gfx12<0x22e>;
defm V_MINIMUM3_F16       : VOP3Only_Realtriple_t16_gfx12<0x22f>;
defm V_MAXIMUM3_F16       : VOP3Only_Realtriple_t16_gfx12<0x230>;
defm V_MED3_NUM_F32       : VOP3_Realtriple_with_name_gfx12<0x231, "V_MED3_F32", "v_med3_num_f32">;
defm V_MED3_NUM_F16       : VOP3_Realtriple_t16_and_fake16_gfx12<0x232, "v_med3_num_f16", "V_MED3_F16", "v_med3_f16">;
defm V_MINMAX_NUM_F32     : VOP3_Realtriple_with_name_gfx12<0x268, "V_MINMAX_F32", "v_minmax_num_f32">;
defm V_MAXMIN_NUM_F32     : VOP3_Realtriple_with_name_gfx12<0x269, "V_MAXMIN_F32", "v_maxmin_num_f32">;
defm V_MINMAX_NUM_F16     : VOP3_Realtriple_with_name_gfx12<0x26a, "V_MINMAX_F16", "v_minmax_num_f16">;
defm V_MAXMIN_NUM_F16     : VOP3_Realtriple_with_name_gfx12<0x26b, "V_MAXMIN_F16", "v_maxmin_num_f16">;
defm V_MINIMUMMAXIMUM_F32 : VOP3Only_Realtriple_gfx12<0x26c>;
defm V_MAXIMUMMINIMUM_F32 : VOP3Only_Realtriple_gfx12<0x26d>;
defm V_MINIMUMMAXIMUM_F16 : VOP3Only_Realtriple_t16_gfx12<0x26e>;
defm V_MAXIMUMMINIMUM_F16 : VOP3Only_Realtriple_t16_gfx12<0x26f>;
defm V_S_EXP_F32          : VOP3Only_Real_Base_gfx12<0x280>;
defm V_S_EXP_F16          : VOP3Only_Real_Base_gfx12<0x281>;
defm V_S_LOG_F32          : VOP3Only_Real_Base_gfx12<0x282>;
defm V_S_LOG_F16          : VOP3Only_Real_Base_gfx12<0x283>;
defm V_S_RCP_F32          : VOP3Only_Real_Base_gfx12<0x284>;
defm V_S_RCP_F16          : VOP3Only_Real_Base_gfx12<0x285>;
defm V_S_RSQ_F32          : VOP3Only_Real_Base_gfx12<0x286>;
defm V_S_RSQ_F16          : VOP3Only_Real_Base_gfx12<0x287>;
defm V_S_SQRT_F32         : VOP3Only_Real_Base_gfx12<0x288>;
defm V_S_SQRT_F16         : VOP3Only_Real_Base_gfx12<0x289>;
defm V_MAD_CO_U64_U32     : VOP3be_Real_with_name_gfx12<0x2fe, "V_MAD_U64_U32", "v_mad_co_u64_u32">;
defm V_MAD_CO_I64_I32     : VOP3be_Real_with_name_gfx12<0x2ff, "V_MAD_I64_I32", "v_mad_co_i64_i32">;
defm V_MINIMUM_F64        : VOP3Only_Real_Base_gfx12<0x341>;
defm V_MAXIMUM_F64        : VOP3Only_Real_Base_gfx12<0x342>;
defm V_MINIMUM_F32        : VOP3Only_Realtriple_gfx12<0x365>;
defm V_MAXIMUM_F32        : VOP3Only_Realtriple_gfx12<0x366>;
defm V_MINIMUM_F16        : VOP3Only_Realtriple_t16_gfx12<0x367>;
defm V_MAXIMUM_F16        : VOP3Only_Realtriple_t16_gfx12<0x368>;

defm V_PERMLANE16_VAR_B32  : VOP3Only_Real_Base_gfx12<0x30f>;
defm V_PERMLANEX16_VAR_B32 : VOP3Only_Real_Base_gfx12<0x310>;

defm V_CVT_PK_FP8_F32  : VOP3Only_Realtriple_gfx12<0x369>;
defm V_CVT_PK_BF8_F32  : VOP3Only_Realtriple_gfx12<0x36a>;
defm V_CVT_SR_FP8_F32_gfx12 : VOP3_Realtriple_with_name_gfx12<0x36b, "V_CVT_SR_FP8_F32_gfx12", "v_cvt_sr_fp8_f32" >;
defm V_CVT_SR_BF8_F32_gfx12 : VOP3_Realtriple_with_name_gfx12<0x36c, "V_CVT_SR_BF8_F32_gfx12", "v_cvt_sr_bf8_f32">;

//===----------------------------------------------------------------------===//
// GFX11, GFX12
//===----------------------------------------------------------------------===//

multiclass VOP3_Real_with_name_gfx11_gfx12<bits<10> op, string opName,
                                           string asmName> :
  VOP3_Real_with_name<GFX11Gen, op, opName, asmName>,
  VOP3_Real_with_name<GFX12Gen, op, opName, asmName>;

multiclass VOP3_Realtriple_gfx11_gfx12<bits<10> op> :
  VOP3_Realtriple<GFX11Gen, op>, VOP3_Realtriple<GFX12Gen, op>;

multiclass VOP3_Real_Base_gfx11_gfx12<bits<10> op> :
  VOP3_Real_Base<GFX11Gen, op>, VOP3_Real_Base<GFX12Gen, op>;

multiclass VOP3_Realtriple_with_name_gfx11_gfx12<bits<10> op, string opName,
                                                 string asmName> :
  VOP3_Realtriple_with_name<GFX11Gen, op, opName, asmName>,
  VOP3_Realtriple_with_name<GFX12Gen, op, opName, asmName>;

multiclass VOP3Dot_Realtriple_t16_and_fake16_gfx11_gfx12<bits<10> op, string asmName, string opName = NAME> {
  defm _t16: VOP3Dot_Realtriple_gfx11_gfx12<op, asmName, 0, opName#"_t16">;
  defm _fake16: VOP3Dot_Realtriple_gfx11_gfx12<op, asmName, 0, opName#"_fake16">;
}

multiclass VOP3_Realtriple_t16_gfx11_gfx12<bits<10> op, string asmName, string opName = NAME,
                                           string pseudo_mnemonic = "", bit isSingle = 0> :
  VOP3_Realtriple_with_name<GFX11Gen, op, opName, asmName, pseudo_mnemonic, isSingle>,
  VOP3_Realtriple_with_name<GFX12Gen, op, opName, asmName, pseudo_mnemonic, isSingle>;

multiclass VOP3_Realtriple_t16_and_fake16_gfx11_gfx12<bits<10> op, string asmName, string opName = NAME,
                                                      string pseudo_mnemonic = "", bit isSingle = 0> {
  defm opName#"_t16": VOP3_Realtriple_t16_gfx11_gfx12<op, asmName, opName#"_t16", pseudo_mnemonic, isSingle>;
  defm opName#"_fake16": VOP3_Realtriple_t16_gfx11_gfx12<op, asmName, opName#"_fake16", pseudo_mnemonic, isSingle>;
}

multiclass VOP3_Realtriple_t16_gfx11_gfx12<bits<10> op, string asmName, string opName = NAME,
                                           string pseudo_mnemonic = "", bit isSingle = 0> :
  VOP3_Realtriple_with_name<GFX11Gen, op, opName, asmName, pseudo_mnemonic, isSingle>,
  VOP3_Realtriple_with_name<GFX12Gen, op, opName, asmName, pseudo_mnemonic, isSingle>;

multiclass VOP3_Realtriple_t16_and_fake16_gfx11_gfx12<bits<10> op, string asmName, string opName = NAME,
                                                      string pseudo_mnemonic = "", bit isSingle = 0> {
  defm opName#"_t16": VOP3_Realtriple_t16_gfx11_gfx12<op, asmName, opName#"_t16", pseudo_mnemonic, isSingle>;
  defm opName#"_fake16": VOP3_Realtriple_t16_gfx11_gfx12<op, asmName, opName#"_fake16", pseudo_mnemonic, isSingle>;
}

multiclass VOP3be_Real_gfx11_gfx12<bits<10> op, string opName, string asmName> :
  VOP3be_Real<GFX11Gen, op, opName, asmName>,
  VOP3be_Real<GFX12Gen, op, opName, asmName>;

multiclass VOP3_Real_No_Suffix_gfx11_gfx12<bits<10> op> :
  VOP3_Real_No_Suffix<GFX11Gen, op>, VOP3_Real_No_Suffix<GFX12Gen, op>;

defm V_FMA_DX9_ZERO_F32    : VOP3_Real_with_name_gfx11_gfx12<0x209, "V_FMA_LEGACY_F32", "v_fma_dx9_zero_f32">;
defm V_MAD_I32_I24         : VOP3_Realtriple_gfx11_gfx12<0x20a>;
defm V_MAD_U32_U24         : VOP3_Realtriple_gfx11_gfx12<0x20b>;
defm V_CUBEID_F32          : VOP3_Realtriple_gfx11_gfx12<0x20c>;
defm V_CUBESC_F32          : VOP3_Realtriple_gfx11_gfx12<0x20d>;
defm V_CUBETC_F32          : VOP3_Realtriple_gfx11_gfx12<0x20e>;
defm V_CUBEMA_F32          : VOP3_Realtriple_gfx11_gfx12<0x20f>;
defm V_BFE_U32             : VOP3_Realtriple_gfx11_gfx12<0x210>;
defm V_BFE_I32             : VOP3_Realtriple_gfx11_gfx12<0x211>;
defm V_BFI_B32             : VOP3_Realtriple_gfx11_gfx12<0x212>;
defm V_FMA_F32             : VOP3_Realtriple_gfx11_gfx12<0x213>;
defm V_FMA_F64             : VOP3_Real_Base_gfx11_gfx12<0x214>;
defm V_LERP_U8             : VOP3_Realtriple_gfx11_gfx12<0x215>;
defm V_ALIGNBIT_B32        : VOP3_Realtriple_gfx11_gfx12<0x216>;
defm V_ALIGNBYTE_B32       : VOP3_Realtriple_gfx11_gfx12<0x217>;
defm V_MULLIT_F32          : VOP3_Realtriple_gfx11_gfx12<0x218>;
defm V_MIN3_F32            : VOP3_Realtriple_gfx11<0x219>;
defm V_MIN3_I32            : VOP3_Realtriple_gfx11_gfx12<0x21a>;
defm V_MIN3_U32            : VOP3_Realtriple_gfx11_gfx12<0x21b>;
defm V_MAX3_F32            : VOP3_Realtriple_gfx11<0x21c>;
defm V_MAX3_I32            : VOP3_Realtriple_gfx11_gfx12<0x21d>;
defm V_MAX3_U32            : VOP3_Realtriple_gfx11_gfx12<0x21e>;
defm V_MED3_F32            : VOP3_Realtriple_gfx11<0x21f>;
defm V_MED3_I32            : VOP3_Realtriple_gfx11_gfx12<0x220>;
defm V_MED3_U32            : VOP3_Realtriple_gfx11_gfx12<0x221>;
defm V_SAD_U8              : VOP3_Realtriple_gfx11_gfx12<0x222>;
defm V_SAD_HI_U8           : VOP3_Realtriple_gfx11_gfx12<0x223>;
defm V_SAD_U16             : VOP3_Realtriple_gfx11_gfx12<0x224>;
defm V_SAD_U32             : VOP3_Realtriple_gfx11_gfx12<0x225>;
defm V_CVT_PK_U8_F32       : VOP3_Realtriple_gfx11_gfx12<0x226>;
defm V_DIV_FIXUP_F32       : VOP3_Real_Base_gfx11_gfx12<0x227>;
defm V_DIV_FIXUP_F64       : VOP3_Real_Base_gfx11_gfx12<0x228>;
defm V_DIV_FMAS_F32        : VOP3_Real_Base_gfx11_gfx12<0x237>;
defm V_DIV_FMAS_F64        : VOP3_Real_Base_gfx11_gfx12<0x238>;
defm V_MSAD_U8             : VOP3_Realtriple_gfx11_gfx12<0x239>;
defm V_QSAD_PK_U16_U8      : VOP3_Real_Base_gfx11_gfx12<0x23a>;
defm V_MQSAD_PK_U16_U8     : VOP3_Real_Base_gfx11_gfx12<0x23b>;
defm V_MQSAD_U32_U8        : VOP3_Real_Base_gfx11_gfx12<0x23d>;
defm V_XOR3_B32            : VOP3_Realtriple_gfx11_gfx12<0x240>;
defm V_MAD_U16             : VOP3_Realtriple_t16_and_fake16_gfx11_gfx12<0x241, "v_mad_u16", "V_MAD_U16_gfx9">;
defm V_PERM_B32            : VOP3_Realtriple_gfx11_gfx12<0x244>;
defm V_XAD_U32             : VOP3_Realtriple_gfx11_gfx12<0x245>;
defm V_LSHL_ADD_U32        : VOP3_Realtriple_gfx11_gfx12<0x246>;
defm V_ADD_LSHL_U32        : VOP3_Realtriple_gfx11_gfx12<0x247>;
defm V_FMA_F16             : VOP3_Realtriple_with_name_gfx11_gfx12<0x248, "V_FMA_F16_gfx9", "v_fma_f16">;
defm V_MIN3_F16            : VOP3Only_Realtriple_t16_and_fake16_gfx11<0x249, "v_min3_f16">;
defm V_MIN3_I16            : VOP3_Realtriple_t16_and_fake16_gfx11_gfx12<0x24a, "v_min3_i16">;
defm V_MIN3_U16            : VOP3_Realtriple_t16_and_fake16_gfx11_gfx12<0x24b, "v_min3_u16">;
defm V_MAX3_F16            : VOP3Only_Realtriple_t16_and_fake16_gfx11<0x24c, "v_max3_f16">;
defm V_MAX3_I16            : VOP3Only_Realtriple_t16_and_fake16_gfx11_gfx12<0x24d, "v_max3_i16">;
defm V_MAX3_U16            : VOP3Only_Realtriple_t16_and_fake16_gfx11_gfx12<0x24e, "v_max3_u16">;
defm V_MED3_F16            : VOP3Only_Realtriple_t16_and_fake16_gfx11<0x24f, "v_med3_f16">;
defm V_MED3_I16            : VOP3Only_Realtriple_t16_and_fake16_gfx11_gfx12<0x250, "v_med3_i16">;
defm V_MED3_U16            : VOP3_Realtriple_t16_and_fake16_gfx11_gfx12<0x251, "v_med3_u16">;
defm V_MAD_I16             : VOP3_Realtriple_t16_and_fake16_gfx11_gfx12<0x253, "v_mad_i16", "V_MAD_I16_gfx9">;
defm V_DIV_FIXUP_F16       : VOP3_Realtriple_t16_and_fake16_gfx11_gfx12<0x254, "v_div_fixup_f16", "V_DIV_FIXUP_F16_gfx9">;
defm V_ADD3_U32            : VOP3_Realtriple_gfx11_gfx12<0x255>;
defm V_LSHL_OR_B32         : VOP3_Realtriple_gfx11_gfx12<0x256>;
defm V_AND_OR_B32          : VOP3_Realtriple_gfx11_gfx12<0x257>;
defm V_OR3_B32             : VOP3_Realtriple_gfx11_gfx12<0x258>;
defm V_MAD_U32_U16         : VOP3_Realtriple_gfx11_gfx12<0x259>;
defm V_MAD_I32_I16         : VOP3_Realtriple_gfx11_gfx12<0x25a>;
defm V_PERMLANE16_B32      : VOP3_Real_Base_gfx11_gfx12<0x25b>;
defm V_PERMLANEX16_B32     : VOP3_Real_Base_gfx11_gfx12<0x25c>;
defm V_MAXMIN_F32          : VOP3_Realtriple_gfx11<0x25e>;
defm V_MINMAX_F32          : VOP3_Realtriple_gfx11<0x25f>;
defm V_MAXMIN_F16          : VOP3_Realtriple_gfx11<0x260>;
defm V_MINMAX_F16          : VOP3_Realtriple_gfx11<0x261>;
defm V_MAXMIN_U32          : VOP3_Realtriple_gfx11_gfx12<0x262>;
defm V_MINMAX_U32          : VOP3_Realtriple_gfx11_gfx12<0x263>;
defm V_MAXMIN_I32          : VOP3_Realtriple_gfx11_gfx12<0x264>;
defm V_MINMAX_I32          : VOP3_Realtriple_gfx11_gfx12<0x265>;
defm V_DOT2_F16_F16        : VOP3Dot_Realtriple_t16_and_fake16_gfx11_gfx12<0x266, "v_dot2_f16_f16">;
defm V_DOT2_BF16_BF16      : VOP3Dot_Realtriple_t16_and_fake16_gfx11_gfx12<0x267, "v_dot2_bf16_bf16">;
defm V_DIV_SCALE_F32       : VOP3be_Real_gfx11_gfx12<0x2fc, "V_DIV_SCALE_F32", "v_div_scale_f32">;
defm V_DIV_SCALE_F64       : VOP3be_Real_gfx11_gfx12<0x2fd, "V_DIV_SCALE_F64", "v_div_scale_f64">;
defm V_MAD_U64_U32_gfx11   : VOP3be_Real_gfx11<0x2fe, "V_MAD_U64_U32_gfx11", "v_mad_u64_u32">;
defm V_MAD_I64_I32_gfx11   : VOP3be_Real_gfx11<0x2ff, "V_MAD_I64_I32_gfx11", "v_mad_i64_i32">;
defm V_ADD_NC_U16          : VOP3Only_Realtriple_t16_and_fake16_gfx11_gfx12<0x303, "v_add_nc_u16">;
defm V_SUB_NC_U16          : VOP3Only_Realtriple_t16_and_fake16_gfx11_gfx12<0x304, "v_sub_nc_u16">;
defm V_MUL_LO_U16          : VOP3Only_Realtriple_t16_and_fake16_gfx11_gfx12<0x305, "v_mul_lo_u16">;
defm V_CVT_PK_I16_F32      : VOP3_Realtriple_gfx11_gfx12<0x306>;
defm V_CVT_PK_U16_F32      : VOP3_Realtriple_gfx11_gfx12<0x307>;
defm V_MAX_U16             : VOP3Only_Realtriple_t16_and_fake16_gfx11_gfx12<0x309, "v_max_u16">;
defm V_MAX_I16             : VOP3Only_Realtriple_t16_and_fake16_gfx11_gfx12<0x30a, "v_max_i16">;
defm V_MIN_U16             : VOP3Only_Realtriple_t16_and_fake16_gfx11_gfx12<0x30b, "v_min_u16">;
defm V_MIN_I16             : VOP3Only_Realtriple_t16_and_fake16_gfx11_gfx12<0x30c, "v_min_i16">;
defm V_ADD_NC_I16          : VOP3_Realtriple_t16_and_fake16_gfx11_gfx12<0x30d, "v_add_nc_i16", "V_ADD_I16">;
defm V_SUB_NC_I16          : VOP3_Realtriple_t16_and_fake16_gfx11_gfx12<0x30e, "v_sub_nc_i16", "V_SUB_I16">;
<<<<<<< HEAD
defm V_PACK_B32_F16        : VOP3_Realtriple_gfx11_gfx12<0x311>;
defm V_CVT_PK_NORM_I16_F16 : VOP3_Realtriple_with_name_gfx11_gfx12<0x312, "V_CVT_PKNORM_I16_F16" , "v_cvt_pk_norm_i16_f16" >;
defm V_CVT_PK_NORM_U16_F16 : VOP3_Realtriple_with_name_gfx11_gfx12<0x313, "V_CVT_PKNORM_U16_F16" , "v_cvt_pk_norm_u16_f16" >;
=======
defm V_PACK_B32_F16        : VOP3_Realtriple_t16_and_fake16_gfx11_gfx12<0x311, "v_pack_b32_f16">;
defm V_CVT_PK_NORM_I16_F16 : VOP3_Realtriple_t16_and_fake16_gfx11_gfx12<0x312, "v_cvt_pk_norm_i16_f16", "V_CVT_PKNORM_I16_F16", "v_cvt_pknorm_i16_f16">;
defm V_CVT_PK_NORM_U16_F16 : VOP3_Realtriple_t16_and_fake16_gfx11_gfx12<0x313, "v_cvt_pk_norm_u16_f16", "V_CVT_PKNORM_U16_F16", "v_cvt_pknorm_u16_f16">;
>>>>>>> ce7c17d5
defm V_SUB_NC_I32          : VOP3_Realtriple_with_name_gfx11_gfx12<0x325, "V_SUB_I32", "v_sub_nc_i32">;
defm V_ADD_NC_I32          : VOP3_Realtriple_with_name_gfx11_gfx12<0x326, "V_ADD_I32", "v_add_nc_i32">;
defm V_ADD_F64             : VOP3_Real_Base_gfx11<0x327>;
defm V_MUL_F64             : VOP3_Real_Base_gfx11<0x328>;
defm V_MIN_F64             : VOP3_Real_Base_gfx11<0x329>;
defm V_MAX_F64             : VOP3_Real_Base_gfx11<0x32a>;
defm V_LDEXP_F64           : VOP3_Real_Base_gfx11_gfx12<0x32b>;
defm V_MUL_LO_U32          : VOP3_Real_Base_gfx11_gfx12<0x32c>;
defm V_MUL_HI_U32          : VOP3_Real_Base_gfx11_gfx12<0x32d>;
defm V_MUL_HI_I32          : VOP3_Real_Base_gfx11_gfx12<0x32e>;
defm V_TRIG_PREOP_F64      : VOP3_Real_Base_gfx11_gfx12<0x32f>;
defm V_LSHLREV_B16         : VOP3Only_Realtriple_t16_and_fake16_gfx11_gfx12<0x338, "v_lshlrev_b16">;
defm V_LSHRREV_B16         : VOP3Only_Realtriple_t16_and_fake16_gfx11_gfx12<0x339, "v_lshrrev_b16">;
defm V_ASHRREV_I16         : VOP3Only_Realtriple_t16_and_fake16_gfx11_gfx12<0x33a, "v_ashrrev_i16">;
defm V_LSHLREV_B64         : VOP3_Real_Base_gfx11<0x33c>;
defm V_LSHRREV_B64         : VOP3_Real_Base_gfx11_gfx12<0x33d>;
defm V_ASHRREV_I64         : VOP3_Real_Base_gfx11_gfx12<0x33e>;
defm V_READLANE_B32        : VOP3_Real_No_Suffix_gfx11_gfx12<0x360>; // Pseudo in VOP2
let InOperandList = (ins SSrcOrLds_b32:$src0, SCSrc_b32:$src1, VGPR_32:$vdst_in) in {
  defm V_WRITELANE_B32     : VOP3_Real_No_Suffix_gfx11_gfx12<0x361>; // Pseudo in VOP2
} // End InOperandList = (ins SSrcOrLds_b32:$src0, SCSrc_b32:$src1, VGPR_32:$vdst_in)
defm V_AND_B16             : VOP3Only_Realtriple_t16_and_fake16_gfx11_gfx12<0x362, "v_and_b16">;
defm V_OR_B16              : VOP3Only_Realtriple_t16_and_fake16_gfx11_gfx12<0x363, "v_or_b16">;
defm V_XOR_B16             : VOP3Only_Realtriple_t16_and_fake16_gfx11_gfx12<0x364, "v_xor_b16">;

let AssemblerPredicate = isGFX11Plus in {
  def : AMDGPUMnemonicAlias<"v_add3_nc_u32", "v_add3_u32">;
  def : AMDGPUMnemonicAlias<"v_xor_add_u32", "v_xad_u32">;
}

//===----------------------------------------------------------------------===//
// GFX10.
//===----------------------------------------------------------------------===//

let AssemblerPredicate = isGFX10Only, DecoderNamespace = "GFX10" in {
  multiclass VOP3_Real_gfx10<bits<10> op> {
    def _gfx10 :
      VOP3_Real<!cast<VOP_Pseudo>(NAME#"_e64"), SIEncodingFamily.GFX10>,
      VOP3e_gfx10<op, !cast<VOP_Pseudo>(NAME#"_e64").Pfl>;
  }
  multiclass VOP3_Real_No_Suffix_gfx10<bits<10> op> {
    def _gfx10 :
      VOP3_Real<!cast<VOP_Pseudo>(NAME), SIEncodingFamily.GFX10>,
      VOP3e_gfx10<op, !cast<VOP_Pseudo>(NAME).Pfl>;
  }
  multiclass VOP3_Real_gfx10_with_name<bits<10> op, string opName,
                                       string asmName> {
    def _gfx10 :
      VOP3_Real<!cast<VOP3_Pseudo>(opName#"_e64"), SIEncodingFamily.GFX10>,
      VOP3e_gfx10<op, !cast<VOP3_Pseudo>(opName#"_e64").Pfl> {
        VOP3_Pseudo ps = !cast<VOP3_Pseudo>(opName#"_e64");
        let AsmString = asmName # ps.AsmOperands;
        let IsSingle = 1;
      }
  }
  multiclass VOP3be_Real_gfx10<bits<10> op> {
    def _gfx10 :
      VOP3_Real<!cast<VOP3_Pseudo>(NAME#"_e64"), SIEncodingFamily.GFX10>,
      VOP3be_gfx10<op, !cast<VOP3_Pseudo>(NAME#"_e64").Pfl>;
  }
  multiclass VOP3Interp_Real_gfx10<bits<10> op> {
    def _gfx10 :
      VOP3_Real<!cast<VOP3_Pseudo>(NAME), SIEncodingFamily.GFX10>,
      VOP3Interp_gfx10<op, !cast<VOP3_Pseudo>(NAME).Pfl>;
  }
  multiclass VOP3OpSel_Real_gfx10<bits<10> op> {
    def _gfx10 :
      VOP3_Real<!cast<VOP3_Pseudo>(NAME#"_e64"), SIEncodingFamily.GFX10>,
      VOP3OpSel_gfx10<op, !cast<VOP3_Pseudo>(NAME#"_e64").Pfl>;
  }
  multiclass VOP3OpSel_Real_gfx10_with_name<bits<10> op, string opName,
                                            string asmName> {
    def _gfx10 :
      VOP3_Real<!cast<VOP3_Pseudo>(opName#"_e64"), SIEncodingFamily.GFX10>,
      VOP3OpSel_gfx10<op, !cast<VOP3_Pseudo>(opName#"_e64").Pfl> {
        VOP3_Pseudo ps = !cast<VOP3_Pseudo>(opName#"_e64");
        let AsmString = asmName # ps.AsmOperands;
      }
  }
} // End AssemblerPredicate = isGFX10Only, DecoderNamespace = "GFX10"

defm V_READLANE_B32  : VOP3_Real_No_Suffix_gfx10<0x360>;

let InOperandList = (ins SSrcOrLds_b32:$src0, SCSrc_b32:$src1, VGPR_32:$vdst_in) in {
  defm V_WRITELANE_B32 : VOP3_Real_No_Suffix_gfx10<0x361>;
} // End InOperandList = (ins SSrcOrLds_b32:$src0, SCSrc_b32:$src1, VGPR_32:$vdst_in)

let SubtargetPredicate = isGFX10Before1030 in {
  defm V_MUL_LO_I32      : VOP3_Real_gfx10<0x16b>;
}

defm V_XOR3_B32           : VOP3_Real_gfx10<0x178>;
defm V_LSHLREV_B64        : VOP3_Real_gfx10<0x2ff>;
defm V_LSHRREV_B64        : VOP3_Real_gfx10<0x300>;
defm V_ASHRREV_I64        : VOP3_Real_gfx10<0x301>;
defm V_PERM_B32           : VOP3_Real_gfx10<0x344>;
defm V_XAD_U32            : VOP3_Real_gfx10<0x345>;
defm V_LSHL_ADD_U32       : VOP3_Real_gfx10<0x346>;
defm V_ADD_LSHL_U32       : VOP3_Real_gfx10<0x347>;
defm V_ADD3_U32           : VOP3_Real_gfx10<0x36d>;
defm V_LSHL_OR_B32        : VOP3_Real_gfx10<0x36f>;
defm V_AND_OR_B32         : VOP3_Real_gfx10<0x371>;
defm V_OR3_B32            : VOP3_Real_gfx10<0x372>;

// TODO-GFX10: add MC tests for v_add/sub_nc_i16
defm V_ADD_NC_I16 :
  VOP3OpSel_Real_gfx10_with_name<0x30d, "V_ADD_I16", "v_add_nc_i16">;
defm V_SUB_NC_I16 :
  VOP3OpSel_Real_gfx10_with_name<0x30e, "V_SUB_I16", "v_sub_nc_i16">;
defm V_SUB_NC_I32 :
  VOP3_Real_gfx10_with_name<0x376, "V_SUB_I32", "v_sub_nc_i32">;
defm V_ADD_NC_I32 :
  VOP3_Real_gfx10_with_name<0x37f, "V_ADD_I32", "v_add_nc_i32">;

defm V_INTERP_P1_F32_e64  : VOP3Interp_Real_gfx10<0x200>;
defm V_INTERP_P2_F32_e64  : VOP3Interp_Real_gfx10<0x201>;
defm V_INTERP_MOV_F32_e64 : VOP3Interp_Real_gfx10<0x202>;

defm V_INTERP_P1LL_F16    : VOP3Interp_Real_gfx10<0x342>;
defm V_INTERP_P1LV_F16    : VOP3Interp_Real_gfx10<0x343>;
defm V_INTERP_P2_F16      : VOP3Interp_Real_gfx10<0x35a>;

defm V_PACK_B32_F16       : VOP3OpSel_Real_gfx10<0x311>;
defm V_CVT_PKNORM_I16_F16 : VOP3OpSel_Real_gfx10<0x312>;
defm V_CVT_PKNORM_U16_F16 : VOP3OpSel_Real_gfx10<0x313>;

defm V_MIN3_F16           : VOP3OpSel_Real_gfx10<0x351>;
defm V_MIN3_I16           : VOP3OpSel_Real_gfx10<0x352>;
defm V_MIN3_U16           : VOP3OpSel_Real_gfx10<0x353>;
defm V_MAX3_F16           : VOP3OpSel_Real_gfx10<0x354>;
defm V_MAX3_I16           : VOP3OpSel_Real_gfx10<0x355>;
defm V_MAX3_U16           : VOP3OpSel_Real_gfx10<0x356>;
defm V_MED3_F16           : VOP3OpSel_Real_gfx10<0x357>;
defm V_MED3_I16           : VOP3OpSel_Real_gfx10<0x358>;
defm V_MED3_U16           : VOP3OpSel_Real_gfx10<0x359>;
defm V_MAD_U32_U16        : VOP3OpSel_Real_gfx10<0x373>;
defm V_MAD_I32_I16        : VOP3OpSel_Real_gfx10<0x375>;

defm V_MAD_U16 :
  VOP3OpSel_Real_gfx10_with_name<0x340, "V_MAD_U16_gfx9", "v_mad_u16">;
defm V_FMA_F16 :
  VOP3OpSel_Real_gfx10_with_name<0x34b, "V_FMA_F16_gfx9", "v_fma_f16">;
defm V_MAD_I16 :
  VOP3OpSel_Real_gfx10_with_name<0x35e, "V_MAD_I16_gfx9", "v_mad_i16">;
defm V_DIV_FIXUP_F16 :
  VOP3OpSel_Real_gfx10_with_name<0x35f, "V_DIV_FIXUP_F16_gfx9", "v_div_fixup_f16">;

defm V_ADD_NC_U16      : VOP3OpSel_Real_gfx10<0x303>;
defm V_SUB_NC_U16      : VOP3OpSel_Real_gfx10<0x304>;

// FIXME-GFX10-OPSEL: Need to add "selective" opsel support to some of these
// (they do not support SDWA or DPP).
defm V_MUL_LO_U16      : VOP3_Real_gfx10_with_name<0x305, "V_MUL_LO_U16", "v_mul_lo_u16">;
defm V_LSHRREV_B16     : VOP3_Real_gfx10_with_name<0x307, "V_LSHRREV_B16", "v_lshrrev_b16">;
defm V_ASHRREV_I16     : VOP3_Real_gfx10_with_name<0x308, "V_ASHRREV_I16", "v_ashrrev_i16">;
defm V_MAX_U16         : VOP3_Real_gfx10_with_name<0x309, "V_MAX_U16", "v_max_u16">;
defm V_MAX_I16         : VOP3_Real_gfx10_with_name<0x30a, "V_MAX_I16", "v_max_i16">;
defm V_MIN_U16         : VOP3_Real_gfx10_with_name<0x30b, "V_MIN_U16", "v_min_u16">;
defm V_MIN_I16         : VOP3_Real_gfx10_with_name<0x30c, "V_MIN_I16", "v_min_i16">;
defm V_LSHLREV_B16     : VOP3_Real_gfx10_with_name<0x314, "V_LSHLREV_B16", "v_lshlrev_b16">;
defm V_PERMLANE16_B32  : VOP3OpSel_Real_gfx10<0x377>;
defm V_PERMLANEX16_B32 : VOP3OpSel_Real_gfx10<0x378>;

//===----------------------------------------------------------------------===//
// GFX7, GFX10.
//===----------------------------------------------------------------------===//

let AssemblerPredicate = isGFX7Only, DecoderNamespace = "GFX7" in {
  multiclass VOP3_Real_gfx7<bits<10> op> {
    def _gfx7 :
      VOP3_Real<!cast<VOP3_Pseudo>(NAME#"_e64"), SIEncodingFamily.SI>,
      VOP3e_gfx6_gfx7<op{8-0}, !cast<VOP3_Pseudo>(NAME#"_e64").Pfl>;
  }
  multiclass VOP3be_Real_gfx7<bits<10> op> {
    def _gfx7 :
      VOP3_Real<!cast<VOP3_Pseudo>(NAME#"_e64"), SIEncodingFamily.SI>,
      VOP3be_gfx6_gfx7<op{8-0}, !cast<VOP3_Pseudo>(NAME#"_e64").Pfl>;
  }
} // End AssemblerPredicate = isGFX7Only, DecoderNamespace = "GFX7"

multiclass VOP3_Real_gfx7_gfx10<bits<10> op> :
  VOP3_Real_gfx7<op>, VOP3_Real_gfx10<op>;

multiclass VOP3be_Real_gfx7_gfx10<bits<10> op> :
  VOP3be_Real_gfx7<op>, VOP3be_Real_gfx10<op>;

defm V_QSAD_PK_U16_U8   : VOP3_Real_gfx7_gfx10<0x172>;
defm V_MQSAD_U32_U8     : VOP3_Real_gfx7_gfx10<0x175>;
defm V_MAD_U64_U32      : VOP3be_Real_gfx7_gfx10<0x176>;
defm V_MAD_I64_I32      : VOP3be_Real_gfx7_gfx10<0x177>;

//===----------------------------------------------------------------------===//
// GFX6, GFX7, GFX10.
//===----------------------------------------------------------------------===//

let AssemblerPredicate = isGFX6GFX7, DecoderNamespace = "GFX6GFX7" in {
  multiclass VOP3_Real_gfx6_gfx7<bits<10> op> {
    def _gfx6_gfx7 :
      VOP3_Real<!cast<VOP3_Pseudo>(NAME#"_e64"), SIEncodingFamily.SI>,
      VOP3e_gfx6_gfx7<op{8-0}, !cast<VOP3_Pseudo>(NAME#"_e64").Pfl>;
  }
  multiclass VOP3be_Real_gfx6_gfx7<bits<10> op> {
    def _gfx6_gfx7 :
      VOP3_Real<!cast<VOP3_Pseudo>(NAME#"_e64"), SIEncodingFamily.SI>,
      VOP3be_gfx6_gfx7<op{8-0}, !cast<VOP3_Pseudo>(NAME#"_e64").Pfl>;
  }
} // End AssemblerPredicate = isGFX6GFX7, DecoderNamespace = "GFX6GFX7"

multiclass VOP3_Real_gfx6_gfx7_gfx10<bits<10> op> :
  VOP3_Real_gfx6_gfx7<op>, VOP3_Real_gfx10<op>;

multiclass VOP3be_Real_gfx6_gfx7_gfx10<bits<10> op> :
  VOP3be_Real_gfx6_gfx7<op>, VOP3be_Real_gfx10<op>;

defm V_LSHL_B64        : VOP3_Real_gfx6_gfx7<0x161>;
defm V_LSHR_B64        : VOP3_Real_gfx6_gfx7<0x162>;
defm V_ASHR_I64        : VOP3_Real_gfx6_gfx7<0x163>;
defm V_MUL_LO_I32      : VOP3_Real_gfx6_gfx7<0x16b>;

defm V_MAD_LEGACY_F32  : VOP3_Real_gfx6_gfx7_gfx10<0x140>;
defm V_MAD_F32         : VOP3_Real_gfx6_gfx7_gfx10<0x141>;
defm V_MAD_I32_I24     : VOP3_Real_gfx6_gfx7_gfx10<0x142>;
defm V_MAD_U32_U24     : VOP3_Real_gfx6_gfx7_gfx10<0x143>;
defm V_CUBEID_F32      : VOP3_Real_gfx6_gfx7_gfx10<0x144>;
defm V_CUBESC_F32      : VOP3_Real_gfx6_gfx7_gfx10<0x145>;
defm V_CUBETC_F32      : VOP3_Real_gfx6_gfx7_gfx10<0x146>;
defm V_CUBEMA_F32      : VOP3_Real_gfx6_gfx7_gfx10<0x147>;
defm V_BFE_U32         : VOP3_Real_gfx6_gfx7_gfx10<0x148>;
defm V_BFE_I32         : VOP3_Real_gfx6_gfx7_gfx10<0x149>;
defm V_BFI_B32         : VOP3_Real_gfx6_gfx7_gfx10<0x14a>;
defm V_FMA_F32         : VOP3_Real_gfx6_gfx7_gfx10<0x14b>;
defm V_FMA_F64         : VOP3_Real_gfx6_gfx7_gfx10<0x14c>;
defm V_LERP_U8         : VOP3_Real_gfx6_gfx7_gfx10<0x14d>;
defm V_ALIGNBIT_B32    : VOP3_Real_gfx6_gfx7_gfx10<0x14e>;
defm V_ALIGNBYTE_B32   : VOP3_Real_gfx6_gfx7_gfx10<0x14f>;
defm V_MULLIT_F32      : VOP3_Real_gfx6_gfx7_gfx10<0x150>;
defm V_MIN3_F32        : VOP3_Real_gfx6_gfx7_gfx10<0x151>;
defm V_MIN3_I32        : VOP3_Real_gfx6_gfx7_gfx10<0x152>;
defm V_MIN3_U32        : VOP3_Real_gfx6_gfx7_gfx10<0x153>;
defm V_MAX3_F32        : VOP3_Real_gfx6_gfx7_gfx10<0x154>;
defm V_MAX3_I32        : VOP3_Real_gfx6_gfx7_gfx10<0x155>;
defm V_MAX3_U32        : VOP3_Real_gfx6_gfx7_gfx10<0x156>;
defm V_MED3_F32        : VOP3_Real_gfx6_gfx7_gfx10<0x157>;
defm V_MED3_I32        : VOP3_Real_gfx6_gfx7_gfx10<0x158>;
defm V_MED3_U32        : VOP3_Real_gfx6_gfx7_gfx10<0x159>;
defm V_SAD_U8          : VOP3_Real_gfx6_gfx7_gfx10<0x15a>;
defm V_SAD_HI_U8       : VOP3_Real_gfx6_gfx7_gfx10<0x15b>;
defm V_SAD_U16         : VOP3_Real_gfx6_gfx7_gfx10<0x15c>;
defm V_SAD_U32         : VOP3_Real_gfx6_gfx7_gfx10<0x15d>;
defm V_CVT_PK_U8_F32   : VOP3_Real_gfx6_gfx7_gfx10<0x15e>;
defm V_DIV_FIXUP_F32   : VOP3_Real_gfx6_gfx7_gfx10<0x15f>;
defm V_DIV_FIXUP_F64   : VOP3_Real_gfx6_gfx7_gfx10<0x160>;
defm V_ADD_F64         : VOP3_Real_gfx6_gfx7_gfx10<0x164>;
defm V_MUL_F64         : VOP3_Real_gfx6_gfx7_gfx10<0x165>;
defm V_MIN_F64         : VOP3_Real_gfx6_gfx7_gfx10<0x166>;
defm V_MAX_F64         : VOP3_Real_gfx6_gfx7_gfx10<0x167>;
defm V_LDEXP_F64       : VOP3_Real_gfx6_gfx7_gfx10<0x168>;
defm V_MUL_LO_U32      : VOP3_Real_gfx6_gfx7_gfx10<0x169>;
defm V_MUL_HI_U32      : VOP3_Real_gfx6_gfx7_gfx10<0x16a>;
defm V_MUL_HI_I32      : VOP3_Real_gfx6_gfx7_gfx10<0x16c>;
defm V_DIV_FMAS_F32    : VOP3_Real_gfx6_gfx7_gfx10<0x16f>;
defm V_DIV_FMAS_F64    : VOP3_Real_gfx6_gfx7_gfx10<0x170>;
defm V_MSAD_U8         : VOP3_Real_gfx6_gfx7_gfx10<0x171>;
defm V_MQSAD_PK_U16_U8 : VOP3_Real_gfx6_gfx7_gfx10<0x173>;
defm V_TRIG_PREOP_F64  : VOP3_Real_gfx6_gfx7_gfx10<0x174>;
defm V_DIV_SCALE_F32   : VOP3be_Real_gfx6_gfx7_gfx10<0x16d>;
defm V_DIV_SCALE_F64   : VOP3be_Real_gfx6_gfx7_gfx10<0x16e>;

// NB: Same opcode as v_mad_legacy_f32
let DecoderNamespace = "GFX10_B" in
defm V_FMA_LEGACY_F32  : VOP3_Real_gfx10<0x140>;

//===----------------------------------------------------------------------===//
// GFX8, GFX9 (VI).
//===----------------------------------------------------------------------===//

let AssemblerPredicate = isGFX8GFX9, DecoderNamespace = "GFX8" in {

multiclass VOP3_Real_vi<bits<10> op> {
  def _vi : VOP3_Real<!cast<VOP_Pseudo>(NAME#"_e64"), SIEncodingFamily.VI>,
            VOP3e_vi <op, !cast<VOP_Pseudo>(NAME#"_e64").Pfl>;
}
multiclass VOP3_Real_No_Suffix_vi<bits<10> op> {
  def _vi : VOP3_Real<!cast<VOP_Pseudo>(NAME), SIEncodingFamily.VI>,
            VOP3e_vi <op, !cast<VOP_Pseudo>(NAME).Pfl>;
}

multiclass VOP3be_Real_vi<bits<10> op> {
  def _vi : VOP3_Real<!cast<VOP_Pseudo>(NAME#"_e64"), SIEncodingFamily.VI>,
            VOP3be_vi <op, !cast<VOP_Pseudo>(NAME#"_e64").Pfl>;
}

multiclass VOP3OpSel_Real_gfx9<bits<10> op> {
  def _vi : VOP3_Real<!cast<VOP_Pseudo>(NAME#"_e64"), SIEncodingFamily.VI>,
            VOP3OpSel_gfx9 <op, !cast<VOP_Pseudo>(NAME#"_e64").Pfl>;
}

multiclass VOP3OpSel_Real_gfx9_forced_opsel2<bits<10> op> {
  def _vi : VOP3_Real<!cast<VOP_Pseudo>(NAME#"_e64"), SIEncodingFamily.VI>,
            VOP3OpSel_gfx9 <op, !cast<VOP_Pseudo>(NAME#"_e64").Pfl> {
    let Inst{13} = src2_modifiers{2}; // op_sel(2)
  }
}

multiclass VOP3Interp_Real_vi<bits<10> op> {
  def _vi : VOP3_Real<!cast<VOP_Pseudo>(NAME), SIEncodingFamily.VI>,
            VOP3Interp_vi <op, !cast<VOP_Pseudo>(NAME).Pfl>;
}

} // End AssemblerPredicate = isGFX8GFX9, DecoderNamespace = "GFX8"

let AssemblerPredicate = isGFX8Only, DecoderNamespace = "GFX8" in {

multiclass VOP3_F16_Real_vi<bits<10> op> {
  def _vi : VOP3_Real<!cast<VOP3_Pseudo>(NAME#"_e64"), SIEncodingFamily.VI>,
            VOP3e_vi <op, !cast<VOP3_Pseudo>(NAME#"_e64").Pfl>;
}

multiclass VOP3Interp_F16_Real_vi<bits<10> op> {
  def _vi : VOP3_Real<!cast<VOP3_Pseudo>(NAME), SIEncodingFamily.VI>,
            VOP3Interp_vi <op, !cast<VOP3_Pseudo>(NAME).Pfl>;
}

} // End AssemblerPredicate = isGFX8Only, DecoderNamespace = "GFX8"

let AssemblerPredicate = isGFX9Only, DecoderNamespace = "GFX9" in {

multiclass VOP3_F16_Real_gfx9<bits<10> op, string OpName, string AsmName> {
  def _gfx9 : VOP3_Real<!cast<VOP3_Pseudo>(OpName#"_e64"), SIEncodingFamily.GFX9>,
            VOP3e_vi <op, !cast<VOP3_Pseudo>(OpName#"_e64").Pfl> {
              VOP3_Pseudo ps = !cast<VOP3_Pseudo>(OpName#"_e64");
              let AsmString = AsmName # ps.AsmOperands;
            }
}

multiclass VOP3OpSel_F16_Real_gfx9<bits<10> op, string AsmName> {
  def _gfx9 : VOP3_Real<!cast<VOP3_Pseudo>(NAME#"_e64"), SIEncodingFamily.GFX9>,
            VOP3OpSel_gfx9 <op, !cast<VOP3_Pseudo>(NAME#"_e64").Pfl> {
              VOP3_Pseudo ps = !cast<VOP3_Pseudo>(NAME#"_e64");
              let AsmString = AsmName # ps.AsmOperands;
            }
}

multiclass VOP3Interp_F16_Real_gfx9<bits<10> op, string OpName, string AsmName> {
  def _gfx9 : VOP3_Real<!cast<VOP3_Pseudo>(OpName), SIEncodingFamily.GFX9>,
            VOP3Interp_vi <op, !cast<VOP3_Pseudo>(OpName).Pfl> {
              VOP3_Pseudo ps = !cast<VOP3_Pseudo>(OpName);
              let AsmString = AsmName # ps.AsmOperands;
            }
}

multiclass VOP3_Real_gfx9<bits<10> op, string AsmName> {
  def _gfx9 : VOP3_Real<!cast<VOP_Pseudo>(NAME#"_e64"), SIEncodingFamily.GFX9>,
              VOP3e_vi <op, !cast<VOP_Pseudo>(NAME#"_e64").Pfl> {
              VOP_Pseudo ps = !cast<VOP_Pseudo>(NAME#"_e64");
              let AsmString = AsmName # ps.AsmOperands;
            }
}

multiclass VOP3_Real_BITOP3_gfx9<bits<10> op, string AsmName, bit isSingle = 0> {
  defvar ps = !cast<VOP_Pseudo>(NAME#"_e64");
  let IsSingle = !or(isSingle, ps.Pfl.IsSingle) in {
    def _gfx9 : VOP3_Real<!cast<VOP_Pseudo>(NAME#"_e64"), SIEncodingFamily.GFX9>,
                VOP3e_vi <op, !cast<VOP_Pseudo>(NAME#"_e64").Pfl> {
      let AsmString = AsmName # ps.AsmOperands;
      bits<8> bitop3;
      let Inst{60-59} = bitop3{7-6};
      let Inst{10-8}  = bitop3{5-3};
      let Inst{63-61} = bitop3{2-0};
      let Inst{11} = !if(ps.Pfl.HasOpSel, src0_modifiers{2}, 0);
      let Inst{12} = !if(ps.Pfl.HasOpSel, src1_modifiers{2}, 0);
      let Inst{13} = !if(ps.Pfl.HasOpSel, src2_modifiers{2}, 0);
      let Inst{14} = !if(ps.Pfl.HasOpSel, src0_modifiers{3}, 0);
    }
  }
}

} // End AssemblerPredicate = isGFX9Only, DecoderNamespace = "GFX9"

defm V_MAD_U64_U32      : VOP3be_Real_vi <0x1E8>;
defm V_MAD_I64_I32      : VOP3be_Real_vi <0x1E9>;

defm V_MAD_LEGACY_F32   : VOP3_Real_vi <0x1c0>;
defm V_MAD_F32          : VOP3_Real_vi <0x1c1>;
defm V_MAD_I32_I24      : VOP3_Real_vi <0x1c2>;
defm V_MAD_U32_U24      : VOP3_Real_vi <0x1c3>;
defm V_CUBEID_F32       : VOP3_Real_vi <0x1c4>;
defm V_CUBESC_F32       : VOP3_Real_vi <0x1c5>;
defm V_CUBETC_F32       : VOP3_Real_vi <0x1c6>;
defm V_CUBEMA_F32       : VOP3_Real_vi <0x1c7>;
defm V_BFE_U32          : VOP3_Real_vi <0x1c8>;
defm V_BFE_I32          : VOP3_Real_vi <0x1c9>;
defm V_BFI_B32          : VOP3_Real_vi <0x1ca>;
defm V_FMA_F32          : VOP3_Real_vi <0x1cb>;
defm V_FMA_F64          : VOP3_Real_vi <0x1cc>;
defm V_LERP_U8          : VOP3_Real_vi <0x1cd>;
defm V_ALIGNBIT_B32     : VOP3_Real_vi <0x1ce>;
defm V_ALIGNBYTE_B32    : VOP3_Real_vi <0x1cf>;
defm V_MIN3_F32         : VOP3_Real_vi <0x1d0>;
defm V_MIN3_I32         : VOP3_Real_vi <0x1d1>;
defm V_MIN3_U32         : VOP3_Real_vi <0x1d2>;
defm V_MAX3_F32         : VOP3_Real_vi <0x1d3>;
defm V_MAX3_I32         : VOP3_Real_vi <0x1d4>;
defm V_MAX3_U32         : VOP3_Real_vi <0x1d5>;
defm V_MED3_F32         : VOP3_Real_vi <0x1d6>;
defm V_MED3_I32         : VOP3_Real_vi <0x1d7>;
defm V_MED3_U32         : VOP3_Real_vi <0x1d8>;
defm V_SAD_U8           : VOP3_Real_vi <0x1d9>;
defm V_SAD_HI_U8        : VOP3_Real_vi <0x1da>;
defm V_SAD_U16          : VOP3_Real_vi <0x1db>;
defm V_SAD_U32          : VOP3_Real_vi <0x1dc>;
defm V_CVT_PK_U8_F32    : VOP3_Real_vi <0x1dd>;
defm V_DIV_FIXUP_F32    : VOP3_Real_vi <0x1de>;
defm V_DIV_FIXUP_F64    : VOP3_Real_vi <0x1df>;
defm V_DIV_SCALE_F32    : VOP3be_Real_vi <0x1e0>;
defm V_DIV_SCALE_F64    : VOP3be_Real_vi <0x1e1>;
defm V_DIV_FMAS_F32     : VOP3_Real_vi <0x1e2>;
defm V_DIV_FMAS_F64     : VOP3_Real_vi <0x1e3>;
defm V_MSAD_U8          : VOP3_Real_vi <0x1e4>;
defm V_QSAD_PK_U16_U8   : VOP3_Real_vi <0x1e5>;
defm V_MQSAD_PK_U16_U8  : VOP3_Real_vi <0x1e6>;
defm V_MQSAD_U32_U8     : VOP3_Real_vi <0x1e7>;

defm V_PERM_B32         : VOP3_Real_vi <0x1ed>;

defm V_MAD_F16          : VOP3_F16_Real_vi <0x1ea>;
defm V_MAD_U16          : VOP3_F16_Real_vi <0x1eb>;
defm V_MAD_I16          : VOP3_F16_Real_vi <0x1ec>;
defm V_FMA_F16          : VOP3_F16_Real_vi <0x1ee>;
defm V_DIV_FIXUP_F16    : VOP3_F16_Real_vi <0x1ef>;
defm V_INTERP_P2_F16    : VOP3Interp_F16_Real_vi <0x276>;

let FPDPRounding = 1 in {
defm V_MAD_LEGACY_F16       : VOP3_F16_Real_gfx9 <0x1ea, "V_MAD_F16",       "v_mad_legacy_f16">;
defm V_FMA_LEGACY_F16       : VOP3_F16_Real_gfx9 <0x1ee, "V_FMA_F16",       "v_fma_legacy_f16">;
defm V_DIV_FIXUP_LEGACY_F16 : VOP3_F16_Real_gfx9 <0x1ef, "V_DIV_FIXUP_F16", "v_div_fixup_legacy_f16">;
defm V_INTERP_P2_LEGACY_F16 : VOP3Interp_F16_Real_gfx9 <0x276, "V_INTERP_P2_F16", "v_interp_p2_legacy_f16">;
} // End FPDPRounding = 1

defm V_MAD_LEGACY_U16       : VOP3_F16_Real_gfx9 <0x1eb, "V_MAD_U16",       "v_mad_legacy_u16">;
defm V_MAD_LEGACY_I16       : VOP3_F16_Real_gfx9 <0x1ec, "V_MAD_I16",       "v_mad_legacy_i16">;

defm V_MAD_F16_gfx9         : VOP3OpSel_F16_Real_gfx9 <0x203, "v_mad_f16">;
defm V_MAD_U16_gfx9         : VOP3OpSel_F16_Real_gfx9 <0x204, "v_mad_u16">;
defm V_MAD_I16_gfx9         : VOP3OpSel_F16_Real_gfx9 <0x205, "v_mad_i16">;
defm V_FMA_F16_gfx9         : VOP3OpSel_F16_Real_gfx9 <0x206, "v_fma_f16">;
defm V_DIV_FIXUP_F16_gfx9   : VOP3OpSel_F16_Real_gfx9 <0x207, "v_div_fixup_f16">;
defm V_INTERP_P2_F16_gfx9   : VOP3Interp_F16_Real_gfx9 <0x277, "V_INTERP_P2_F16_gfx9", "v_interp_p2_f16">;

defm V_ADD_I32         : VOP3_Real_vi <0x29c>;
defm V_SUB_I32         : VOP3_Real_vi <0x29d>;

defm V_INTERP_P1_F32_e64  : VOP3Interp_Real_vi <0x270>;
defm V_INTERP_P2_F32_e64  : VOP3Interp_Real_vi <0x271>;
defm V_INTERP_MOV_F32_e64 : VOP3Interp_Real_vi <0x272>;

defm V_INTERP_P1LL_F16  : VOP3Interp_Real_vi <0x274>;
defm V_INTERP_P1LV_F16  : VOP3Interp_Real_vi <0x275>;
defm V_ADD_F64          : VOP3_Real_vi <0x280>;
defm V_MUL_F64          : VOP3_Real_vi <0x281>;
defm V_MIN_F64          : VOP3_Real_vi <0x282>;
defm V_MAX_F64          : VOP3_Real_vi <0x283>;
defm V_LDEXP_F64        : VOP3_Real_vi <0x284>;
defm V_MUL_LO_U32       : VOP3_Real_vi <0x285>;

// removed from VI as identical to V_MUL_LO_U32
let isAsmParserOnly = 1 in {
defm V_MUL_LO_I32       : VOP3_Real_vi <0x285>;
}

defm V_MUL_HI_U32       : VOP3_Real_vi <0x286>;
defm V_MUL_HI_I32       : VOP3_Real_vi <0x287>;

defm V_READLANE_B32     : VOP3_Real_No_Suffix_vi <0x289>;
defm V_WRITELANE_B32    : VOP3_Real_No_Suffix_vi <0x28a>;

defm V_LSHLREV_B64      : VOP3_Real_vi <0x28f>;
defm V_LSHRREV_B64      : VOP3_Real_vi <0x290>;
defm V_ASHRREV_I64      : VOP3_Real_vi <0x291>;
defm V_TRIG_PREOP_F64   : VOP3_Real_vi <0x292>;

defm V_LSHL_ADD_U32 : VOP3_Real_vi <0x1fd>;
defm V_ADD_LSHL_U32 : VOP3_Real_vi <0x1fe>;
defm V_ADD3_U32 : VOP3_Real_vi <0x1ff>;
defm V_LSHL_OR_B32 : VOP3_Real_vi <0x200>;
defm V_AND_OR_B32 : VOP3_Real_vi <0x201>;
defm V_OR3_B32 : VOP3_Real_vi <0x202>;
defm V_PACK_B32_F16 : VOP3OpSel_Real_gfx9 <0x2a0>;

defm V_XAD_U32 : VOP3_Real_vi <0x1f3>;

defm V_MIN3_F16 : VOP3OpSel_Real_gfx9 <0x1f4>;
defm V_MIN3_I16 : VOP3OpSel_Real_gfx9 <0x1f5>;
defm V_MIN3_U16 : VOP3OpSel_Real_gfx9 <0x1f6>;

defm V_MAX3_F16 : VOP3OpSel_Real_gfx9 <0x1f7>;
defm V_MAX3_I16 : VOP3OpSel_Real_gfx9 <0x1f8>;
defm V_MAX3_U16 : VOP3OpSel_Real_gfx9 <0x1f9>;

defm V_MED3_F16 : VOP3OpSel_Real_gfx9 <0x1fa>;
defm V_MED3_I16 : VOP3OpSel_Real_gfx9 <0x1fb>;
defm V_MED3_U16 : VOP3OpSel_Real_gfx9 <0x1fc>;

defm V_ADD_I16  : VOP3OpSel_Real_gfx9 <0x29e>;
defm V_SUB_I16  : VOP3OpSel_Real_gfx9 <0x29f>;

defm V_MAD_U32_U16 : VOP3OpSel_Real_gfx9 <0x1f1>;
defm V_MAD_I32_I16 : VOP3OpSel_Real_gfx9 <0x1f2>;

defm V_CVT_PKNORM_I16_F16 : VOP3OpSel_Real_gfx9 <0x299>;
defm V_CVT_PKNORM_U16_F16 : VOP3OpSel_Real_gfx9 <0x29a>;

defm V_LSHL_ADD_U64 : VOP3_Real_vi <0x208>;

defm V_CVT_PK_FP8_F32 : VOP3OpSel_Real_gfx9 <0x2a2>;
defm V_CVT_PK_BF8_F32 : VOP3OpSel_Real_gfx9 <0x2a3>;
defm V_CVT_PK_BF16_F32: VOP3OpSel_Real_gfx9 <0x268>;
defm V_CVT_SR_FP8_F32 : VOP3OpSel_Real_gfx9_forced_opsel2 <0x2a4>;
defm V_CVT_SR_BF8_F32 : VOP3OpSel_Real_gfx9_forced_opsel2 <0x2a5>;

defm V_MINIMUM3_F32 : VOP3_Real_vi <0x2a8>;
defm V_MAXIMUM3_F32 : VOP3_Real_vi <0x2a9>;

defm V_BITOP3_B16         : VOP3_Real_BITOP3_gfx9<0x233, "v_bitop3_b16">;
defm V_BITOP3_B32         : VOP3_Real_BITOP3_gfx9<0x234, "v_bitop3_b32">;
let OtherPredicates = [HasFP8ConversionScaleInsts] in {
defm V_CVT_SCALEF32_SR_FP8_BF16 : VOP3OpSel_Real_gfx9<0x246>;
defm V_CVT_SCALEF32_SR_FP8_F16 : VOP3OpSel_Real_gfx9<0x242>;
defm V_CVT_SCALEF32_SR_FP8_F32 : VOP3OpSel_Real_gfx9<0x237>;
defm V_CVT_SCALEF32_F16_FP8 : VOP3OpSel_Real_gfx9 <0x24a>;
defm V_CVT_SCALEF32_F32_FP8 : VOP3OpSel_Real_gfx9 <0x23b>;
defm V_CVT_SCALEF32_PK_FP8_F32 : VOP3OpSel_Real_gfx9 <0x235>;
defm V_CVT_SCALEF32_PK_F32_FP8 : VOP3OpSel_Real_gfx9 <0x239>;
defm V_CVT_SCALEF32_PK_FP8_F16 : VOP3OpSel_Real_gfx9 <0x240>;
defm V_CVT_SCALEF32_PK_FP8_BF16: VOP3OpSel_Real_gfx9 <0x244>;
defm V_CVT_SCALEF32_PK_F16_FP8  : VOP3OpSel_Real_gfx9<0x248>;
defm V_CVT_SCALEF32_PK_BF16_FP8 : VOP3OpSel_Real_gfx9<0x269>;
}
let OtherPredicates = [HasBF8ConversionScaleInsts] in {
defm V_CVT_SCALEF32_SR_BF8_BF16 : VOP3OpSel_Real_gfx9<0x247>;
defm V_CVT_SCALEF32_SR_BF8_F16 : VOP3OpSel_Real_gfx9<0x243>;
defm V_CVT_SCALEF32_SR_BF8_F32 : VOP3OpSel_Real_gfx9<0x238>;
defm V_CVT_SCALEF32_F16_BF8 : VOP3OpSel_Real_gfx9 <0x24b>;
defm V_CVT_SCALEF32_F32_BF8 : VOP3OpSel_Real_gfx9 <0x23c>;
defm V_CVT_SCALEF32_PK_BF8_F32 : VOP3OpSel_Real_gfx9 <0x236>;
defm V_CVT_SCALEF32_PK_F32_BF8 : VOP3OpSel_Real_gfx9 <0x23a>;
defm V_CVT_SCALEF32_PK_BF8_F16 : VOP3OpSel_Real_gfx9 <0x241>;
defm V_CVT_SCALEF32_PK_BF8_BF16: VOP3OpSel_Real_gfx9 <0x245>;
defm V_CVT_SCALEF32_PK_F16_BF8  : VOP3OpSel_Real_gfx9<0x249>;
defm V_CVT_SCALEF32_PK_BF16_BF8 : VOP3OpSel_Real_gfx9<0x26a>;
}
let OtherPredicates = [HasFP4ConversionScaleInsts] in {
defm V_CVT_SCALEF32_PK_F32_FP4 : VOP3OpSel_Real_gfx9 <0x23f>;
defm V_CVT_SCALEF32_PK_FP4_F32 : VOP3OpSel_Real_gfx9 <0x23d>;
defm V_CVT_SCALEF32_PK_F16_FP4 : VOP3OpSel_Real_gfx9 <0x250>;
defm V_CVT_SCALEF32_PK_BF16_FP4 : VOP3OpSel_Real_gfx9 <0x251>;
defm V_CVT_SCALEF32_PK_FP4_F16 : VOP3OpSel_Real_gfx9_forced_opsel2 <0x24c>;
defm V_CVT_SCALEF32_PK_FP4_BF16: VOP3OpSel_Real_gfx9_forced_opsel2 <0x24d>;
defm V_CVT_SCALEF32_SR_PK_FP4_F16:  VOP3OpSel_Real_gfx9 <0x24e>;
defm V_CVT_SCALEF32_SR_PK_FP4_BF16: VOP3OpSel_Real_gfx9 <0x24f>;
defm V_CVT_SCALEF32_SR_PK_FP4_F32:  VOP3OpSel_Real_gfx9 <0x23e>;
}
let OtherPredicates = [HasFP6BF6ConversionScaleInsts] in {
defm V_CVT_SCALEF32_PK32_F32_FP6 : VOP3_Real_gfx9<0x256, "v_cvt_scalef32_pk32_f32_fp6">;
defm V_CVT_SCALEF32_PK32_F32_BF6 : VOP3_Real_gfx9<0x257, "v_cvt_scalef32_pk32_f32_bf6">;
defm V_CVT_SCALEF32_PK32_F16_FP6  : VOP3_Real_gfx9<0x260, "v_cvt_scalef32_pk32_f16_fp6">;
defm V_CVT_SCALEF32_PK32_BF16_FP6 : VOP3_Real_gfx9<0x261, "v_cvt_scalef32_pk32_bf16_fp6">;
defm V_CVT_SCALEF32_PK32_F16_BF6  : VOP3_Real_gfx9<0x262, "v_cvt_scalef32_pk32_f16_bf6">;
defm V_CVT_SCALEF32_PK32_BF16_BF6 : VOP3_Real_gfx9<0x263, "v_cvt_scalef32_pk32_bf16_bf6">;
}

let OtherPredicates = [HasF16BF16ToFP6BF6ConversionScaleInsts] in {
defm V_CVT_SCALEF32_PK32_FP6_F16  : VOP3_Real_gfx9<0x258, "v_cvt_scalef32_pk32_fp6_f16">;
defm V_CVT_SCALEF32_PK32_FP6_BF16 : VOP3_Real_gfx9<0x259, "v_cvt_scalef32_pk32_fp6_bf16">;
defm V_CVT_SCALEF32_PK32_BF6_F16  : VOP3_Real_gfx9<0x25a, "v_cvt_scalef32_pk32_bf6_f16">;
defm V_CVT_SCALEF32_PK32_BF6_BF16 : VOP3_Real_gfx9<0x25b, "v_cvt_scalef32_pk32_bf6_bf16">;
defm V_CVT_SCALEF32_SR_PK32_BF6_BF16  : VOP3_Real_gfx9<0x25f, "v_cvt_scalef32_sr_pk32_bf6_bf16">;
defm V_CVT_SCALEF32_SR_PK32_BF6_F16   : VOP3_Real_gfx9<0x25e, "v_cvt_scalef32_sr_pk32_bf6_f16">;
defm V_CVT_SCALEF32_SR_PK32_BF6_F32   : VOP3_Real_gfx9<0x255, "v_cvt_scalef32_sr_pk32_bf6_f32">;
defm V_CVT_SCALEF32_SR_PK32_FP6_BF16  : VOP3_Real_gfx9<0x25d, "v_cvt_scalef32_sr_pk32_fp6_bf16">;
defm V_CVT_SCALEF32_SR_PK32_FP6_F16   : VOP3_Real_gfx9<0x25c, "v_cvt_scalef32_sr_pk32_fp6_f16">;
defm V_CVT_SCALEF32_SR_PK32_FP6_F32   : VOP3_Real_gfx9<0x254, "v_cvt_scalef32_sr_pk32_fp6_f32">;
}

let OtherPredicates = [HasF32ToF16BF16ConversionSRInsts] in {
defm V_CVT_SR_F16_F32 : VOP3OpSel_Real_gfx9 <0x2a6>;
defm V_CVT_SR_BF16_F32: VOP3OpSel_Real_gfx9 <0x2a7>;
}

defm V_ASHR_PK_I8_I32 : VOP3OpSel_Real_gfx9 <0x265>;
defm V_ASHR_PK_U8_I32 : VOP3OpSel_Real_gfx9 <0x266>;
let OtherPredicates = [HasCvtPkF16F32Inst] in {
defm V_CVT_PK_F16_F32 : VOP3_Real_gfx9<0x267, "v_cvt_pk_f16_f32">;
}

defm V_CVT_SCALEF32_2XPK16_FP6_F32 : VOP3_Real_gfx9<0x252, "v_cvt_scalef32_2xpk16_fp6_f32">;
defm V_CVT_SCALEF32_2XPK16_BF6_F32 : VOP3_Real_gfx9<0x253, "v_cvt_scalef32_2xpk16_bf6_f32">;<|MERGE_RESOLUTION|>--- conflicted
+++ resolved
@@ -766,13 +766,10 @@
   def : OpSelBinOpClampPat<saddsat, V_ADD_I16_e64>;
   def : OpSelBinOpClampPat<ssubsat, V_SUB_I16_e64>;
 } // End SubtargetPredicate = isGFX9Plus, True16Predicate = NotHasTrue16BitInsts
-<<<<<<< HEAD
-=======
 let True16Predicate = UseRealTrue16Insts in {
   def : OpSelBinOpClampPat<saddsat, V_ADD_I16_t16_e64>;
   def : OpSelBinOpClampPat<ssubsat, V_SUB_I16_t16_e64>;
 } // End True16Predicate = UseRealTrue16Insts
->>>>>>> ce7c17d5
 let True16Predicate = UseFakeTrue16Insts in {
   def : OpSelBinOpClampPat<saddsat, V_ADD_I16_fake16_e64>;
   def : OpSelBinOpClampPat<ssubsat, V_SUB_I16_fake16_e64>;
@@ -1274,14 +1271,11 @@
    >;
 } // End True16Predicate = NotHasTrue16BitInsts, SubtargetPredicate = isGFX10Plus
 
-<<<<<<< HEAD
-=======
 let True16Predicate = UseRealTrue16Insts in {
   def : OpSelBinOpClampPat<uaddsat, V_ADD_NC_U16_t16_e64>;
   def : OpSelBinOpClampPat<usubsat, V_SUB_NC_U16_t16_e64>;
 } // End OtherPredicates = [UseRealTrue16Insts]
 
->>>>>>> ce7c17d5
 let True16Predicate = UseFakeTrue16Insts in {
    def : OpSelBinOpClampPat<uaddsat, V_ADD_NC_U16_fake16_e64>;
    def : OpSelBinOpClampPat<usubsat, V_SUB_NC_U16_fake16_e64>;
@@ -1650,17 +1644,6 @@
 multiclass VOP3Dot_Realtriple_t16_and_fake16_gfx11_gfx12<bits<10> op, string asmName, string opName = NAME> {
   defm _t16: VOP3Dot_Realtriple_gfx11_gfx12<op, asmName, 0, opName#"_t16">;
   defm _fake16: VOP3Dot_Realtriple_gfx11_gfx12<op, asmName, 0, opName#"_fake16">;
-}
-
-multiclass VOP3_Realtriple_t16_gfx11_gfx12<bits<10> op, string asmName, string opName = NAME,
-                                           string pseudo_mnemonic = "", bit isSingle = 0> :
-  VOP3_Realtriple_with_name<GFX11Gen, op, opName, asmName, pseudo_mnemonic, isSingle>,
-  VOP3_Realtriple_with_name<GFX12Gen, op, opName, asmName, pseudo_mnemonic, isSingle>;
-
-multiclass VOP3_Realtriple_t16_and_fake16_gfx11_gfx12<bits<10> op, string asmName, string opName = NAME,
-                                                      string pseudo_mnemonic = "", bit isSingle = 0> {
-  defm opName#"_t16": VOP3_Realtriple_t16_gfx11_gfx12<op, asmName, opName#"_t16", pseudo_mnemonic, isSingle>;
-  defm opName#"_fake16": VOP3_Realtriple_t16_gfx11_gfx12<op, asmName, opName#"_fake16", pseudo_mnemonic, isSingle>;
 }
 
 multiclass VOP3_Realtriple_t16_gfx11_gfx12<bits<10> op, string asmName, string opName = NAME,
@@ -1770,15 +1753,9 @@
 defm V_MIN_I16             : VOP3Only_Realtriple_t16_and_fake16_gfx11_gfx12<0x30c, "v_min_i16">;
 defm V_ADD_NC_I16          : VOP3_Realtriple_t16_and_fake16_gfx11_gfx12<0x30d, "v_add_nc_i16", "V_ADD_I16">;
 defm V_SUB_NC_I16          : VOP3_Realtriple_t16_and_fake16_gfx11_gfx12<0x30e, "v_sub_nc_i16", "V_SUB_I16">;
-<<<<<<< HEAD
-defm V_PACK_B32_F16        : VOP3_Realtriple_gfx11_gfx12<0x311>;
-defm V_CVT_PK_NORM_I16_F16 : VOP3_Realtriple_with_name_gfx11_gfx12<0x312, "V_CVT_PKNORM_I16_F16" , "v_cvt_pk_norm_i16_f16" >;
-defm V_CVT_PK_NORM_U16_F16 : VOP3_Realtriple_with_name_gfx11_gfx12<0x313, "V_CVT_PKNORM_U16_F16" , "v_cvt_pk_norm_u16_f16" >;
-=======
 defm V_PACK_B32_F16        : VOP3_Realtriple_t16_and_fake16_gfx11_gfx12<0x311, "v_pack_b32_f16">;
 defm V_CVT_PK_NORM_I16_F16 : VOP3_Realtriple_t16_and_fake16_gfx11_gfx12<0x312, "v_cvt_pk_norm_i16_f16", "V_CVT_PKNORM_I16_F16", "v_cvt_pknorm_i16_f16">;
 defm V_CVT_PK_NORM_U16_F16 : VOP3_Realtriple_t16_and_fake16_gfx11_gfx12<0x313, "v_cvt_pk_norm_u16_f16", "V_CVT_PKNORM_U16_F16", "v_cvt_pknorm_u16_f16">;
->>>>>>> ce7c17d5
 defm V_SUB_NC_I32          : VOP3_Realtriple_with_name_gfx11_gfx12<0x325, "V_SUB_I32", "v_sub_nc_i32">;
 defm V_ADD_NC_I32          : VOP3_Realtriple_with_name_gfx11_gfx12<0x326, "V_ADD_I32", "v_add_nc_i32">;
 defm V_ADD_F64             : VOP3_Real_Base_gfx11<0x327>;
