//===-- AMDGPUAtomicOptimizer.cpp -----------------------------------------===//
//
// Part of the LLVM Project, under the Apache License v2.0 with LLVM Exceptions.
// See https://llvm.org/LICENSE.txt for license information.
// SPDX-License-Identifier: Apache-2.0 WITH LLVM-exception
//
//===----------------------------------------------------------------------===//
//
/// \file
/// This pass optimizes atomic operations by using a single lane of a wavefront
/// to perform the atomic operation, thus reducing contention on that memory
/// location.
/// Atomic optimizer uses following strategies to compute scan and reduced
/// values
/// 1. DPP -
///   This is the most efficient implementation for scan. DPP uses Whole Wave
///   Mode (WWM)
/// 2. Iterative -
//    An alternative implementation iterates over all active lanes
///   of Wavefront using llvm.cttz and performs scan  using readlane & writelane
///   intrinsics
//===----------------------------------------------------------------------===//

#include "AMDGPU.h"
#include "GCNSubtarget.h"
#include "llvm/Analysis/DomTreeUpdater.h"
#include "llvm/Analysis/UniformityAnalysis.h"
#include "llvm/CodeGen/TargetPassConfig.h"
#include "llvm/IR/IRBuilder.h"
#include "llvm/IR/InstVisitor.h"
#include "llvm/IR/IntrinsicsAMDGPU.h"
#include "llvm/InitializePasses.h"
#include "llvm/Target/TargetMachine.h"
#include "llvm/Transforms/Utils/BasicBlockUtils.h"

#define DEBUG_TYPE "amdgpu-atomic-optimizer"

using namespace llvm;
using namespace llvm::AMDGPU;

namespace {

struct ReplacementInfo {
  Instruction *I;
  AtomicRMWInst::BinOp Op;
  unsigned ValIdx;
  bool ValDivergent;
};

class AMDGPUAtomicOptimizer : public FunctionPass {
public:
  static char ID;
  ScanOptions ScanImpl;
  AMDGPUAtomicOptimizer(ScanOptions ScanImpl)
      : FunctionPass(ID), ScanImpl(ScanImpl) {}

  bool runOnFunction(Function &F) override;

  void getAnalysisUsage(AnalysisUsage &AU) const override {
    AU.addPreserved<DominatorTreeWrapperPass>();
    AU.addRequired<UniformityInfoWrapperPass>();
    AU.addRequired<TargetPassConfig>();
  }
};

class AMDGPUAtomicOptimizerImpl
    : public InstVisitor<AMDGPUAtomicOptimizerImpl> {
private:
  Function &F;
  SmallVector<ReplacementInfo, 8> ToReplace;
  const UniformityInfo &UA;
  const DataLayout &DL;
  DomTreeUpdater &DTU;
  const GCNSubtarget &ST;
  bool IsPixelShader;
  ScanOptions ScanImpl;

  Value *buildReduction(IRBuilder<> &B, AtomicRMWInst::BinOp Op, Value *V,
                        Value *const Identity) const;
  Value *buildScan(IRBuilder<> &B, AtomicRMWInst::BinOp Op, Value *V,
                   Value *const Identity) const;
  Value *buildShiftRight(IRBuilder<> &B, Value *V, Value *const Identity) const;

  std::pair<Value *, Value *>
  buildScanIteratively(IRBuilder<> &B, AtomicRMWInst::BinOp Op,
                       Value *const Identity, Value *V, Instruction &I,
                       BasicBlock *ComputeLoop, BasicBlock *ComputeEnd) const;

  void optimizeAtomic(Instruction &I, AtomicRMWInst::BinOp Op, unsigned ValIdx,
                      bool ValDivergent) const;

public:
  AMDGPUAtomicOptimizerImpl() = delete;

  AMDGPUAtomicOptimizerImpl(Function &F, const UniformityInfo &UA,
                            DomTreeUpdater &DTU, const GCNSubtarget &ST,
                            ScanOptions ScanImpl)
      : F(F), UA(UA), DL(F.getDataLayout()), DTU(DTU), ST(ST),
        IsPixelShader(F.getCallingConv() == CallingConv::AMDGPU_PS),
        ScanImpl(ScanImpl) {}

  bool run();

  void visitAtomicRMWInst(AtomicRMWInst &I);
  void visitIntrinsicInst(IntrinsicInst &I);
};

} // namespace

char AMDGPUAtomicOptimizer::ID = 0;

char &llvm::AMDGPUAtomicOptimizerID = AMDGPUAtomicOptimizer::ID;

bool AMDGPUAtomicOptimizer::runOnFunction(Function &F) {
  if (skipFunction(F)) {
    return false;
  }

  const UniformityInfo &UA =
      getAnalysis<UniformityInfoWrapperPass>().getUniformityInfo();

  DominatorTreeWrapperPass *DTW =
      getAnalysisIfAvailable<DominatorTreeWrapperPass>();
  DomTreeUpdater DTU(DTW ? &DTW->getDomTree() : nullptr,
                     DomTreeUpdater::UpdateStrategy::Lazy);

  const TargetPassConfig &TPC = getAnalysis<TargetPassConfig>();
  const TargetMachine &TM = TPC.getTM<TargetMachine>();
  const GCNSubtarget &ST = TM.getSubtarget<GCNSubtarget>(F);

  return AMDGPUAtomicOptimizerImpl(F, UA, DTU, ST, ScanImpl).run();
}

PreservedAnalyses AMDGPUAtomicOptimizerPass::run(Function &F,
                                                 FunctionAnalysisManager &AM) {
  const auto &UA = AM.getResult<UniformityInfoAnalysis>(F);

  DomTreeUpdater DTU(&AM.getResult<DominatorTreeAnalysis>(F),
                     DomTreeUpdater::UpdateStrategy::Lazy);
  const GCNSubtarget &ST = TM.getSubtarget<GCNSubtarget>(F);

  bool IsChanged = AMDGPUAtomicOptimizerImpl(F, UA, DTU, ST, ScanImpl).run();

  if (!IsChanged) {
    return PreservedAnalyses::all();
  }

  PreservedAnalyses PA;
  PA.preserve<DominatorTreeAnalysis>();
  return PA;
}

bool AMDGPUAtomicOptimizerImpl::run() {

  // Scan option None disables the Pass
  if (ScanImpl == ScanOptions::None) {
    return false;
  }

  visit(F);

  const bool Changed = !ToReplace.empty();

  for (ReplacementInfo &Info : ToReplace) {
    optimizeAtomic(*Info.I, Info.Op, Info.ValIdx, Info.ValDivergent);
  }

  ToReplace.clear();

  return Changed;
}

static bool isLegalCrossLaneType(Type *Ty) {
  switch (Ty->getTypeID()) {
  case Type::FloatTyID:
  case Type::DoubleTyID:
    return true;
  case Type::IntegerTyID: {
    unsigned Size = Ty->getIntegerBitWidth();
    return (Size == 32 || Size == 64);
  }
  default:
    return false;
  }
}

void AMDGPUAtomicOptimizerImpl::visitAtomicRMWInst(AtomicRMWInst &I) {
  // Early exit for unhandled address space atomic instructions.
  switch (I.getPointerAddressSpace()) {
  default:
    return;
  case AMDGPUAS::GLOBAL_ADDRESS:
  case AMDGPUAS::LOCAL_ADDRESS:
    break;
  }

  AtomicRMWInst::BinOp Op = I.getOperation();

  switch (Op) {
  default:
    return;
  case AtomicRMWInst::Add:
  case AtomicRMWInst::Sub:
  case AtomicRMWInst::And:
  case AtomicRMWInst::Or:
  case AtomicRMWInst::Xor:
  case AtomicRMWInst::Max:
  case AtomicRMWInst::Min:
  case AtomicRMWInst::UMax:
  case AtomicRMWInst::UMin:
  case AtomicRMWInst::FAdd:
  case AtomicRMWInst::FSub:
  case AtomicRMWInst::FMax:
  case AtomicRMWInst::FMin:
    break;
  }

  // Only 32 and 64 bit floating point atomic ops are supported.
  if (AtomicRMWInst::isFPOperation(Op) &&
      !(I.getType()->isFloatTy() || I.getType()->isDoubleTy())) {
    return;
  }

  const unsigned PtrIdx = 0;
  const unsigned ValIdx = 1;

  // If the pointer operand is divergent, then each lane is doing an atomic
  // operation on a different address, and we cannot optimize that.
  if (UA.isDivergentUse(I.getOperandUse(PtrIdx))) {
    return;
  }

  bool ValDivergent = UA.isDivergentUse(I.getOperandUse(ValIdx));

  // If the value operand is divergent, each lane is contributing a different
  // value to the atomic calculation. We can only optimize divergent values if
  // we have DPP available on our subtarget (for DPP strategy), and the atomic
  // operation is 32 or 64 bits.
  if (ValDivergent) {
    if (ScanImpl == ScanOptions::DPP && !ST.hasDPP())
      return;

    if (!isLegalCrossLaneType(I.getType()))
      return;
  }

  // If we get here, we can optimize the atomic using a single wavefront-wide
  // atomic operation to do the calculation for the entire wavefront, so
  // remember the instruction so we can come back to it.
  const ReplacementInfo Info = {&I, Op, ValIdx, ValDivergent};

  ToReplace.push_back(Info);
}

void AMDGPUAtomicOptimizerImpl::visitIntrinsicInst(IntrinsicInst &I) {
  AtomicRMWInst::BinOp Op;

  switch (I.getIntrinsicID()) {
  default:
    return;
  case Intrinsic::amdgcn_struct_buffer_atomic_add:
  case Intrinsic::amdgcn_struct_ptr_buffer_atomic_add:
  case Intrinsic::amdgcn_raw_buffer_atomic_add:
  case Intrinsic::amdgcn_raw_ptr_buffer_atomic_add:
    Op = AtomicRMWInst::Add;
    break;
  case Intrinsic::amdgcn_struct_buffer_atomic_sub:
  case Intrinsic::amdgcn_struct_ptr_buffer_atomic_sub:
  case Intrinsic::amdgcn_raw_buffer_atomic_sub:
  case Intrinsic::amdgcn_raw_ptr_buffer_atomic_sub:
    Op = AtomicRMWInst::Sub;
    break;
  case Intrinsic::amdgcn_struct_buffer_atomic_and:
  case Intrinsic::amdgcn_struct_ptr_buffer_atomic_and:
  case Intrinsic::amdgcn_raw_buffer_atomic_and:
  case Intrinsic::amdgcn_raw_ptr_buffer_atomic_and:
    Op = AtomicRMWInst::And;
    break;
  case Intrinsic::amdgcn_struct_buffer_atomic_or:
  case Intrinsic::amdgcn_struct_ptr_buffer_atomic_or:
  case Intrinsic::amdgcn_raw_buffer_atomic_or:
  case Intrinsic::amdgcn_raw_ptr_buffer_atomic_or:
    Op = AtomicRMWInst::Or;
    break;
  case Intrinsic::amdgcn_struct_buffer_atomic_xor:
  case Intrinsic::amdgcn_struct_ptr_buffer_atomic_xor:
  case Intrinsic::amdgcn_raw_buffer_atomic_xor:
  case Intrinsic::amdgcn_raw_ptr_buffer_atomic_xor:
    Op = AtomicRMWInst::Xor;
    break;
  case Intrinsic::amdgcn_struct_buffer_atomic_smin:
  case Intrinsic::amdgcn_struct_ptr_buffer_atomic_smin:
  case Intrinsic::amdgcn_raw_buffer_atomic_smin:
  case Intrinsic::amdgcn_raw_ptr_buffer_atomic_smin:
    Op = AtomicRMWInst::Min;
    break;
  case Intrinsic::amdgcn_struct_buffer_atomic_umin:
  case Intrinsic::amdgcn_struct_ptr_buffer_atomic_umin:
  case Intrinsic::amdgcn_raw_buffer_atomic_umin:
  case Intrinsic::amdgcn_raw_ptr_buffer_atomic_umin:
    Op = AtomicRMWInst::UMin;
    break;
  case Intrinsic::amdgcn_struct_buffer_atomic_smax:
  case Intrinsic::amdgcn_struct_ptr_buffer_atomic_smax:
  case Intrinsic::amdgcn_raw_buffer_atomic_smax:
  case Intrinsic::amdgcn_raw_ptr_buffer_atomic_smax:
    Op = AtomicRMWInst::Max;
    break;
  case Intrinsic::amdgcn_struct_buffer_atomic_umax:
  case Intrinsic::amdgcn_struct_ptr_buffer_atomic_umax:
  case Intrinsic::amdgcn_raw_buffer_atomic_umax:
  case Intrinsic::amdgcn_raw_ptr_buffer_atomic_umax:
    Op = AtomicRMWInst::UMax;
    break;
  }

  const unsigned ValIdx = 0;

  const bool ValDivergent = UA.isDivergentUse(I.getOperandUse(ValIdx));

  // If the value operand is divergent, each lane is contributing a different
  // value to the atomic calculation. We can only optimize divergent values if
  // we have DPP available on our subtarget (for DPP strategy), and the atomic
  // operation is 32 or 64 bits.
  if (ValDivergent) {
    if (ScanImpl == ScanOptions::DPP && !ST.hasDPP())
      return;

    if (!isLegalCrossLaneType(I.getType()))
      return;
  }

  // If any of the other arguments to the intrinsic are divergent, we can't
  // optimize the operation.
  for (unsigned Idx = 1; Idx < I.getNumOperands(); Idx++) {
    if (UA.isDivergentUse(I.getOperandUse(Idx))) {
      return;
    }
  }

  // If we get here, we can optimize the atomic using a single wavefront-wide
  // atomic operation to do the calculation for the entire wavefront, so
  // remember the instruction so we can come back to it.
  const ReplacementInfo Info = {&I, Op, ValIdx, ValDivergent};

  ToReplace.push_back(Info);
}

// Use the builder to create the non-atomic counterpart of the specified
// atomicrmw binary op.
static Value *buildNonAtomicBinOp(IRBuilder<> &B, AtomicRMWInst::BinOp Op,
                                  Value *LHS, Value *RHS) {
  CmpInst::Predicate Pred;

  switch (Op) {
  default:
    llvm_unreachable("Unhandled atomic op");
  case AtomicRMWInst::Add:
    return B.CreateBinOp(Instruction::Add, LHS, RHS);
  case AtomicRMWInst::FAdd:
    return B.CreateFAdd(LHS, RHS);
  case AtomicRMWInst::Sub:
    return B.CreateBinOp(Instruction::Sub, LHS, RHS);
  case AtomicRMWInst::FSub:
    return B.CreateFSub(LHS, RHS);
  case AtomicRMWInst::And:
    return B.CreateBinOp(Instruction::And, LHS, RHS);
  case AtomicRMWInst::Or:
    return B.CreateBinOp(Instruction::Or, LHS, RHS);
  case AtomicRMWInst::Xor:
    return B.CreateBinOp(Instruction::Xor, LHS, RHS);

  case AtomicRMWInst::Max:
    Pred = CmpInst::ICMP_SGT;
    break;
  case AtomicRMWInst::Min:
    Pred = CmpInst::ICMP_SLT;
    break;
  case AtomicRMWInst::UMax:
    Pred = CmpInst::ICMP_UGT;
    break;
  case AtomicRMWInst::UMin:
    Pred = CmpInst::ICMP_ULT;
    break;
  case AtomicRMWInst::FMax:
    return B.CreateMaxNum(LHS, RHS);
  case AtomicRMWInst::FMin:
    return B.CreateMinNum(LHS, RHS);
  }
  Value *Cond = B.CreateICmp(Pred, LHS, RHS);
  return B.CreateSelect(Cond, LHS, RHS);
}

// Use the builder to create a reduction of V across the wavefront, with all
// lanes active, returning the same result in all lanes.
Value *AMDGPUAtomicOptimizerImpl::buildReduction(IRBuilder<> &B,
                                                 AtomicRMWInst::BinOp Op,
                                                 Value *V,
                                                 Value *const Identity) const {
  Type *AtomicTy = V->getType();
  Module *M = B.GetInsertBlock()->getModule();

  // Reduce within each row of 16 lanes.
  for (unsigned Idx = 0; Idx < 4; Idx++) {
    V = buildNonAtomicBinOp(
        B, Op, V,
        B.CreateIntrinsic(Intrinsic::amdgcn_update_dpp, AtomicTy,
                          {Identity, V, B.getInt32(DPP::ROW_XMASK0 | 1 << Idx),
                           B.getInt32(0xf), B.getInt32(0xf), B.getFalse()}));
  }

  // Reduce within each pair of rows (i.e. 32 lanes).
  assert(ST.hasPermLaneX16());
  Value *Permlanex16Call =
      B.CreateIntrinsic(AtomicTy, Intrinsic::amdgcn_permlanex16,
                        {PoisonValue::get(AtomicTy), V, B.getInt32(0),
                         B.getInt32(0), B.getFalse(), B.getFalse()});
  V = buildNonAtomicBinOp(B, Op, V, Permlanex16Call);
  if (ST.isWave32()) {
    return V;
  }

  if (ST.hasPermLane64()) {
    // Reduce across the upper and lower 32 lanes.
    Value *Permlane64Call =
        B.CreateIntrinsic(AtomicTy, Intrinsic::amdgcn_permlane64, V);
    return buildNonAtomicBinOp(B, Op, V, Permlane64Call);
  }

  // Pick an arbitrary lane from 0..31 and an arbitrary lane from 32..63 and
  // combine them with a scalar operation.
  Function *ReadLane = Intrinsic::getOrInsertDeclaration(
      M, Intrinsic::amdgcn_readlane, AtomicTy);
  Value *Lane0 = B.CreateCall(ReadLane, {V, B.getInt32(0)});
  Value *Lane32 = B.CreateCall(ReadLane, {V, B.getInt32(32)});
  return buildNonAtomicBinOp(B, Op, Lane0, Lane32);
}

// Use the builder to create an inclusive scan of V across the wavefront, with
// all lanes active.
Value *AMDGPUAtomicOptimizerImpl::buildScan(IRBuilder<> &B,
                                            AtomicRMWInst::BinOp Op, Value *V,
                                            Value *Identity) const {
  Type *AtomicTy = V->getType();
  Module *M = B.GetInsertBlock()->getModule();
  Function *UpdateDPP = Intrinsic::getOrInsertDeclaration(
      M, Intrinsic::amdgcn_update_dpp, AtomicTy);

  for (unsigned Idx = 0; Idx < 4; Idx++) {
    V = buildNonAtomicBinOp(
        B, Op, V,
        B.CreateCall(UpdateDPP,
                     {Identity, V, B.getInt32(DPP::ROW_SHR0 | 1 << Idx),
                      B.getInt32(0xf), B.getInt32(0xf), B.getFalse()}));
  }
  if (ST.hasDPPBroadcasts()) {
    // GFX9 has DPP row broadcast operations.
    V = buildNonAtomicBinOp(
        B, Op, V,
        B.CreateCall(UpdateDPP,
                     {Identity, V, B.getInt32(DPP::BCAST15), B.getInt32(0xa),
                      B.getInt32(0xf), B.getFalse()}));
    V = buildNonAtomicBinOp(
        B, Op, V,
        B.CreateCall(UpdateDPP,
                     {Identity, V, B.getInt32(DPP::BCAST31), B.getInt32(0xc),
                      B.getInt32(0xf), B.getFalse()}));
  } else {
    // On GFX10 all DPP operations are confined to a single row. To get cross-
    // row operations we have to use permlane or readlane.

    // Combine lane 15 into lanes 16..31 (and, for wave 64, lane 47 into lanes
    // 48..63).
    assert(ST.hasPermLaneX16());
    Value *PermX =
        B.CreateIntrinsic(AtomicTy, Intrinsic::amdgcn_permlanex16,
                          {PoisonValue::get(AtomicTy), V, B.getInt32(-1),
                           B.getInt32(-1), B.getFalse(), B.getFalse()});

    Value *UpdateDPPCall = B.CreateCall(
        UpdateDPP, {Identity, PermX, B.getInt32(DPP::QUAD_PERM_ID),
                    B.getInt32(0xa), B.getInt32(0xf), B.getFalse()});
    V = buildNonAtomicBinOp(B, Op, V, UpdateDPPCall);

    if (!ST.isWave32()) {
      // Combine lane 31 into lanes 32..63.
      Value *const Lane31 = B.CreateIntrinsic(
          AtomicTy, Intrinsic::amdgcn_readlane, {V, B.getInt32(31)});

      Value *UpdateDPPCall = B.CreateCall(
          UpdateDPP, {Identity, Lane31, B.getInt32(DPP::QUAD_PERM_ID),
                      B.getInt32(0xc), B.getInt32(0xf), B.getFalse()});

      V = buildNonAtomicBinOp(B, Op, V, UpdateDPPCall);
    }
  }
  return V;
}

// Use the builder to create a shift right of V across the wavefront, with all
// lanes active, to turn an inclusive scan into an exclusive scan.
Value *AMDGPUAtomicOptimizerImpl::buildShiftRight(IRBuilder<> &B, Value *V,
                                                  Value *Identity) const {
  Type *AtomicTy = V->getType();
  Module *M = B.GetInsertBlock()->getModule();
  Function *UpdateDPP = Intrinsic::getOrInsertDeclaration(
      M, Intrinsic::amdgcn_update_dpp, AtomicTy);
<<<<<<< HEAD
  if (ST->hasDPPWavefrontShifts()) {
=======
  if (ST.hasDPPWavefrontShifts()) {
>>>>>>> ce7c17d5
    // GFX9 has DPP wavefront shift operations.
    V = B.CreateCall(UpdateDPP,
                     {Identity, V, B.getInt32(DPP::WAVE_SHR1), B.getInt32(0xf),
                      B.getInt32(0xf), B.getFalse()});
  } else {
    Function *ReadLane = Intrinsic::getOrInsertDeclaration(
        M, Intrinsic::amdgcn_readlane, AtomicTy);
    Function *WriteLane = Intrinsic::getOrInsertDeclaration(
        M, Intrinsic::amdgcn_writelane, AtomicTy);

    // On GFX10 all DPP operations are confined to a single row. To get cross-
    // row operations we have to use permlane or readlane.
    Value *Old = V;
    V = B.CreateCall(UpdateDPP,
                     {Identity, V, B.getInt32(DPP::ROW_SHR0 + 1),
                      B.getInt32(0xf), B.getInt32(0xf), B.getFalse()});

    // Copy the old lane 15 to the new lane 16.
    V = B.CreateCall(WriteLane, {B.CreateCall(ReadLane, {Old, B.getInt32(15)}),
                                 B.getInt32(16), V});

    if (!ST.isWave32()) {
      // Copy the old lane 31 to the new lane 32.
      V = B.CreateCall(
          WriteLane,
          {B.CreateCall(ReadLane, {Old, B.getInt32(31)}), B.getInt32(32), V});

      // Copy the old lane 47 to the new lane 48.
      V = B.CreateCall(
          WriteLane,
          {B.CreateCall(ReadLane, {Old, B.getInt32(47)}), B.getInt32(48), V});
    }
  }

  return V;
}

// Use the builder to create an exclusive scan and compute the final reduced
// value using an iterative approach. This provides an alternative
// implementation to DPP which uses WMM for scan computations. This API iterate
// over active lanes to read, compute and update the value using
// readlane and writelane intrinsics.
std::pair<Value *, Value *> AMDGPUAtomicOptimizerImpl::buildScanIteratively(
    IRBuilder<> &B, AtomicRMWInst::BinOp Op, Value *const Identity, Value *V,
    Instruction &I, BasicBlock *ComputeLoop, BasicBlock *ComputeEnd) const {
  auto *Ty = I.getType();
  auto *WaveTy = B.getIntNTy(ST.getWavefrontSize());
  auto *EntryBB = I.getParent();
  auto NeedResult = !I.use_empty();

  auto *Ballot =
      B.CreateIntrinsic(Intrinsic::amdgcn_ballot, WaveTy, B.getTrue());

  // Start inserting instructions for ComputeLoop block
  B.SetInsertPoint(ComputeLoop);
  // Phi nodes for Accumulator, Scan results destination, and Active Lanes
  auto *Accumulator = B.CreatePHI(Ty, 2, "Accumulator");
  Accumulator->addIncoming(Identity, EntryBB);
  PHINode *OldValuePhi = nullptr;
  if (NeedResult) {
    OldValuePhi = B.CreatePHI(Ty, 2, "OldValuePhi");
    OldValuePhi->addIncoming(PoisonValue::get(Ty), EntryBB);
  }
  auto *ActiveBits = B.CreatePHI(WaveTy, 2, "ActiveBits");
  ActiveBits->addIncoming(Ballot, EntryBB);

  // Use llvm.cttz intrinsic to find the lowest remaining active lane.
  auto *FF1 =
      B.CreateIntrinsic(Intrinsic::cttz, WaveTy, {ActiveBits, B.getTrue()});

  auto *LaneIdxInt = B.CreateTrunc(FF1, B.getInt32Ty());

  // Get the value required for atomic operation
  Value *LaneValue = B.CreateIntrinsic(V->getType(), Intrinsic::amdgcn_readlane,
                                       {V, LaneIdxInt});

  // Perform writelane if intermediate scan results are required later in the
  // kernel computations
  Value *OldValue = nullptr;
  if (NeedResult) {
    OldValue = B.CreateIntrinsic(V->getType(), Intrinsic::amdgcn_writelane,
                                 {Accumulator, LaneIdxInt, OldValuePhi});
    OldValuePhi->addIncoming(OldValue, ComputeLoop);
  }

  // Accumulate the results
  auto *NewAccumulator = buildNonAtomicBinOp(B, Op, Accumulator, LaneValue);
  Accumulator->addIncoming(NewAccumulator, ComputeLoop);

  // Set bit to zero of current active lane so that for next iteration llvm.cttz
  // return the next active lane
  auto *Mask = B.CreateShl(ConstantInt::get(WaveTy, 1), FF1);

  auto *InverseMask = B.CreateXor(Mask, ConstantInt::get(WaveTy, -1));
  auto *NewActiveBits = B.CreateAnd(ActiveBits, InverseMask);
  ActiveBits->addIncoming(NewActiveBits, ComputeLoop);

  // Branch out of the loop when all lanes are processed.
  auto *IsEnd = B.CreateICmpEQ(NewActiveBits, ConstantInt::get(WaveTy, 0));
  B.CreateCondBr(IsEnd, ComputeEnd, ComputeLoop);

  B.SetInsertPoint(ComputeEnd);

  return {OldValue, NewAccumulator};
}

static Constant *getIdentityValueForAtomicOp(Type *const Ty,
                                             AtomicRMWInst::BinOp Op) {
  LLVMContext &C = Ty->getContext();
  const unsigned BitWidth = Ty->getPrimitiveSizeInBits();
  switch (Op) {
  default:
    llvm_unreachable("Unhandled atomic op");
  case AtomicRMWInst::Add:
  case AtomicRMWInst::Sub:
  case AtomicRMWInst::Or:
  case AtomicRMWInst::Xor:
  case AtomicRMWInst::UMax:
    return ConstantInt::get(C, APInt::getMinValue(BitWidth));
  case AtomicRMWInst::And:
  case AtomicRMWInst::UMin:
    return ConstantInt::get(C, APInt::getMaxValue(BitWidth));
  case AtomicRMWInst::Max:
    return ConstantInt::get(C, APInt::getSignedMinValue(BitWidth));
  case AtomicRMWInst::Min:
    return ConstantInt::get(C, APInt::getSignedMaxValue(BitWidth));
  case AtomicRMWInst::FAdd:
    return ConstantFP::get(C, APFloat::getZero(Ty->getFltSemantics(), true));
  case AtomicRMWInst::FSub:
    return ConstantFP::get(C, APFloat::getZero(Ty->getFltSemantics(), false));
  case AtomicRMWInst::FMin:
  case AtomicRMWInst::FMax:
    // FIXME: atomicrmw fmax/fmin behave like llvm.maxnum/minnum so NaN is the
    // closest thing they have to an identity, but it still does not preserve
    // the difference between quiet and signaling NaNs or NaNs with different
    // payloads.
    return ConstantFP::get(C, APFloat::getNaN(Ty->getFltSemantics()));
  }
}

static Value *buildMul(IRBuilder<> &B, Value *LHS, Value *RHS) {
  const ConstantInt *CI = dyn_cast<ConstantInt>(LHS);
  return (CI && CI->isOne()) ? RHS : B.CreateMul(LHS, RHS);
}

void AMDGPUAtomicOptimizerImpl::optimizeAtomic(Instruction &I,
                                               AtomicRMWInst::BinOp Op,
                                               unsigned ValIdx,
                                               bool ValDivergent) const {
  // Start building just before the instruction.
  IRBuilder<> B(&I);

  if (AtomicRMWInst::isFPOperation(Op)) {
    B.setIsFPConstrained(I.getFunction()->hasFnAttribute(Attribute::StrictFP));
  }

  // If we are in a pixel shader, because of how we have to mask out helper
  // lane invocations, we need to record the entry and exit BB's.
  BasicBlock *PixelEntryBB = nullptr;
  BasicBlock *PixelExitBB = nullptr;

  // If we're optimizing an atomic within a pixel shader, we need to wrap the
  // entire atomic operation in a helper-lane check. We do not want any helper
  // lanes that are around only for the purposes of derivatives to take part
  // in any cross-lane communication, and we use a branch on whether the lane is
  // live to do this.
  if (IsPixelShader) {
    // Record I's original position as the entry block.
    PixelEntryBB = I.getParent();

    Value *const Cond = B.CreateIntrinsic(Intrinsic::amdgcn_ps_live, {}, {});
    Instruction *const NonHelperTerminator =
        SplitBlockAndInsertIfThen(Cond, &I, false, nullptr, &DTU, nullptr);

    // Record I's new position as the exit block.
    PixelExitBB = I.getParent();

    I.moveBefore(NonHelperTerminator);
    B.SetInsertPoint(&I);
  }

  Type *const Ty = I.getType();
  Type *Int32Ty = B.getInt32Ty();
  bool isAtomicFloatingPointTy = Ty->isFloatingPointTy();
  [[maybe_unused]] const unsigned TyBitWidth = DL.getTypeSizeInBits(Ty);

  // This is the value in the atomic operation we need to combine in order to
  // reduce the number of atomic operations.
  Value *V = I.getOperand(ValIdx);

  // We need to know how many lanes are active within the wavefront, and we do
  // this by doing a ballot of active lanes.
  Type *const WaveTy = B.getIntNTy(ST.getWavefrontSize());
  CallInst *const Ballot =
      B.CreateIntrinsic(Intrinsic::amdgcn_ballot, WaveTy, B.getTrue());

  // We need to know how many lanes are active within the wavefront that are
  // below us. If we counted each lane linearly starting from 0, a lane is
  // below us only if its associated index was less than ours. We do this by
  // using the mbcnt intrinsic.
  Value *Mbcnt;
  if (ST.isWave32()) {
    Mbcnt = B.CreateIntrinsic(Intrinsic::amdgcn_mbcnt_lo, {},
                              {Ballot, B.getInt32(0)});
  } else {
    Value *const ExtractLo = B.CreateTrunc(Ballot, Int32Ty);
    Value *const ExtractHi = B.CreateTrunc(B.CreateLShr(Ballot, 32), Int32Ty);
    Mbcnt = B.CreateIntrinsic(Intrinsic::amdgcn_mbcnt_lo, {},
                              {ExtractLo, B.getInt32(0)});
    Mbcnt =
        B.CreateIntrinsic(Intrinsic::amdgcn_mbcnt_hi, {}, {ExtractHi, Mbcnt});
  }

  Function *F = I.getFunction();
  LLVMContext &C = F->getContext();

  // For atomic sub, perform scan with add operation and allow one lane to
  // subtract the reduced value later.
  AtomicRMWInst::BinOp ScanOp = Op;
  if (Op == AtomicRMWInst::Sub) {
    ScanOp = AtomicRMWInst::Add;
  } else if (Op == AtomicRMWInst::FSub) {
    ScanOp = AtomicRMWInst::FAdd;
  }
  Value *Identity = getIdentityValueForAtomicOp(Ty, ScanOp);

  Value *ExclScan = nullptr;
  Value *NewV = nullptr;

  const bool NeedResult = !I.use_empty();

  BasicBlock *ComputeLoop = nullptr;
  BasicBlock *ComputeEnd = nullptr;
  // If we have a divergent value in each lane, we need to combine the value
  // using DPP.
  if (ValDivergent) {
    if (ScanImpl == ScanOptions::DPP) {
      // First we need to set all inactive invocations to the identity value, so
      // that they can correctly contribute to the final result.
      NewV =
          B.CreateIntrinsic(Intrinsic::amdgcn_set_inactive, Ty, {V, Identity});
      if (!NeedResult && ST.hasPermLaneX16()) {
        // On GFX10 the permlanex16 instruction helps us build a reduction
        // without too many readlanes and writelanes, which are generally bad
        // for performance.
        NewV = buildReduction(B, ScanOp, NewV, Identity);
      } else {
        NewV = buildScan(B, ScanOp, NewV, Identity);
        if (NeedResult)
          ExclScan = buildShiftRight(B, NewV, Identity);
        // Read the value from the last lane, which has accumulated the values
        // of each active lane in the wavefront. This will be our new value
        // which we will provide to the atomic operation.
        Value *const LastLaneIdx = B.getInt32(ST.getWavefrontSize() - 1);
        NewV = B.CreateIntrinsic(Ty, Intrinsic::amdgcn_readlane,
                                 {NewV, LastLaneIdx});
      }
      // Finally mark the readlanes in the WWM section.
      NewV = B.CreateIntrinsic(Intrinsic::amdgcn_strict_wwm, Ty, NewV);
    } else if (ScanImpl == ScanOptions::Iterative) {
      // Alternative implementation for scan
      ComputeLoop = BasicBlock::Create(C, "ComputeLoop", F);
      ComputeEnd = BasicBlock::Create(C, "ComputeEnd", F);
      std::tie(ExclScan, NewV) = buildScanIteratively(B, ScanOp, Identity, V, I,
                                                      ComputeLoop, ComputeEnd);
    } else {
      llvm_unreachable("Atomic Optimzer is disabled for None strategy");
    }
  } else {
    switch (Op) {
    default:
      llvm_unreachable("Unhandled atomic op");

    case AtomicRMWInst::Add:
    case AtomicRMWInst::Sub: {
      // The new value we will be contributing to the atomic operation is the
      // old value times the number of active lanes.
      Value *const Ctpop = B.CreateIntCast(
          B.CreateUnaryIntrinsic(Intrinsic::ctpop, Ballot), Ty, false);
      NewV = buildMul(B, V, Ctpop);
      break;
    }
    case AtomicRMWInst::FAdd:
    case AtomicRMWInst::FSub: {
      Value *const Ctpop = B.CreateIntCast(
          B.CreateUnaryIntrinsic(Intrinsic::ctpop, Ballot), Int32Ty, false);
      Value *const CtpopFP = B.CreateUIToFP(Ctpop, Ty);
      NewV = B.CreateFMul(V, CtpopFP);
      break;
    }
    case AtomicRMWInst::And:
    case AtomicRMWInst::Or:
    case AtomicRMWInst::Max:
    case AtomicRMWInst::Min:
    case AtomicRMWInst::UMax:
    case AtomicRMWInst::UMin:
    case AtomicRMWInst::FMin:
    case AtomicRMWInst::FMax:
      // These operations with a uniform value are idempotent: doing the atomic
      // operation multiple times has the same effect as doing it once.
      NewV = V;
      break;

    case AtomicRMWInst::Xor:
      // The new value we will be contributing to the atomic operation is the
      // old value times the parity of the number of active lanes.
      Value *const Ctpop = B.CreateIntCast(
          B.CreateUnaryIntrinsic(Intrinsic::ctpop, Ballot), Ty, false);
      NewV = buildMul(B, V, B.CreateAnd(Ctpop, 1));
      break;
    }
  }

  // We only want a single lane to enter our new control flow, and we do this
  // by checking if there are any active lanes below us. Only one lane will
  // have 0 active lanes below us, so that will be the only one to progress.
  Value *const Cond = B.CreateICmpEQ(Mbcnt, B.getInt32(0));

  // Store I's original basic block before we split the block.
  BasicBlock *const OriginalBB = I.getParent();

  // We need to introduce some new control flow to force a single lane to be
  // active. We do this by splitting I's basic block at I, and introducing the
  // new block such that:
  // entry --> single_lane -\
  //       \------------------> exit
  Instruction *const SingleLaneTerminator =
      SplitBlockAndInsertIfThen(Cond, &I, false, nullptr, &DTU, nullptr);

  // At this point, we have split the I's block to allow one lane in wavefront
  // to update the precomputed reduced value. Also, completed the codegen for
  // new control flow i.e. iterative loop which perform reduction and scan using
  // ComputeLoop and ComputeEnd.
  // For the new control flow, we need to move branch instruction i.e.
  // terminator created during SplitBlockAndInsertIfThen from I's block to
  // ComputeEnd block. We also need to set up predecessor to next block when
  // single lane done updating the final reduced value.
  BasicBlock *Predecessor = nullptr;
  if (ValDivergent && ScanImpl == ScanOptions::Iterative) {
    // Move terminator from I's block to ComputeEnd block.
    //
    // OriginalBB is known to have a branch as terminator because
    // SplitBlockAndInsertIfThen will have inserted one.
    BranchInst *Terminator = cast<BranchInst>(OriginalBB->getTerminator());
    B.SetInsertPoint(ComputeEnd);
    Terminator->removeFromParent();
    B.Insert(Terminator);

    // Branch to ComputeLoop Block unconditionally from the I's block for
    // iterative approach.
    B.SetInsertPoint(OriginalBB);
    B.CreateBr(ComputeLoop);

    // Update the dominator tree for new control flow.
    SmallVector<DominatorTree::UpdateType, 6> DomTreeUpdates(
        {{DominatorTree::Insert, OriginalBB, ComputeLoop},
         {DominatorTree::Insert, ComputeLoop, ComputeEnd}});

    // We're moving the terminator from EntryBB to ComputeEnd, make sure we move
    // the DT edges as well.
    for (auto *Succ : Terminator->successors()) {
      DomTreeUpdates.push_back({DominatorTree::Insert, ComputeEnd, Succ});
      DomTreeUpdates.push_back({DominatorTree::Delete, OriginalBB, Succ});
    }

    DTU.applyUpdates(DomTreeUpdates);

    Predecessor = ComputeEnd;
  } else {
    Predecessor = OriginalBB;
  }
  // Move the IR builder into single_lane next.
  B.SetInsertPoint(SingleLaneTerminator);

  // Clone the original atomic operation into single lane, replacing the
  // original value with our newly created one.
  Instruction *const NewI = I.clone();
  B.Insert(NewI);
  NewI->setOperand(ValIdx, NewV);

  // Move the IR builder into exit next, and start inserting just before the
  // original instruction.
  B.SetInsertPoint(&I);

  if (NeedResult) {
    // Create a PHI node to get our new atomic result into the exit block.
    PHINode *const PHI = B.CreatePHI(Ty, 2);
    PHI->addIncoming(PoisonValue::get(Ty), Predecessor);
    PHI->addIncoming(NewI, SingleLaneTerminator->getParent());

    // We need to broadcast the value who was the lowest active lane (the first
    // lane) to all other lanes in the wavefront.
    Value *BroadcastI = nullptr;
    BroadcastI = B.CreateIntrinsic(Ty, Intrinsic::amdgcn_readfirstlane, PHI);

    // Now that we have the result of our single atomic operation, we need to
    // get our individual lane's slice into the result. We use the lane offset
    // we previously calculated combined with the atomic result value we got
    // from the first lane, to get our lane's index into the atomic result.
    Value *LaneOffset = nullptr;
    if (ValDivergent) {
      if (ScanImpl == ScanOptions::DPP) {
        LaneOffset =
            B.CreateIntrinsic(Intrinsic::amdgcn_strict_wwm, Ty, ExclScan);
      } else if (ScanImpl == ScanOptions::Iterative) {
        LaneOffset = ExclScan;
      } else {
        llvm_unreachable("Atomic Optimzer is disabled for None strategy");
      }
    } else {
      Mbcnt = isAtomicFloatingPointTy ? B.CreateUIToFP(Mbcnt, Ty)
                                      : B.CreateIntCast(Mbcnt, Ty, false);
      switch (Op) {
      default:
        llvm_unreachable("Unhandled atomic op");
      case AtomicRMWInst::Add:
      case AtomicRMWInst::Sub:
        LaneOffset = buildMul(B, V, Mbcnt);
        break;
      case AtomicRMWInst::And:
      case AtomicRMWInst::Or:
      case AtomicRMWInst::Max:
      case AtomicRMWInst::Min:
      case AtomicRMWInst::UMax:
      case AtomicRMWInst::UMin:
      case AtomicRMWInst::FMin:
      case AtomicRMWInst::FMax:
        LaneOffset = B.CreateSelect(Cond, Identity, V);
        break;
      case AtomicRMWInst::Xor:
        LaneOffset = buildMul(B, V, B.CreateAnd(Mbcnt, 1));
        break;
      case AtomicRMWInst::FAdd:
      case AtomicRMWInst::FSub: {
        LaneOffset = B.CreateFMul(V, Mbcnt);
        break;
      }
      }
    }
    Value *Result = buildNonAtomicBinOp(B, Op, BroadcastI, LaneOffset);
    if (isAtomicFloatingPointTy) {
      // For fadd/fsub the first active lane of LaneOffset should be the
      // identity (-0.0 for fadd or +0.0 for fsub) but the value we calculated
      // is V * +0.0 which might have the wrong sign or might be nan (if V is
      // inf or nan).
      //
      // For all floating point ops if the in-memory value was a nan then the
      // binop we just built might have quieted it or changed its payload.
      //
      // Correct all these problems by using BroadcastI as the result in the
      // first active lane.
      Result = B.CreateSelect(Cond, BroadcastI, Result);
    }

    if (IsPixelShader) {
      // Need a final PHI to reconverge to above the helper lane branch mask.
      B.SetInsertPoint(PixelExitBB, PixelExitBB->getFirstNonPHIIt());

      PHINode *const PHI = B.CreatePHI(Ty, 2);
      PHI->addIncoming(PoisonValue::get(Ty), PixelEntryBB);
      PHI->addIncoming(Result, I.getParent());
      I.replaceAllUsesWith(PHI);
    } else {
      // Replace the original atomic instruction with the new one.
      I.replaceAllUsesWith(Result);
    }
  }

  // And delete the original.
  I.eraseFromParent();
}

INITIALIZE_PASS_BEGIN(AMDGPUAtomicOptimizer, DEBUG_TYPE,
                      "AMDGPU atomic optimizations", false, false)
INITIALIZE_PASS_DEPENDENCY(UniformityInfoWrapperPass)
INITIALIZE_PASS_DEPENDENCY(TargetPassConfig)
INITIALIZE_PASS_END(AMDGPUAtomicOptimizer, DEBUG_TYPE,
                    "AMDGPU atomic optimizations", false, false)

FunctionPass *llvm::createAMDGPUAtomicOptimizerPass(ScanOptions ScanStrategy) {
  return new AMDGPUAtomicOptimizer(ScanStrategy);
}<|MERGE_RESOLUTION|>--- conflicted
+++ resolved
@@ -505,11 +505,7 @@
   Module *M = B.GetInsertBlock()->getModule();
   Function *UpdateDPP = Intrinsic::getOrInsertDeclaration(
       M, Intrinsic::amdgcn_update_dpp, AtomicTy);
-<<<<<<< HEAD
-  if (ST->hasDPPWavefrontShifts()) {
-=======
   if (ST.hasDPPWavefrontShifts()) {
->>>>>>> ce7c17d5
     // GFX9 has DPP wavefront shift operations.
     V = B.CreateCall(UpdateDPP,
                      {Identity, V, B.getInt32(DPP::WAVE_SHR1), B.getInt32(0xf),
