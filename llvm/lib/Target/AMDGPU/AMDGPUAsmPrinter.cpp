//===-- AMDGPUAsmPrinter.cpp - AMDGPU assembly printer --------------------===//
//
// Part of the LLVM Project, under the Apache License v2.0 with LLVM Exceptions.
// See https://llvm.org/LICENSE.txt for license information.
// SPDX-License-Identifier: Apache-2.0 WITH LLVM-exception
//
//===----------------------------------------------------------------------===//
//
/// \file
///
/// The AMDGPUAsmPrinter is used to print both assembly string and also binary
/// code.  When passed an MCAsmStreamer it prints assembly and when passed
/// an MCObjectStreamer it outputs binary code.
//
//===----------------------------------------------------------------------===//
//

#include "AMDGPUAsmPrinter.h"
#include "AMDGPU.h"
#include "AMDGPUHSAMetadataStreamer.h"
#include "AMDGPUResourceUsageAnalysis.h"
#include "GCNSubtarget.h"
#include "MCTargetDesc/AMDGPUInstPrinter.h"
#include "MCTargetDesc/AMDGPUMCExpr.h"
#include "MCTargetDesc/AMDGPUMCKernelDescriptor.h"
#include "MCTargetDesc/AMDGPUTargetStreamer.h"
#include "R600AsmPrinter.h"
#include "SIMachineFunctionInfo.h"
#include "TargetInfo/AMDGPUTargetInfo.h"
#include "Utils/AMDGPUBaseInfo.h"
#include "Utils/AMDKernelCodeTUtils.h"
#include "llvm/Analysis/OptimizationRemarkEmitter.h"
#include "llvm/BinaryFormat/ELF.h"
#include "llvm/CodeGen/MachineFrameInfo.h"
#include "llvm/CodeGen/MachineOptimizationRemarkEmitter.h"
#include "llvm/IR/DiagnosticInfo.h"
#include "llvm/MC/MCAssembler.h"
#include "llvm/MC/MCContext.h"
#include "llvm/MC/MCSectionELF.h"
#include "llvm/MC/MCStreamer.h"
#include "llvm/MC/TargetRegistry.h"
#include "llvm/Support/AMDHSAKernelDescriptor.h"
#include "llvm/Target/TargetLoweringObjectFile.h"
#include "llvm/Target/TargetMachine.h"
#include "llvm/TargetParser/TargetParser.h"

using namespace llvm;
using namespace llvm::AMDGPU;

// This should get the default rounding mode from the kernel. We just set the
// default here, but this could change if the OpenCL rounding mode pragmas are
// used.
//
// The denormal mode here should match what is reported by the OpenCL runtime
// for the CL_FP_DENORM bit from CL_DEVICE_{HALF|SINGLE|DOUBLE}_FP_CONFIG, but
// can also be override to flush with the -cl-denorms-are-zero compiler flag.
//
// AMD OpenCL only sets flush none and reports CL_FP_DENORM for double
// precision, and leaves single precision to flush all and does not report
// CL_FP_DENORM for CL_DEVICE_SINGLE_FP_CONFIG. Mesa's OpenCL currently reports
// CL_FP_DENORM for both.
//
// FIXME: It seems some instructions do not support single precision denormals
// regardless of the mode (exp_*_f32, rcp_*_f32, rsq_*_f32, rsq_*f32, sqrt_f32,
// and sin_f32, cos_f32 on most parts).

// We want to use these instructions, and using fp32 denormals also causes
// instructions to run at the double precision rate for the device so it's
// probably best to just report no single precision denormals.
static uint32_t getFPMode(SIModeRegisterDefaults Mode) {
  return FP_ROUND_MODE_SP(FP_ROUND_ROUND_TO_NEAREST) |
         FP_ROUND_MODE_DP(FP_ROUND_ROUND_TO_NEAREST) |
         FP_DENORM_MODE_SP(Mode.fpDenormModeSPValue()) |
         FP_DENORM_MODE_DP(Mode.fpDenormModeDPValue());
}

static AsmPrinter *
createAMDGPUAsmPrinterPass(TargetMachine &tm,
                           std::unique_ptr<MCStreamer> &&Streamer) {
  return new AMDGPUAsmPrinter(tm, std::move(Streamer));
}

extern "C" LLVM_EXTERNAL_VISIBILITY void LLVMInitializeAMDGPUAsmPrinter() {
  TargetRegistry::RegisterAsmPrinter(getTheR600Target(),
                                     llvm::createR600AsmPrinterPass);
  TargetRegistry::RegisterAsmPrinter(getTheGCNTarget(),
                                     createAMDGPUAsmPrinterPass);
}

AMDGPUAsmPrinter::AMDGPUAsmPrinter(TargetMachine &TM,
                                   std::unique_ptr<MCStreamer> Streamer)
    : AsmPrinter(TM, std::move(Streamer)) {
  assert(OutStreamer && "AsmPrinter constructed without streamer");
}

StringRef AMDGPUAsmPrinter::getPassName() const {
  return "AMDGPU Assembly Printer";
}

const MCSubtargetInfo *AMDGPUAsmPrinter::getGlobalSTI() const {
  return TM.getMCSubtargetInfo();
}

AMDGPUTargetStreamer* AMDGPUAsmPrinter::getTargetStreamer() const {
  if (!OutStreamer)
    return nullptr;
  return static_cast<AMDGPUTargetStreamer*>(OutStreamer->getTargetStreamer());
}

void AMDGPUAsmPrinter::emitStartOfAsmFile(Module &M) {
  IsTargetStreamerInitialized = false;
}

void AMDGPUAsmPrinter::initTargetStreamer(Module &M) {
  IsTargetStreamerInitialized = true;

  // TODO: Which one is called first, emitStartOfAsmFile or
  // emitFunctionBodyStart?
  if (getTargetStreamer() && !getTargetStreamer()->getTargetID())
    initializeTargetID(M);

  if (TM.getTargetTriple().getOS() != Triple::AMDHSA &&
      TM.getTargetTriple().getOS() != Triple::AMDPAL)
    return;

  getTargetStreamer()->EmitDirectiveAMDGCNTarget();

  if (TM.getTargetTriple().getOS() == Triple::AMDHSA) {
    getTargetStreamer()->EmitDirectiveAMDHSACodeObjectVersion(
        CodeObjectVersion);
    HSAMetadataStream->begin(M, *getTargetStreamer()->getTargetID());
  }

  if (TM.getTargetTriple().getOS() == Triple::AMDPAL)
    getTargetStreamer()->getPALMetadata()->readFromIR(M);
}

void AMDGPUAsmPrinter::emitEndOfAsmFile(Module &M) {
  // Init target streamer if it has not yet happened
  if (!IsTargetStreamerInitialized)
    initTargetStreamer(M);

  if (TM.getTargetTriple().getOS() != Triple::AMDHSA)
    getTargetStreamer()->EmitISAVersion();

  // Emit HSA Metadata (NT_AMD_AMDGPU_HSA_METADATA).
  // Emit HSA Metadata (NT_AMD_HSA_METADATA).
  if (TM.getTargetTriple().getOS() == Triple::AMDHSA) {
    HSAMetadataStream->end();
    bool Success = HSAMetadataStream->emitTo(*getTargetStreamer());
    (void)Success;
    assert(Success && "Malformed HSA Metadata");
  }
}

void AMDGPUAsmPrinter::emitFunctionBodyStart() {
  const SIMachineFunctionInfo &MFI = *MF->getInfo<SIMachineFunctionInfo>();
  const GCNSubtarget &STM = MF->getSubtarget<GCNSubtarget>();
  const Function &F = MF->getFunction();

  // TODO: We're checking this late, would be nice to check it earlier.
  if (STM.requiresCodeObjectV6() && CodeObjectVersion < AMDGPU::AMDHSA_COV6) {
    report_fatal_error(
        STM.getCPU() + " is only available on code object version 6 or better",
        /*gen_crash_diag*/ false);
  }

  // TODO: Which one is called first, emitStartOfAsmFile or
  // emitFunctionBodyStart?
  if (!getTargetStreamer()->getTargetID())
    initializeTargetID(*F.getParent());

  const auto &FunctionTargetID = STM.getTargetID();
  // Make sure function's xnack settings are compatible with module's
  // xnack settings.
  if (FunctionTargetID.isXnackSupported() &&
      FunctionTargetID.getXnackSetting() != IsaInfo::TargetIDSetting::Any &&
      FunctionTargetID.getXnackSetting() != getTargetStreamer()->getTargetID()->getXnackSetting()) {
    OutContext.reportError({}, "xnack setting of '" + Twine(MF->getName()) +
                           "' function does not match module xnack setting");
    return;
  }
  // Make sure function's sramecc settings are compatible with module's
  // sramecc settings.
  if (FunctionTargetID.isSramEccSupported() &&
      FunctionTargetID.getSramEccSetting() != IsaInfo::TargetIDSetting::Any &&
      FunctionTargetID.getSramEccSetting() != getTargetStreamer()->getTargetID()->getSramEccSetting()) {
    OutContext.reportError({}, "sramecc setting of '" + Twine(MF->getName()) +
                           "' function does not match module sramecc setting");
    return;
  }

  if (!MFI.isEntryFunction())
    return;

  if (STM.isMesaKernel(F) &&
      (F.getCallingConv() == CallingConv::AMDGPU_KERNEL ||
       F.getCallingConv() == CallingConv::SPIR_KERNEL)) {
    AMDGPUMCKernelCodeT KernelCode;
    getAmdKernelCode(KernelCode, CurrentProgramInfo, *MF);
    KernelCode.validate(&STM, MF->getContext());
    getTargetStreamer()->EmitAMDKernelCodeT(KernelCode);
  }

  if (STM.isAmdHsaOS())
    HSAMetadataStream->emitKernel(*MF, CurrentProgramInfo);

  if (MFI.getNumKernargPreloadedSGPRs() > 0) {
    assert(AMDGPU::hasKernargPreload(STM));
    getTargetStreamer()->EmitKernargPreloadHeader(*getGlobalSTI(),
                                                  STM.isAmdHsaOS());
  }
}

void AMDGPUAsmPrinter::emitFunctionBodyEnd() {
  const SIMachineFunctionInfo &MFI = *MF->getInfo<SIMachineFunctionInfo>();
  if (!MFI.isEntryFunction())
    return;

  if (TM.getTargetTriple().getOS() != Triple::AMDHSA)
    return;

  auto &Streamer = getTargetStreamer()->getStreamer();
  auto &Context = Streamer.getContext();
  auto &ObjectFileInfo = *Context.getObjectFileInfo();
  auto &ReadOnlySection = *ObjectFileInfo.getReadOnlySection();

  Streamer.pushSection();
  Streamer.switchSection(&ReadOnlySection);

  // CP microcode requires the kernel descriptor to be allocated on 64 byte
  // alignment.
  Streamer.emitValueToAlignment(Align(64), 0, 1, 0);
  ReadOnlySection.ensureMinAlignment(Align(64));

  const GCNSubtarget &STM = MF->getSubtarget<GCNSubtarget>();

  SmallString<128> KernelName;
  getNameWithPrefix(KernelName, &MF->getFunction());
  getTargetStreamer()->EmitAmdhsaKernelDescriptor(
      STM, KernelName, getAmdhsaKernelDescriptor(*MF, CurrentProgramInfo),
      CurrentProgramInfo.NumVGPRsForWavesPerEU,
      MCBinaryExpr::createSub(
          CurrentProgramInfo.NumSGPRsForWavesPerEU,
          AMDGPUMCExpr::createExtraSGPRs(
              CurrentProgramInfo.VCCUsed, CurrentProgramInfo.FlatUsed,
              getTargetStreamer()->getTargetID()->isXnackOnOrAny(), Context),
          Context),
      CurrentProgramInfo.VCCUsed, CurrentProgramInfo.FlatUsed);

  Streamer.popSection();
}

void AMDGPUAsmPrinter::emitImplicitDef(const MachineInstr *MI) const {
  Register RegNo = MI->getOperand(0).getReg();

  SmallString<128> Str;
  raw_svector_ostream OS(Str);
  OS << "implicit-def: "
     << printReg(RegNo, MF->getSubtarget().getRegisterInfo());

  if (MI->getAsmPrinterFlags() & AMDGPU::SGPR_SPILL)
    OS << " : SGPR spill to VGPR lane";

  OutStreamer->AddComment(OS.str());
  OutStreamer->addBlankLine();
}

void AMDGPUAsmPrinter::emitFunctionEntryLabel() {
  if (TM.getTargetTriple().getOS() == Triple::AMDHSA) {
    AsmPrinter::emitFunctionEntryLabel();
    return;
  }

  const SIMachineFunctionInfo *MFI = MF->getInfo<SIMachineFunctionInfo>();
  const GCNSubtarget &STM = MF->getSubtarget<GCNSubtarget>();
  if (MFI->isEntryFunction() && STM.isAmdHsaOrMesa(MF->getFunction())) {
    SmallString<128> SymbolName;
    getNameWithPrefix(SymbolName, &MF->getFunction()),
    getTargetStreamer()->EmitAMDGPUSymbolType(
        SymbolName, ELF::STT_AMDGPU_HSA_KERNEL);
  }
  if (DumpCodeInstEmitter) {
    // Disassemble function name label to text.
    DisasmLines.push_back(MF->getName().str() + ":");
    DisasmLineMaxLen = std::max(DisasmLineMaxLen, DisasmLines.back().size());
    HexLines.push_back("");
  }

  AsmPrinter::emitFunctionEntryLabel();
}

void AMDGPUAsmPrinter::emitBasicBlockStart(const MachineBasicBlock &MBB) {
  if (DumpCodeInstEmitter && !isBlockOnlyReachableByFallthrough(&MBB)) {
    // Write a line for the basic block label if it is not only fallthrough.
    DisasmLines.push_back(
        (Twine("BB") + Twine(getFunctionNumber())
         + "_" + Twine(MBB.getNumber()) + ":").str());
    DisasmLineMaxLen = std::max(DisasmLineMaxLen, DisasmLines.back().size());
    HexLines.push_back("");
  }
  AsmPrinter::emitBasicBlockStart(MBB);
}

void AMDGPUAsmPrinter::emitGlobalVariable(const GlobalVariable *GV) {
  if (GV->getAddressSpace() == AMDGPUAS::LOCAL_ADDRESS) {
    if (GV->hasInitializer() && !isa<UndefValue>(GV->getInitializer())) {
      OutContext.reportError({},
                             Twine(GV->getName()) +
                                 ": unsupported initializer for address space");
      return;
    }

    // LDS variables aren't emitted in HSA or PAL yet.
    const Triple::OSType OS = TM.getTargetTriple().getOS();
    if (OS == Triple::AMDHSA || OS == Triple::AMDPAL)
      return;

    MCSymbol *GVSym = getSymbol(GV);

    GVSym->redefineIfPossible();
    if (GVSym->isDefined() || GVSym->isVariable())
      report_fatal_error("symbol '" + Twine(GVSym->getName()) +
                         "' is already defined");

    const DataLayout &DL = GV->getDataLayout();
    uint64_t Size = DL.getTypeAllocSize(GV->getValueType());
    Align Alignment = GV->getAlign().value_or(Align(4));

    emitVisibility(GVSym, GV->getVisibility(), !GV->isDeclaration());
    emitLinkage(GV, GVSym);
    auto TS = getTargetStreamer();
    TS->emitAMDGPULDS(GVSym, Size, Alignment);
    return;
  }

  AsmPrinter::emitGlobalVariable(GV);
}

bool AMDGPUAsmPrinter::doInitialization(Module &M) {
  CodeObjectVersion = AMDGPU::getAMDHSACodeObjectVersion(M);

  if (TM.getTargetTriple().getOS() == Triple::AMDHSA) {
    switch (CodeObjectVersion) {
    case AMDGPU::AMDHSA_COV4:
      HSAMetadataStream.reset(new HSAMD::MetadataStreamerMsgPackV4());
      break;
    case AMDGPU::AMDHSA_COV5:
      HSAMetadataStream.reset(new HSAMD::MetadataStreamerMsgPackV5());
      break;
    case AMDGPU::AMDHSA_COV6:
      HSAMetadataStream.reset(new HSAMD::MetadataStreamerMsgPackV6());
      break;
    default:
      report_fatal_error("Unexpected code object version");
    }
  }
  return AsmPrinter::doInitialization(M);
}

bool AMDGPUAsmPrinter::doFinalization(Module &M) {
  // Pad with s_code_end to help tools and guard against instruction prefetch
  // causing stale data in caches. Arguably this should be done by the linker,
  // which is why this isn't done for Mesa.
  const MCSubtargetInfo &STI = *getGlobalSTI();
  if ((AMDGPU::isGFX10Plus(STI) || AMDGPU::isGFX90A(STI)) &&
      (STI.getTargetTriple().getOS() == Triple::AMDHSA ||
       STI.getTargetTriple().getOS() == Triple::AMDPAL)) {
    OutStreamer->switchSection(getObjFileLowering().getTextSection());
    getTargetStreamer()->EmitCodeEnd(STI);
  }

  return AsmPrinter::doFinalization(M);
}

// Print comments that apply to both callable functions and entry points.
void AMDGPUAsmPrinter::emitCommonFunctionComments(
    uint32_t NumVGPR, std::optional<uint32_t> NumAGPR, uint32_t TotalNumVGPR,
    uint32_t NumSGPR, uint64_t ScratchSize, uint64_t CodeSize,
    const AMDGPUMachineFunction *MFI) {
  OutStreamer->emitRawComment(" codeLenInByte = " + Twine(CodeSize), false);
  OutStreamer->emitRawComment(" NumSgprs: " + Twine(NumSGPR), false);
  OutStreamer->emitRawComment(" NumVgprs: " + Twine(NumVGPR), false);
  if (NumAGPR) {
    OutStreamer->emitRawComment(" NumAgprs: " + Twine(*NumAGPR), false);
    OutStreamer->emitRawComment(" TotalNumVgprs: " + Twine(TotalNumVGPR),
                                false);
  }
  OutStreamer->emitRawComment(" ScratchSize: " + Twine(ScratchSize), false);
  OutStreamer->emitRawComment(" MemoryBound: " + Twine(MFI->isMemoryBound()),
                              false);
}

<<<<<<< HEAD
uint16_t AMDGPUAsmPrinter::getAmdhsaKernelCodeProperties(
=======
SmallString<128> AMDGPUAsmPrinter::getMCExprStr(const MCExpr *Value) {
  SmallString<128> Str;
  raw_svector_ostream OSS(Str);
  int64_t IVal;
  if (Value->evaluateAsAbsolute(IVal)) {
    OSS << static_cast<uint64_t>(IVal);
  } else {
    Value->print(OSS, MAI);
  }
  return Str;
}

void AMDGPUAsmPrinter::emitCommonFunctionComments(
    const MCExpr *NumVGPR, const MCExpr *NumAGPR, const MCExpr *TotalNumVGPR,
    const MCExpr *NumSGPR, const MCExpr *ScratchSize, uint64_t CodeSize,
    const AMDGPUMachineFunction *MFI) {
  OutStreamer->emitRawComment(" codeLenInByte = " + Twine(CodeSize), false);
  OutStreamer->emitRawComment(" NumSgprs: " + getMCExprStr(NumSGPR), false);
  OutStreamer->emitRawComment(" NumVgprs: " + getMCExprStr(NumVGPR), false);
  if (NumAGPR && TotalNumVGPR) {
    OutStreamer->emitRawComment(" NumAgprs: " + getMCExprStr(NumAGPR), false);
    OutStreamer->emitRawComment(" TotalNumVgprs: " + getMCExprStr(TotalNumVGPR),
                                false);
  }
  OutStreamer->emitRawComment(" ScratchSize: " + getMCExprStr(ScratchSize),
                              false);
  OutStreamer->emitRawComment(" MemoryBound: " + Twine(MFI->isMemoryBound()),
                              false);
}

const MCExpr *AMDGPUAsmPrinter::getAmdhsaKernelCodeProperties(
>>>>>>> 4ae23bcc
    const MachineFunction &MF) const {
  const SIMachineFunctionInfo &MFI = *MF.getInfo<SIMachineFunctionInfo>();
  MCContext &Ctx = MF.getContext();
  uint16_t KernelCodeProperties = 0;
  const GCNUserSGPRUsageInfo &UserSGPRInfo = MFI.getUserSGPRInfo();

  if (UserSGPRInfo.hasPrivateSegmentBuffer()) {
    KernelCodeProperties |=
        amdhsa::KERNEL_CODE_PROPERTY_ENABLE_SGPR_PRIVATE_SEGMENT_BUFFER;
  }
  if (UserSGPRInfo.hasDispatchPtr()) {
    KernelCodeProperties |=
        amdhsa::KERNEL_CODE_PROPERTY_ENABLE_SGPR_DISPATCH_PTR;
  }
  if (UserSGPRInfo.hasQueuePtr() && CodeObjectVersion < AMDGPU::AMDHSA_COV5) {
    KernelCodeProperties |=
        amdhsa::KERNEL_CODE_PROPERTY_ENABLE_SGPR_QUEUE_PTR;
  }
  if (UserSGPRInfo.hasKernargSegmentPtr()) {
    KernelCodeProperties |=
        amdhsa::KERNEL_CODE_PROPERTY_ENABLE_SGPR_KERNARG_SEGMENT_PTR;
  }
  if (UserSGPRInfo.hasDispatchID()) {
    KernelCodeProperties |=
        amdhsa::KERNEL_CODE_PROPERTY_ENABLE_SGPR_DISPATCH_ID;
  }
  if (UserSGPRInfo.hasFlatScratchInit()) {
    KernelCodeProperties |=
        amdhsa::KERNEL_CODE_PROPERTY_ENABLE_SGPR_FLAT_SCRATCH_INIT;
  }
  if (UserSGPRInfo.hasPrivateSegmentSize()) {
    KernelCodeProperties |=
        amdhsa::KERNEL_CODE_PROPERTY_ENABLE_SGPR_PRIVATE_SEGMENT_SIZE;
  }
  if (MF.getSubtarget<GCNSubtarget>().isWave32()) {
    KernelCodeProperties |=
        amdhsa::KERNEL_CODE_PROPERTY_ENABLE_WAVEFRONT_SIZE32;
  }

  // CurrentProgramInfo.DynamicCallStack is a MCExpr and could be
  // un-evaluatable at this point so it cannot be conditionally checked here.
  // Instead, we'll directly shift the possibly unknown MCExpr into its place
  // and bitwise-or it into KernelCodeProperties.
  const MCExpr *KernelCodePropExpr =
      MCConstantExpr::create(KernelCodeProperties, Ctx);
  const MCExpr *OrValue = MCConstantExpr::create(
      amdhsa::KERNEL_CODE_PROPERTY_USES_DYNAMIC_STACK_SHIFT, Ctx);
  OrValue = MCBinaryExpr::createShl(CurrentProgramInfo.DynamicCallStack,
                                    OrValue, Ctx);
  KernelCodePropExpr = MCBinaryExpr::createOr(KernelCodePropExpr, OrValue, Ctx);

  return KernelCodePropExpr;
}

MCKernelDescriptor
AMDGPUAsmPrinter::getAmdhsaKernelDescriptor(const MachineFunction &MF,
                                            const SIProgramInfo &PI) const {
  const GCNSubtarget &STM = MF.getSubtarget<GCNSubtarget>();
  const Function &F = MF.getFunction();
  const SIMachineFunctionInfo *Info = MF.getInfo<SIMachineFunctionInfo>();
  MCContext &Ctx = MF.getContext();

  MCKernelDescriptor KernelDescriptor;

  KernelDescriptor.group_segment_fixed_size =
      MCConstantExpr::create(PI.LDSSize, Ctx);
  KernelDescriptor.private_segment_fixed_size = PI.ScratchSize;

  Align MaxKernArgAlign;
  KernelDescriptor.kernarg_size = MCConstantExpr::create(
      STM.getKernArgSegmentSize(F, MaxKernArgAlign), Ctx);

  KernelDescriptor.compute_pgm_rsrc1 = PI.getComputePGMRSrc1(STM, Ctx);
  KernelDescriptor.compute_pgm_rsrc2 = PI.getComputePGMRSrc2(Ctx);
  KernelDescriptor.kernel_code_properties = getAmdhsaKernelCodeProperties(MF);

  int64_t PGRM_Rsrc3 = 1;
  bool EvaluatableRsrc3 =
      CurrentProgramInfo.ComputePGMRSrc3GFX90A->evaluateAsAbsolute(PGRM_Rsrc3);
  (void)PGRM_Rsrc3;
  (void)EvaluatableRsrc3;
  assert(STM.hasGFX90AInsts() || !EvaluatableRsrc3 ||
         static_cast<uint64_t>(PGRM_Rsrc3) == 0);
  KernelDescriptor.compute_pgm_rsrc3 = CurrentProgramInfo.ComputePGMRSrc3GFX90A;

  KernelDescriptor.kernarg_preload = MCConstantExpr::create(
      AMDGPU::hasKernargPreload(STM) ? Info->getNumKernargPreloadedSGPRs() : 0,
      Ctx);

  return KernelDescriptor;
}

bool AMDGPUAsmPrinter::runOnMachineFunction(MachineFunction &MF) {
  // Init target streamer lazily on the first function so that previous passes
  // can set metadata.
  if (!IsTargetStreamerInitialized)
    initTargetStreamer(*MF.getFunction().getParent());

  ResourceUsage = &getAnalysis<AMDGPUResourceUsageAnalysis>();
  CurrentProgramInfo.reset(MF);

  const AMDGPUMachineFunction *MFI = MF.getInfo<AMDGPUMachineFunction>();
  MCContext &Ctx = MF.getContext();

  // The starting address of all shader programs must be 256 bytes aligned.
  // Regular functions just need the basic required instruction alignment.
  MF.setAlignment(MFI->isEntryFunction() ? Align(256) : Align(4));

  SetupMachineFunction(MF);

  const GCNSubtarget &STM = MF.getSubtarget<GCNSubtarget>();
  MCContext &Context = getObjFileLowering().getContext();
  // FIXME: This should be an explicit check for Mesa.
  if (!STM.isAmdHsaOS() && !STM.isAmdPalOS()) {
    MCSectionELF *ConfigSection =
        Context.getELFSection(".AMDGPU.config", ELF::SHT_PROGBITS, 0);
    OutStreamer->switchSection(ConfigSection);
  }

  if (MFI->isModuleEntryFunction()) {
    getSIProgramInfo(CurrentProgramInfo, MF);
  }

  if (STM.isAmdPalOS()) {
    if (MFI->isEntryFunction())
      EmitPALMetadata(MF, CurrentProgramInfo);
    else if (MFI->isModuleEntryFunction())
      emitPALFunctionMetadata(MF);
  } else if (!STM.isAmdHsaOS()) {
    EmitProgramInfoSI(MF, CurrentProgramInfo);
  }

  DumpCodeInstEmitter = nullptr;
  if (STM.dumpCode()) {
    // For -dumpcode, get the assembler out of the streamer. This only works
    // with -filetype=obj.
    MCAssembler *Assembler = OutStreamer->getAssemblerPtr();
    if (Assembler)
      DumpCodeInstEmitter = Assembler->getEmitterPtr();
  }

  DisasmLines.clear();
  HexLines.clear();
  DisasmLineMaxLen = 0;

  emitFunctionBody();

  emitResourceUsageRemarks(MF, CurrentProgramInfo, MFI->isModuleEntryFunction(),
                           STM.hasMAIInsts());

  if (isVerbose()) {
    MCSectionELF *CommentSection =
        Context.getELFSection(".AMDGPU.csdata", ELF::SHT_PROGBITS, 0);
    OutStreamer->switchSection(CommentSection);

    if (!MFI->isEntryFunction()) {
      OutStreamer->emitRawComment(" Function info:", false);
      const AMDGPUResourceUsageAnalysis::SIFunctionResourceInfo &Info =
          ResourceUsage->getResourceInfo(&MF.getFunction());
      emitCommonFunctionComments(
          Info.NumVGPR,
          STM.hasMAIInsts() ? Info.NumAGPR : std::optional<uint32_t>(),
          Info.getTotalNumVGPRs(STM),
          Info.getTotalNumSGPRs(MF.getSubtarget<GCNSubtarget>()),
          Info.PrivateSegmentSize, getFunctionCodeSize(MF), MFI);
      return false;
    }

    OutStreamer->emitRawComment(" Kernel info:", false);
    emitCommonFunctionComments(
        getMCExprValue(CurrentProgramInfo.NumArchVGPR, Ctx),
        STM.hasMAIInsts() ? getMCExprValue(CurrentProgramInfo.NumAccVGPR, Ctx)
                          : std::optional<uint32_t>(),
        getMCExprValue(CurrentProgramInfo.NumVGPR, Ctx),
        getMCExprValue(CurrentProgramInfo.NumSGPR, Ctx),
        getMCExprValue(CurrentProgramInfo.ScratchSize, Ctx),
        getFunctionCodeSize(MF), MFI);

    OutStreamer->emitRawComment(
      " FloatMode: " + Twine(CurrentProgramInfo.FloatMode), false);
    OutStreamer->emitRawComment(
      " IeeeMode: " + Twine(CurrentProgramInfo.IEEEMode), false);
    OutStreamer->emitRawComment(
      " LDSByteSize: " + Twine(CurrentProgramInfo.LDSSize) +
      " bytes/workgroup (compile time only)", false);

    OutStreamer->emitRawComment(
        " SGPRBlocks: " +
            Twine(getMCExprValue(CurrentProgramInfo.SGPRBlocks, Ctx)),
        false);
    OutStreamer->emitRawComment(
        " VGPRBlocks: " +
            Twine(getMCExprValue(CurrentProgramInfo.VGPRBlocks, Ctx)),
        false);

    OutStreamer->emitRawComment(
        " NumSGPRsForWavesPerEU: " +
            Twine(
                getMCExprValue(CurrentProgramInfo.NumSGPRsForWavesPerEU, Ctx)),
        false);
    OutStreamer->emitRawComment(
        " NumVGPRsForWavesPerEU: " +
            Twine(
                getMCExprValue(CurrentProgramInfo.NumVGPRsForWavesPerEU, Ctx)),
        false);

    if (STM.hasGFX90AInsts())
      OutStreamer->emitRawComment(
          " AccumOffset: " +
              Twine((getMCExprValue(CurrentProgramInfo.AccumOffset, Ctx) + 1) *
                    4),
          false);

    OutStreamer->emitRawComment(
        " Occupancy: " +
            Twine(getMCExprValue(CurrentProgramInfo.Occupancy, Ctx)),
        false);

    OutStreamer->emitRawComment(
      " WaveLimiterHint : " + Twine(MFI->needsWaveLimiter()), false);

    OutStreamer->emitRawComment(
        " COMPUTE_PGM_RSRC2:SCRATCH_EN: " +
            Twine(getMCExprValue(CurrentProgramInfo.ScratchEnable, Ctx)),
        false);
    OutStreamer->emitRawComment(" COMPUTE_PGM_RSRC2:USER_SGPR: " +
                                    Twine(CurrentProgramInfo.UserSGPR),
                                false);
    OutStreamer->emitRawComment(" COMPUTE_PGM_RSRC2:TRAP_HANDLER: " +
                                    Twine(CurrentProgramInfo.TrapHandlerEnable),
                                false);
    OutStreamer->emitRawComment(" COMPUTE_PGM_RSRC2:TGID_X_EN: " +
                                    Twine(CurrentProgramInfo.TGIdXEnable),
                                false);
    OutStreamer->emitRawComment(" COMPUTE_PGM_RSRC2:TGID_Y_EN: " +
                                    Twine(CurrentProgramInfo.TGIdYEnable),
                                false);
    OutStreamer->emitRawComment(" COMPUTE_PGM_RSRC2:TGID_Z_EN: " +
                                    Twine(CurrentProgramInfo.TGIdZEnable),
                                false);
    OutStreamer->emitRawComment(" COMPUTE_PGM_RSRC2:TIDIG_COMP_CNT: " +
                                    Twine(CurrentProgramInfo.TIdIGCompCount),
                                false);

    assert(STM.hasGFX90AInsts() ||
           getMCExprValue(CurrentProgramInfo.ComputePGMRSrc3GFX90A, Ctx) == 0);
    if (STM.hasGFX90AInsts()) {
      OutStreamer->emitRawComment(
          " COMPUTE_PGM_RSRC3_GFX90A:ACCUM_OFFSET: " +
              Twine((AMDHSA_BITS_GET(
                  getMCExprValue(CurrentProgramInfo.ComputePGMRSrc3GFX90A, Ctx),
                  amdhsa::COMPUTE_PGM_RSRC3_GFX90A_ACCUM_OFFSET))),
          false);
      OutStreamer->emitRawComment(
          " COMPUTE_PGM_RSRC3_GFX90A:TG_SPLIT: " +
              Twine((AMDHSA_BITS_GET(
                  getMCExprValue(CurrentProgramInfo.ComputePGMRSrc3GFX90A, Ctx),
                  amdhsa::COMPUTE_PGM_RSRC3_GFX90A_TG_SPLIT))),
          false);
    }
  }

  if (DumpCodeInstEmitter) {

    OutStreamer->switchSection(
        Context.getELFSection(".AMDGPU.disasm", ELF::SHT_PROGBITS, 0));

    for (size_t i = 0; i < DisasmLines.size(); ++i) {
      std::string Comment = "\n";
      if (!HexLines[i].empty()) {
        Comment = std::string(DisasmLineMaxLen - DisasmLines[i].size(), ' ');
        Comment += " ; " + HexLines[i] + "\n";
      }

      OutStreamer->emitBytes(StringRef(DisasmLines[i]));
      OutStreamer->emitBytes(StringRef(Comment));
    }
  }

  return false;
}

// TODO: Fold this into emitFunctionBodyStart.
void AMDGPUAsmPrinter::initializeTargetID(const Module &M) {
  // In the beginning all features are either 'Any' or 'NotSupported',
  // depending on global target features. This will cover empty modules.
  getTargetStreamer()->initializeTargetID(*getGlobalSTI(),
                                          getGlobalSTI()->getFeatureString());

  // If module is empty, we are done.
  if (M.empty())
    return;

  // If module is not empty, need to find first 'Off' or 'On' feature
  // setting per feature from functions in module.
  for (auto &F : M) {
    auto &TSTargetID = getTargetStreamer()->getTargetID();
    if ((!TSTargetID->isXnackSupported() || TSTargetID->isXnackOnOrOff()) &&
        (!TSTargetID->isSramEccSupported() || TSTargetID->isSramEccOnOrOff()))
      break;

    const GCNSubtarget &STM = TM.getSubtarget<GCNSubtarget>(F);
    const IsaInfo::AMDGPUTargetID &STMTargetID = STM.getTargetID();
    if (TSTargetID->isXnackSupported())
      if (TSTargetID->getXnackSetting() == IsaInfo::TargetIDSetting::Any)
        TSTargetID->setXnackSetting(STMTargetID.getXnackSetting());
    if (TSTargetID->isSramEccSupported())
      if (TSTargetID->getSramEccSetting() == IsaInfo::TargetIDSetting::Any)
        TSTargetID->setSramEccSetting(STMTargetID.getSramEccSetting());
  }
}

uint64_t AMDGPUAsmPrinter::getFunctionCodeSize(const MachineFunction &MF) const {
  const GCNSubtarget &STM = MF.getSubtarget<GCNSubtarget>();
  const SIInstrInfo *TII = STM.getInstrInfo();

  uint64_t CodeSize = 0;

  for (const MachineBasicBlock &MBB : MF) {
    for (const MachineInstr &MI : MBB) {
      // TODO: CodeSize should account for multiple functions.

      // TODO: Should we count size of debug info?
      if (MI.isDebugInstr())
        continue;

      CodeSize += TII->getInstSizeInBytes(MI);
    }
  }

  return CodeSize;
}

void AMDGPUAsmPrinter::getSIProgramInfo(SIProgramInfo &ProgInfo,
                                        const MachineFunction &MF) {
  const AMDGPUResourceUsageAnalysis::SIFunctionResourceInfo &Info =
      ResourceUsage->getResourceInfo(&MF.getFunction());
  const GCNSubtarget &STM = MF.getSubtarget<GCNSubtarget>();
  MCContext &Ctx = MF.getContext();

  auto CreateExpr = [&Ctx](int64_t Value) {
    return MCConstantExpr::create(Value, Ctx);
  };

  auto TryGetMCExprValue = [](const MCExpr *Value, uint64_t &Res) -> bool {
    int64_t Val;
    if (Value->evaluateAsAbsolute(Val)) {
      Res = Val;
      return true;
    }
    return false;
  };

  ProgInfo.NumArchVGPR = CreateExpr(Info.NumVGPR);
  ProgInfo.NumAccVGPR = CreateExpr(Info.NumAGPR);
  ProgInfo.NumVGPR = CreateExpr(Info.getTotalNumVGPRs(STM));
  ProgInfo.AccumOffset =
      CreateExpr(alignTo(std::max(1, Info.NumVGPR), 4) / 4 - 1);
  ProgInfo.TgSplit = STM.isTgSplitEnabled();
  ProgInfo.NumSGPR = CreateExpr(Info.NumExplicitSGPR);
  ProgInfo.ScratchSize = CreateExpr(Info.PrivateSegmentSize);
  ProgInfo.VCCUsed = CreateExpr(Info.UsesVCC);
  ProgInfo.FlatUsed = CreateExpr(Info.UsesFlatScratch);
  ProgInfo.DynamicCallStack =
      CreateExpr(Info.HasDynamicallySizedStack || Info.HasRecursion);

  const uint64_t MaxScratchPerWorkitem =
      STM.getMaxWaveScratchSize() / STM.getWavefrontSize();
  uint64_t ScratchSize;
  if (TryGetMCExprValue(ProgInfo.ScratchSize, ScratchSize) &&
      ScratchSize > MaxScratchPerWorkitem) {
    DiagnosticInfoStackSize DiagStackSize(MF.getFunction(), ScratchSize,
                                          MaxScratchPerWorkitem, DS_Error);
    MF.getFunction().getContext().diagnose(DiagStackSize);
  }

  const SIMachineFunctionInfo *MFI = MF.getInfo<SIMachineFunctionInfo>();

  // The calculations related to SGPR/VGPR blocks are
  // duplicated in part in AMDGPUAsmParser::calculateGPRBlocks, and could be
  // unified.
  const MCExpr *ExtraSGPRs = AMDGPUMCExpr::createExtraSGPRs(
      ProgInfo.VCCUsed, ProgInfo.FlatUsed,
      getTargetStreamer()->getTargetID()->isXnackOnOrAny(), Ctx);

  // Check the addressable register limit before we add ExtraSGPRs.
  if (STM.getGeneration() >= AMDGPUSubtarget::VOLCANIC_ISLANDS &&
      !STM.hasSGPRInitBug()) {
    unsigned MaxAddressableNumSGPRs = STM.getAddressableNumSGPRs();
    uint64_t NumSgpr;
    if (TryGetMCExprValue(ProgInfo.NumSGPR, NumSgpr) &&
        NumSgpr > MaxAddressableNumSGPRs) {
      // This can happen due to a compiler bug or when using inline asm.
      LLVMContext &Ctx = MF.getFunction().getContext();
      DiagnosticInfoResourceLimit Diag(
          MF.getFunction(), "addressable scalar registers", NumSgpr,
          MaxAddressableNumSGPRs, DS_Error, DK_ResourceLimit);
      Ctx.diagnose(Diag);
      ProgInfo.NumSGPR = CreateExpr(MaxAddressableNumSGPRs - 1);
    }
  }

  // Account for extra SGPRs and VGPRs reserved for debugger use.
  ProgInfo.NumSGPR = MCBinaryExpr::createAdd(ProgInfo.NumSGPR, ExtraSGPRs, Ctx);

  const Function &F = MF.getFunction();

  // Ensure there are enough SGPRs and VGPRs for wave dispatch, where wave
  // dispatch registers are function args.
  unsigned WaveDispatchNumSGPR = 0, WaveDispatchNumVGPR = 0;

  if (isShader(F.getCallingConv())) {
    bool IsPixelShader =
        F.getCallingConv() == CallingConv::AMDGPU_PS && !STM.isAmdHsaOS();

    // Calculate the number of VGPR registers based on the SPI input registers
    uint32_t InputEna = 0;
    uint32_t InputAddr = 0;
    unsigned LastEna = 0;

    if (IsPixelShader) {
      // Note for IsPixelShader:
      // By this stage, all enabled inputs are tagged in InputAddr as well.
      // We will use InputAddr to determine whether the input counts against the
      // vgpr total and only use the InputEnable to determine the last input
      // that is relevant - if extra arguments are used, then we have to honour
      // the InputAddr for any intermediate non-enabled inputs.
      InputEna = MFI->getPSInputEnable();
      InputAddr = MFI->getPSInputAddr();

      // We only need to consider input args up to the last used arg.
      assert((InputEna || InputAddr) &&
             "PSInputAddr and PSInputEnable should "
             "never both be 0 for AMDGPU_PS shaders");
      // There are some rare circumstances where InputAddr is non-zero and
      // InputEna can be set to 0. In this case we default to setting LastEna
      // to 1.
      LastEna = InputEna ? llvm::Log2_32(InputEna) + 1 : 1;
    }

    // FIXME: We should be using the number of registers determined during
    // calling convention lowering to legalize the types.
    const DataLayout &DL = F.getDataLayout();
    unsigned PSArgCount = 0;
    unsigned IntermediateVGPR = 0;
    for (auto &Arg : F.args()) {
      unsigned NumRegs = (DL.getTypeSizeInBits(Arg.getType()) + 31) / 32;
      if (Arg.hasAttribute(Attribute::InReg)) {
        WaveDispatchNumSGPR += NumRegs;
      } else {
        // If this is a PS shader and we're processing the PS Input args (first
        // 16 VGPR), use the InputEna and InputAddr bits to define how many
        // VGPRs are actually used.
        // Any extra VGPR arguments are handled as normal arguments (and
        // contribute to the VGPR count whether they're used or not).
        if (IsPixelShader && PSArgCount < 16) {
          if ((1 << PSArgCount) & InputAddr) {
            if (PSArgCount < LastEna)
              WaveDispatchNumVGPR += NumRegs;
            else
              IntermediateVGPR += NumRegs;
          }
          PSArgCount++;
        } else {
          // If there are extra arguments we have to include the allocation for
          // the non-used (but enabled with InputAddr) input arguments
          if (IntermediateVGPR) {
            WaveDispatchNumVGPR += IntermediateVGPR;
            IntermediateVGPR = 0;
          }
          WaveDispatchNumVGPR += NumRegs;
        }
      }
    }
    ProgInfo.NumSGPR = AMDGPUMCExpr::createMax(
        {ProgInfo.NumSGPR, CreateExpr(WaveDispatchNumSGPR)}, Ctx);

    ProgInfo.NumArchVGPR = AMDGPUMCExpr::createMax(
        {ProgInfo.NumVGPR, CreateExpr(WaveDispatchNumVGPR)}, Ctx);

    ProgInfo.NumVGPR = AMDGPUMCExpr::createTotalNumVGPR(
        ProgInfo.NumAccVGPR, ProgInfo.NumArchVGPR, Ctx);
  }

  // Adjust number of registers used to meet default/requested minimum/maximum
  // number of waves per execution unit request.
  unsigned MaxWaves = MFI->getMaxWavesPerEU();
  ProgInfo.NumSGPRsForWavesPerEU =
      AMDGPUMCExpr::createMax({ProgInfo.NumSGPR, CreateExpr(1ul),
                               CreateExpr(STM.getMinNumSGPRs(MaxWaves))},
                              Ctx);
  ProgInfo.NumVGPRsForWavesPerEU =
      AMDGPUMCExpr::createMax({ProgInfo.NumVGPR, CreateExpr(1ul),
                               CreateExpr(STM.getMinNumVGPRs(MaxWaves))},
                              Ctx);

  if (STM.getGeneration() <= AMDGPUSubtarget::SEA_ISLANDS ||
      STM.hasSGPRInitBug()) {
    unsigned MaxAddressableNumSGPRs = STM.getAddressableNumSGPRs();
    uint64_t NumSgpr;
    if (TryGetMCExprValue(ProgInfo.NumSGPR, NumSgpr) &&
        NumSgpr > MaxAddressableNumSGPRs) {
      // This can happen due to a compiler bug or when using inline asm to use
      // the registers which are usually reserved for vcc etc.
      LLVMContext &Ctx = MF.getFunction().getContext();
      DiagnosticInfoResourceLimit Diag(MF.getFunction(), "scalar registers",
                                       NumSgpr, MaxAddressableNumSGPRs,
                                       DS_Error, DK_ResourceLimit);
      Ctx.diagnose(Diag);
      ProgInfo.NumSGPR = CreateExpr(MaxAddressableNumSGPRs);
      ProgInfo.NumSGPRsForWavesPerEU = CreateExpr(MaxAddressableNumSGPRs);
    }
  }

  if (STM.hasSGPRInitBug()) {
    ProgInfo.NumSGPR =
        CreateExpr(AMDGPU::IsaInfo::FIXED_NUM_SGPRS_FOR_INIT_BUG);
    ProgInfo.NumSGPRsForWavesPerEU =
        CreateExpr(AMDGPU::IsaInfo::FIXED_NUM_SGPRS_FOR_INIT_BUG);
  }

  if (MFI->getNumUserSGPRs() > STM.getMaxNumUserSGPRs()) {
    LLVMContext &Ctx = MF.getFunction().getContext();
    DiagnosticInfoResourceLimit Diag(MF.getFunction(), "user SGPRs",
                                     MFI->getNumUserSGPRs(),
                                     STM.getMaxNumUserSGPRs(), DS_Error);
    Ctx.diagnose(Diag);
  }

  if (MFI->getLDSSize() >
      static_cast<unsigned>(STM.getAddressableLocalMemorySize())) {
    LLVMContext &Ctx = MF.getFunction().getContext();
    DiagnosticInfoResourceLimit Diag(
        MF.getFunction(), "local memory", MFI->getLDSSize(),
        STM.getAddressableLocalMemorySize(), DS_Error);
    Ctx.diagnose(Diag);
  }
  // The MCExpr equivalent of getNumSGPRBlocks/getNumVGPRBlocks:
  // (alignTo(max(1u, NumGPR), GPREncodingGranule) / GPREncodingGranule) - 1
  auto GetNumGPRBlocks = [&CreateExpr, &Ctx](const MCExpr *NumGPR,
                                             unsigned Granule) {
    const MCExpr *OneConst = CreateExpr(1ul);
    const MCExpr *GranuleConst = CreateExpr(Granule);
    const MCExpr *MaxNumGPR = AMDGPUMCExpr::createMax({NumGPR, OneConst}, Ctx);
    const MCExpr *AlignToGPR =
        AMDGPUMCExpr::createAlignTo(MaxNumGPR, GranuleConst, Ctx);
    const MCExpr *DivGPR =
        MCBinaryExpr::createDiv(AlignToGPR, GranuleConst, Ctx);
    const MCExpr *SubGPR = MCBinaryExpr::createSub(DivGPR, OneConst, Ctx);
    return SubGPR;
  };

  ProgInfo.SGPRBlocks = GetNumGPRBlocks(ProgInfo.NumSGPRsForWavesPerEU,
                                        IsaInfo::getSGPREncodingGranule(&STM));
  ProgInfo.VGPRBlocks = GetNumGPRBlocks(ProgInfo.NumVGPRsForWavesPerEU,
                                        IsaInfo::getVGPREncodingGranule(&STM));

  const SIModeRegisterDefaults Mode = MFI->getMode();

  // Set the value to initialize FP_ROUND and FP_DENORM parts of the mode
  // register.
  ProgInfo.FloatMode = getFPMode(Mode);

  ProgInfo.IEEEMode = Mode.IEEE;

  // Make clamp modifier on NaN input returns 0.
  ProgInfo.DX10Clamp = Mode.DX10Clamp;

  unsigned LDSAlignShift;
  if (STM.getGeneration() < AMDGPUSubtarget::SEA_ISLANDS) {
    // LDS is allocated in 64 dword blocks.
    LDSAlignShift = 8;
  } else {
    // LDS is allocated in 128 dword blocks.
    LDSAlignShift = 9;
  }

  ProgInfo.SGPRSpill = MFI->getNumSpilledSGPRs();
  ProgInfo.VGPRSpill = MFI->getNumSpilledVGPRs();

  ProgInfo.LDSSize = MFI->getLDSSize();
  ProgInfo.LDSBlocks =
      alignTo(ProgInfo.LDSSize, 1ULL << LDSAlignShift) >> LDSAlignShift;

  // The MCExpr equivalent of divideCeil.
  auto DivideCeil = [&Ctx](const MCExpr *Numerator, const MCExpr *Denominator) {
    const MCExpr *Ceil =
        AMDGPUMCExpr::createAlignTo(Numerator, Denominator, Ctx);
    return MCBinaryExpr::createDiv(Ceil, Denominator, Ctx);
  };

  // Scratch is allocated in 64-dword or 256-dword blocks.
  unsigned ScratchAlignShift =
      STM.getGeneration() >= AMDGPUSubtarget::GFX11 ? 8 : 10;
  // We need to program the hardware with the amount of scratch memory that
  // is used by the entire wave.  ProgInfo.ScratchSize is the amount of
  // scratch memory used per thread.
  ProgInfo.ScratchBlocks = DivideCeil(
      MCBinaryExpr::createMul(ProgInfo.ScratchSize,
                              CreateExpr(STM.getWavefrontSize()), Ctx),
      CreateExpr(1ULL << ScratchAlignShift));

  if (getIsaVersion(getGlobalSTI()->getCPU()).Major >= 10) {
    ProgInfo.WgpMode = STM.isCuModeEnabled() ? 0 : 1;
    ProgInfo.MemOrdered = 1;
  }

  // 0 = X, 1 = XY, 2 = XYZ
  unsigned TIDIGCompCnt = 0;
  if (MFI->hasWorkItemIDZ())
    TIDIGCompCnt = 2;
  else if (MFI->hasWorkItemIDY())
    TIDIGCompCnt = 1;

  // The private segment wave byte offset is the last of the system SGPRs. We
  // initially assumed it was allocated, and may have used it. It shouldn't harm
  // anything to disable it if we know the stack isn't used here. We may still
  // have emitted code reading it to initialize scratch, but if that's unused
  // reading garbage should be OK.
  ProgInfo.ScratchEnable = MCBinaryExpr::createLOr(
      MCBinaryExpr::createGT(ProgInfo.ScratchBlocks,
                             MCConstantExpr::create(0, Ctx), Ctx),
      ProgInfo.DynamicCallStack, Ctx);

  ProgInfo.UserSGPR = MFI->getNumUserSGPRs();
  // For AMDHSA, TRAP_HANDLER must be zero, as it is populated by the CP.
  ProgInfo.TrapHandlerEnable =
      STM.isAmdHsaOS() ? 0 : STM.isTrapHandlerEnabled();
  ProgInfo.TGIdXEnable = MFI->hasWorkGroupIDX();
  ProgInfo.TGIdYEnable = MFI->hasWorkGroupIDY();
  ProgInfo.TGIdZEnable = MFI->hasWorkGroupIDZ();
  ProgInfo.TGSizeEnable = MFI->hasWorkGroupInfo();
  ProgInfo.TIdIGCompCount = TIDIGCompCnt;
  ProgInfo.EXCPEnMSB = 0;
  // For AMDHSA, LDS_SIZE must be zero, as it is populated by the CP.
  ProgInfo.LdsSize = STM.isAmdHsaOS() ? 0 : ProgInfo.LDSBlocks;
  ProgInfo.EXCPEnable = 0;

  if (STM.hasGFX90AInsts()) {
    // return ((Dst & ~Mask) | (Value << Shift))
    auto SetBits = [&Ctx](const MCExpr *Dst, const MCExpr *Value, uint32_t Mask,
                          uint32_t Shift) {
      auto Shft = MCConstantExpr::create(Shift, Ctx);
      auto Msk = MCConstantExpr::create(Mask, Ctx);
      Dst = MCBinaryExpr::createAnd(Dst, MCUnaryExpr::createNot(Msk, Ctx), Ctx);
      Dst = MCBinaryExpr::createOr(
          Dst, MCBinaryExpr::createShl(Value, Shft, Ctx), Ctx);
      return Dst;
    };

    ProgInfo.ComputePGMRSrc3GFX90A =
        SetBits(ProgInfo.ComputePGMRSrc3GFX90A, ProgInfo.AccumOffset,
                amdhsa::COMPUTE_PGM_RSRC3_GFX90A_ACCUM_OFFSET,
                amdhsa::COMPUTE_PGM_RSRC3_GFX90A_ACCUM_OFFSET_SHIFT);
    ProgInfo.ComputePGMRSrc3GFX90A =
        SetBits(ProgInfo.ComputePGMRSrc3GFX90A, CreateExpr(ProgInfo.TgSplit),
                amdhsa::COMPUTE_PGM_RSRC3_GFX90A_TG_SPLIT,
                amdhsa::COMPUTE_PGM_RSRC3_GFX90A_TG_SPLIT_SHIFT);
  }

  ProgInfo.Occupancy = AMDGPUMCExpr::createOccupancy(
      STM.computeOccupancy(F, ProgInfo.LDSSize), ProgInfo.NumSGPRsForWavesPerEU,
      ProgInfo.NumVGPRsForWavesPerEU, STM, Ctx);

  const auto [MinWEU, MaxWEU] =
      AMDGPU::getIntegerPairAttribute(F, "amdgpu-waves-per-eu", {0, 0}, true);
  uint64_t Occupancy;
  if (TryGetMCExprValue(ProgInfo.Occupancy, Occupancy) && Occupancy < MinWEU) {
    DiagnosticInfoOptimizationFailure Diag(
        F, F.getSubprogram(),
        "failed to meet occupancy target given by 'amdgpu-waves-per-eu' in "
        "'" +
            F.getName() + "': desired occupancy was " + Twine(MinWEU) +
            ", final occupancy is " + Twine(Occupancy));
    F.getContext().diagnose(Diag);
  }
}

static unsigned getRsrcReg(CallingConv::ID CallConv) {
  switch (CallConv) {
  default: [[fallthrough]];
  case CallingConv::AMDGPU_CS: return R_00B848_COMPUTE_PGM_RSRC1;
  case CallingConv::AMDGPU_LS: return R_00B528_SPI_SHADER_PGM_RSRC1_LS;
  case CallingConv::AMDGPU_HS: return R_00B428_SPI_SHADER_PGM_RSRC1_HS;
  case CallingConv::AMDGPU_ES: return R_00B328_SPI_SHADER_PGM_RSRC1_ES;
  case CallingConv::AMDGPU_GS: return R_00B228_SPI_SHADER_PGM_RSRC1_GS;
  case CallingConv::AMDGPU_VS: return R_00B128_SPI_SHADER_PGM_RSRC1_VS;
  case CallingConv::AMDGPU_PS: return R_00B028_SPI_SHADER_PGM_RSRC1_PS;
  }
}

void AMDGPUAsmPrinter::EmitProgramInfoSI(const MachineFunction &MF,
                                         const SIProgramInfo &CurrentProgramInfo) {
  const SIMachineFunctionInfo *MFI = MF.getInfo<SIMachineFunctionInfo>();
  const GCNSubtarget &STM = MF.getSubtarget<GCNSubtarget>();
  unsigned RsrcReg = getRsrcReg(MF.getFunction().getCallingConv());
  MCContext &Ctx = MF.getContext();

  // (((Value) & Mask) << Shift)
  auto SetBits = [&Ctx](const MCExpr *Value, uint32_t Mask, uint32_t Shift) {
    const MCExpr *msk = MCConstantExpr::create(Mask, Ctx);
    const MCExpr *shft = MCConstantExpr::create(Shift, Ctx);
    return MCBinaryExpr::createShl(MCBinaryExpr::createAnd(Value, msk, Ctx),
                                   shft, Ctx);
  };

  auto EmitResolvedOrExpr = [this](const MCExpr *Value, unsigned Size) {
    int64_t Val;
    if (Value->evaluateAsAbsolute(Val))
      OutStreamer->emitIntValue(static_cast<uint64_t>(Val), Size);
    else
      OutStreamer->emitValue(Value, Size);
  };

  if (AMDGPU::isCompute(MF.getFunction().getCallingConv())) {
    OutStreamer->emitInt32(R_00B848_COMPUTE_PGM_RSRC1);

    EmitResolvedOrExpr(CurrentProgramInfo.getComputePGMRSrc1(STM, Ctx),
                       /*Size=*/4);

    OutStreamer->emitInt32(R_00B84C_COMPUTE_PGM_RSRC2);
    EmitResolvedOrExpr(CurrentProgramInfo.getComputePGMRSrc2(Ctx), /*Size=*/4);

    OutStreamer->emitInt32(R_00B860_COMPUTE_TMPRING_SIZE);

    // Sets bits according to S_0286E8_WAVESIZE_* mask and shift values for the
    // appropriate generation.
    if (STM.getGeneration() >= AMDGPUSubtarget::GFX12) {
      EmitResolvedOrExpr(SetBits(CurrentProgramInfo.ScratchBlocks,
                                 /*Mask=*/0x3FFFF, /*Shift=*/12),
                         /*Size=*/4);
    } else if (STM.getGeneration() == AMDGPUSubtarget::GFX11) {
      EmitResolvedOrExpr(SetBits(CurrentProgramInfo.ScratchBlocks,
                                 /*Mask=*/0x7FFF, /*Shift=*/12),
                         /*Size=*/4);
    } else {
      EmitResolvedOrExpr(SetBits(CurrentProgramInfo.ScratchBlocks,
                                 /*Mask=*/0x1FFF, /*Shift=*/12),
                         /*Size=*/4);
    }

    // TODO: Should probably note flat usage somewhere. SC emits a "FlatPtr32 =
    // 0" comment but I don't see a corresponding field in the register spec.
  } else {
    OutStreamer->emitInt32(RsrcReg);

    const MCExpr *GPRBlocks = MCBinaryExpr::createOr(
        SetBits(CurrentProgramInfo.VGPRBlocks, /*Mask=*/0x3F, /*Shift=*/0),
        SetBits(CurrentProgramInfo.SGPRBlocks, /*Mask=*/0x0F, /*Shift=*/6),
        MF.getContext());
    EmitResolvedOrExpr(GPRBlocks, /*Size=*/4);
    OutStreamer->emitInt32(R_0286E8_SPI_TMPRING_SIZE);

    // Sets bits according to S_0286E8_WAVESIZE_* mask and shift values for the
    // appropriate generation.
    if (STM.getGeneration() >= AMDGPUSubtarget::GFX12) {
      EmitResolvedOrExpr(SetBits(CurrentProgramInfo.ScratchBlocks,
                                 /*Mask=*/0x3FFFF, /*Shift=*/12),
                         /*Size=*/4);
    } else if (STM.getGeneration() == AMDGPUSubtarget::GFX11) {
      EmitResolvedOrExpr(SetBits(CurrentProgramInfo.ScratchBlocks,
                                 /*Mask=*/0x7FFF, /*Shift=*/12),
                         /*Size=*/4);
    } else {
      EmitResolvedOrExpr(SetBits(CurrentProgramInfo.ScratchBlocks,
                                 /*Mask=*/0x1FFF, /*Shift=*/12),
                         /*Size=*/4);
    }
  }

  if (MF.getFunction().getCallingConv() == CallingConv::AMDGPU_PS) {
    OutStreamer->emitInt32(R_00B02C_SPI_SHADER_PGM_RSRC2_PS);
    unsigned ExtraLDSSize = STM.getGeneration() >= AMDGPUSubtarget::GFX11
                                ? divideCeil(CurrentProgramInfo.LDSBlocks, 2)
                                : CurrentProgramInfo.LDSBlocks;
    OutStreamer->emitInt32(S_00B02C_EXTRA_LDS_SIZE(ExtraLDSSize));
    OutStreamer->emitInt32(R_0286CC_SPI_PS_INPUT_ENA);
    OutStreamer->emitInt32(MFI->getPSInputEnable());
    OutStreamer->emitInt32(R_0286D0_SPI_PS_INPUT_ADDR);
    OutStreamer->emitInt32(MFI->getPSInputAddr());
  }

  OutStreamer->emitInt32(R_SPILLED_SGPRS);
  OutStreamer->emitInt32(MFI->getNumSpilledSGPRs());
  OutStreamer->emitInt32(R_SPILLED_VGPRS);
  OutStreamer->emitInt32(MFI->getNumSpilledVGPRs());
}

// Helper function to add common PAL Metadata 3.0+
static void EmitPALMetadataCommon(AMDGPUPALMetadata *MD,
                                  const SIProgramInfo &CurrentProgramInfo,
                                  CallingConv::ID CC, const GCNSubtarget &ST) {
  if (ST.hasIEEEMode())
    MD->setHwStage(CC, ".ieee_mode", (bool)CurrentProgramInfo.IEEEMode);

  MD->setHwStage(CC, ".wgp_mode", (bool)CurrentProgramInfo.WgpMode);
  MD->setHwStage(CC, ".mem_ordered", (bool)CurrentProgramInfo.MemOrdered);

  if (AMDGPU::isCompute(CC)) {
    MD->setHwStage(CC, ".trap_present",
                   (bool)CurrentProgramInfo.TrapHandlerEnable);
    MD->setHwStage(CC, ".excp_en", CurrentProgramInfo.EXCPEnable);
  }

  MD->setHwStage(CC, ".lds_size",
                 (unsigned)(CurrentProgramInfo.LdsSize *
                            getLdsDwGranularity(ST) * sizeof(uint32_t)));
}

// This is the equivalent of EmitProgramInfoSI above, but for when the OS type
// is AMDPAL.  It stores each compute/SPI register setting and other PAL
// metadata items into the PALMD::Metadata, combining with any provided by the
// frontend as LLVM metadata. Once all functions are written, the PAL metadata
// is then written as a single block in the .note section.
void AMDGPUAsmPrinter::EmitPALMetadata(const MachineFunction &MF,
       const SIProgramInfo &CurrentProgramInfo) {
  const SIMachineFunctionInfo *MFI = MF.getInfo<SIMachineFunctionInfo>();
  auto CC = MF.getFunction().getCallingConv();
  auto MD = getTargetStreamer()->getPALMetadata();
  auto &Ctx = MF.getContext();

  MD->setEntryPoint(CC, MF.getFunction().getName());
  MD->setNumUsedVgprs(
      CC, getMCExprValue(CurrentProgramInfo.NumVGPRsForWavesPerEU, Ctx));

  // Only set AGPRs for supported devices
  const GCNSubtarget &STM = MF.getSubtarget<GCNSubtarget>();
  if (STM.hasMAIInsts()) {
    MD->setNumUsedAgprs(CC, getMCExprValue(CurrentProgramInfo.NumAccVGPR, Ctx));
  }

  MD->setNumUsedSgprs(
      CC, getMCExprValue(CurrentProgramInfo.NumSGPRsForWavesPerEU, Ctx));
  if (MD->getPALMajorVersion() < 3) {
    MD->setRsrc1(CC, CurrentProgramInfo.getPGMRSrc1(CC, STM));
    if (AMDGPU::isCompute(CC)) {
      MD->setRsrc2(CC, CurrentProgramInfo.getComputePGMRSrc2());
    } else {
      if (getMCExprValue(CurrentProgramInfo.ScratchBlocks, Ctx) > 0)
        MD->setRsrc2(CC, S_00B84C_SCRATCH_EN(1));
    }
  } else {
    MD->setHwStage(CC, ".debug_mode", (bool)CurrentProgramInfo.DebugMode);
    MD->setHwStage(CC, ".scratch_en",
                   (bool)getMCExprValue(CurrentProgramInfo.ScratchEnable, Ctx));
    EmitPALMetadataCommon(MD, CurrentProgramInfo, CC, STM);
  }

  // ScratchSize is in bytes, 16 aligned.
  MD->setScratchSize(
<<<<<<< HEAD
      CC, alignTo(getMCExprValue(CurrentProgramInfo.ScratchSize, Ctx), 16));
=======
      CC,
      AMDGPUMCExpr::createAlignTo(CurrentProgramInfo.ScratchSize,
                                  MCConstantExpr::create(16, Ctx), Ctx),
      Ctx);

>>>>>>> 4ae23bcc
  if (MF.getFunction().getCallingConv() == CallingConv::AMDGPU_PS) {
    unsigned ExtraLDSSize = STM.getGeneration() >= AMDGPUSubtarget::GFX11
                                ? divideCeil(CurrentProgramInfo.LDSBlocks, 2)
                                : CurrentProgramInfo.LDSBlocks;
    if (MD->getPALMajorVersion() < 3) {
      MD->setRsrc2(CC, S_00B02C_EXTRA_LDS_SIZE(ExtraLDSSize));
      MD->setSpiPsInputEna(MFI->getPSInputEnable());
      MD->setSpiPsInputAddr(MFI->getPSInputAddr());
    } else {
      // Graphics registers
      const unsigned ExtraLdsDwGranularity =
          STM.getGeneration() >= AMDGPUSubtarget::GFX11 ? 256 : 128;
      MD->setGraphicsRegisters(
          ".ps_extra_lds_size",
          (unsigned)(ExtraLDSSize * ExtraLdsDwGranularity * sizeof(uint32_t)));

      // Set PsInputEna and PsInputAddr .spi_ps_input_ena and .spi_ps_input_addr
      static StringLiteral const PsInputFields[] = {
          ".persp_sample_ena",    ".persp_center_ena",
          ".persp_centroid_ena",  ".persp_pull_model_ena",
          ".linear_sample_ena",   ".linear_center_ena",
          ".linear_centroid_ena", ".line_stipple_tex_ena",
          ".pos_x_float_ena",     ".pos_y_float_ena",
          ".pos_z_float_ena",     ".pos_w_float_ena",
          ".front_face_ena",      ".ancillary_ena",
          ".sample_coverage_ena", ".pos_fixed_pt_ena"};
      unsigned PSInputEna = MFI->getPSInputEnable();
      unsigned PSInputAddr = MFI->getPSInputAddr();
      for (auto [Idx, Field] : enumerate(PsInputFields)) {
        MD->setGraphicsRegisters(".spi_ps_input_ena", Field,
                                 (bool)((PSInputEna >> Idx) & 1));
        MD->setGraphicsRegisters(".spi_ps_input_addr", Field,
                                 (bool)((PSInputAddr >> Idx) & 1));
      }
    }
  }

  // For version 3 and above the wave front size is already set in the metadata
  if (MD->getPALMajorVersion() < 3 && STM.isWave32())
    MD->setWave32(MF.getFunction().getCallingConv());
}

void AMDGPUAsmPrinter::emitPALFunctionMetadata(const MachineFunction &MF) {
  auto *MD = getTargetStreamer()->getPALMetadata();
  const MachineFrameInfo &MFI = MF.getFrameInfo();
  StringRef FnName = MF.getFunction().getName();
  MD->setFunctionScratchSize(FnName, MFI.getStackSize());
  const GCNSubtarget &ST = MF.getSubtarget<GCNSubtarget>();
  MCContext &Ctx = MF.getContext();

  if (MD->getPALMajorVersion() < 3) {
    // Set compute registers
    MD->setRsrc1(CallingConv::AMDGPU_CS,
                 CurrentProgramInfo.getPGMRSrc1(CallingConv::AMDGPU_CS, ST));
    MD->setRsrc2(CallingConv::AMDGPU_CS,
                 CurrentProgramInfo.getComputePGMRSrc2());
  } else {
    EmitPALMetadataCommon(MD, CurrentProgramInfo, CallingConv::AMDGPU_CS, ST);
  }

  // Set optional info
  MD->setFunctionLdsSize(FnName, CurrentProgramInfo.LDSSize);
  MD->setFunctionNumUsedVgprs(
      FnName, getMCExprValue(CurrentProgramInfo.NumVGPRsForWavesPerEU, Ctx));
  MD->setFunctionNumUsedSgprs(
      FnName, getMCExprValue(CurrentProgramInfo.NumSGPRsForWavesPerEU, Ctx));
}

// This is supposed to be log2(Size)
static amd_element_byte_size_t getElementByteSizeValue(unsigned Size) {
  switch (Size) {
  case 4:
    return AMD_ELEMENT_4_BYTES;
  case 8:
    return AMD_ELEMENT_8_BYTES;
  case 16:
    return AMD_ELEMENT_16_BYTES;
  default:
    llvm_unreachable("invalid private_element_size");
  }
}

void AMDGPUAsmPrinter::getAmdKernelCode(AMDGPUMCKernelCodeT &Out,
                                        const SIProgramInfo &CurrentProgramInfo,
                                        const MachineFunction &MF) const {
  const Function &F = MF.getFunction();
  assert(F.getCallingConv() == CallingConv::AMDGPU_KERNEL ||
         F.getCallingConv() == CallingConv::SPIR_KERNEL);

  const SIMachineFunctionInfo *MFI = MF.getInfo<SIMachineFunctionInfo>();
  const GCNSubtarget &STM = MF.getSubtarget<GCNSubtarget>();
  MCContext &Ctx = MF.getContext();

  Out.initDefault(&STM, Ctx, /*InitMCExpr=*/false);

  Out.compute_pgm_resource1_registers =
      CurrentProgramInfo.getComputePGMRSrc1(STM, Ctx);
  Out.compute_pgm_resource2_registers =
      CurrentProgramInfo.getComputePGMRSrc2(Ctx);
  Out.code_properties |= AMD_CODE_PROPERTY_IS_PTR64;

  Out.is_dynamic_callstack = CurrentProgramInfo.DynamicCallStack;

  AMD_HSA_BITS_SET(Out.code_properties, AMD_CODE_PROPERTY_PRIVATE_ELEMENT_SIZE,
                   getElementByteSizeValue(STM.getMaxPrivateElementSize(true)));

  const GCNUserSGPRUsageInfo &UserSGPRInfo = MFI->getUserSGPRInfo();
  if (UserSGPRInfo.hasPrivateSegmentBuffer()) {
    Out.code_properties |= AMD_CODE_PROPERTY_ENABLE_SGPR_PRIVATE_SEGMENT_BUFFER;
  }

  if (UserSGPRInfo.hasDispatchPtr())
    Out.code_properties |= AMD_CODE_PROPERTY_ENABLE_SGPR_DISPATCH_PTR;

  if (UserSGPRInfo.hasQueuePtr() && CodeObjectVersion < AMDGPU::AMDHSA_COV5)
    Out.code_properties |= AMD_CODE_PROPERTY_ENABLE_SGPR_QUEUE_PTR;

  if (UserSGPRInfo.hasKernargSegmentPtr())
    Out.code_properties |= AMD_CODE_PROPERTY_ENABLE_SGPR_KERNARG_SEGMENT_PTR;

  if (UserSGPRInfo.hasDispatchID())
    Out.code_properties |= AMD_CODE_PROPERTY_ENABLE_SGPR_DISPATCH_ID;

  if (UserSGPRInfo.hasFlatScratchInit())
    Out.code_properties |= AMD_CODE_PROPERTY_ENABLE_SGPR_FLAT_SCRATCH_INIT;

  if (UserSGPRInfo.hasPrivateSegmentSize())
    Out.code_properties |= AMD_CODE_PROPERTY_ENABLE_SGPR_PRIVATE_SEGMENT_SIZE;

  if (UserSGPRInfo.hasDispatchPtr())
    Out.code_properties |= AMD_CODE_PROPERTY_ENABLE_SGPR_DISPATCH_PTR;

  if (STM.isXNACKEnabled())
    Out.code_properties |= AMD_CODE_PROPERTY_IS_XNACK_SUPPORTED;

  Align MaxKernArgAlign;
  Out.kernarg_segment_byte_size = STM.getKernArgSegmentSize(F, MaxKernArgAlign);
  Out.wavefront_sgpr_count = CurrentProgramInfo.NumSGPR;
  Out.workitem_vgpr_count = CurrentProgramInfo.NumVGPR;
  Out.workitem_private_segment_byte_size = CurrentProgramInfo.ScratchSize;
  Out.workgroup_group_segment_byte_size = CurrentProgramInfo.LDSSize;

  // kernarg_segment_alignment is specified as log of the alignment.
  // The minimum alignment is 16.
  // FIXME: The metadata treats the minimum as 4?
  Out.kernarg_segment_alignment = Log2(std::max(Align(16), MaxKernArgAlign));
}

bool AMDGPUAsmPrinter::PrintAsmOperand(const MachineInstr *MI, unsigned OpNo,
                                       const char *ExtraCode, raw_ostream &O) {
  // First try the generic code, which knows about modifiers like 'c' and 'n'.
  if (!AsmPrinter::PrintAsmOperand(MI, OpNo, ExtraCode, O))
    return false;

  if (ExtraCode && ExtraCode[0]) {
    if (ExtraCode[1] != 0)
      return true; // Unknown modifier.

    switch (ExtraCode[0]) {
    case 'r':
      break;
    default:
      return true;
    }
  }

  // TODO: Should be able to support other operand types like globals.
  const MachineOperand &MO = MI->getOperand(OpNo);
  if (MO.isReg()) {
    AMDGPUInstPrinter::printRegOperand(MO.getReg(), O,
                                       *MF->getSubtarget().getRegisterInfo());
    return false;
  } else if (MO.isImm()) {
    int64_t Val = MO.getImm();
    if (AMDGPU::isInlinableIntLiteral(Val)) {
      O << Val;
    } else if (isUInt<16>(Val)) {
      O << format("0x%" PRIx16, static_cast<uint16_t>(Val));
    } else if (isUInt<32>(Val)) {
      O << format("0x%" PRIx32, static_cast<uint32_t>(Val));
    } else {
      O << format("0x%" PRIx64, static_cast<uint64_t>(Val));
    }
    return false;
  }
  return true;
}

void AMDGPUAsmPrinter::getAnalysisUsage(AnalysisUsage &AU) const {
  AU.addRequired<AMDGPUResourceUsageAnalysis>();
  AU.addPreserved<AMDGPUResourceUsageAnalysis>();
  AsmPrinter::getAnalysisUsage(AU);
}

void AMDGPUAsmPrinter::emitResourceUsageRemarks(
    const MachineFunction &MF, const SIProgramInfo &CurrentProgramInfo,
    bool isModuleEntryFunction, bool hasMAIInsts) {
  if (!ORE)
    return;

  const char *Name = "kernel-resource-usage";
  const char *Indent = "    ";

  // If the remark is not specifically enabled, do not output to yaml
  LLVMContext &Ctx = MF.getFunction().getContext();
  if (!Ctx.getDiagHandlerPtr()->isAnalysisRemarkEnabled(Name))
    return;

  auto EmitResourceUsageRemark = [&](StringRef RemarkName,
                                     StringRef RemarkLabel, auto Argument) {
    // Add an indent for every line besides the line with the kernel name. This
    // makes it easier to tell which resource usage go with which kernel since
    // the kernel name will always be displayed first.
    std::string LabelStr = RemarkLabel.str() + ": ";
    if (RemarkName != "FunctionName")
      LabelStr = Indent + LabelStr;

    ORE->emit([&]() {
      return MachineOptimizationRemarkAnalysis(Name, RemarkName,
                                               MF.getFunction().getSubprogram(),
                                               &MF.front())
             << LabelStr << ore::NV(RemarkName, Argument);
    });
  };

  // FIXME: Formatting here is pretty nasty because clang does not accept
  // newlines from diagnostics. This forces us to emit multiple diagnostic
  // remarks to simulate newlines. If and when clang does accept newlines, this
  // formatting should be aggregated into one remark with newlines to avoid
  // printing multiple diagnostic location and diag opts.
  MCContext &MCCtx = MF.getContext();
  EmitResourceUsageRemark("FunctionName", "Function Name",
                          MF.getFunction().getName());
  EmitResourceUsageRemark("NumSGPR", "SGPRs",
                          getMCExprValue(CurrentProgramInfo.NumSGPR, MCCtx));
  EmitResourceUsageRemark(
      "NumVGPR", "VGPRs",
      getMCExprValue(CurrentProgramInfo.NumArchVGPR, MCCtx));
  if (hasMAIInsts) {
    EmitResourceUsageRemark(
        "NumAGPR", "AGPRs",
        getMCExprValue(CurrentProgramInfo.NumAccVGPR, MCCtx));
  }
  EmitResourceUsageRemark(
      "ScratchSize", "ScratchSize [bytes/lane]",
      getMCExprValue(CurrentProgramInfo.ScratchSize, MCCtx));
  StringRef DynamicStackStr =
      getMCExprValue(CurrentProgramInfo.DynamicCallStack, MCCtx) ? "True"
                                                                 : "False";
  EmitResourceUsageRemark("DynamicStack", "Dynamic Stack", DynamicStackStr);
  EmitResourceUsageRemark("Occupancy", "Occupancy [waves/SIMD]",
                          getMCExprValue(CurrentProgramInfo.Occupancy, MCCtx));
  EmitResourceUsageRemark("SGPRSpill", "SGPRs Spill",
                          CurrentProgramInfo.SGPRSpill);
  EmitResourceUsageRemark("VGPRSpill", "VGPRs Spill",
                          CurrentProgramInfo.VGPRSpill);
  if (isModuleEntryFunction)
    EmitResourceUsageRemark("BytesLDS", "LDS Size [bytes/block]",
                            CurrentProgramInfo.LDSSize);
}<|MERGE_RESOLUTION|>--- conflicted
+++ resolved
@@ -29,6 +29,7 @@
 #include "TargetInfo/AMDGPUTargetInfo.h"
 #include "Utils/AMDGPUBaseInfo.h"
 #include "Utils/AMDKernelCodeTUtils.h"
+#include "Utils/SIDefinesUtils.h"
 #include "llvm/Analysis/OptimizationRemarkEmitter.h"
 #include "llvm/BinaryFormat/ELF.h"
 #include "llvm/CodeGen/MachineFrameInfo.h"
@@ -391,9 +392,6 @@
                               false);
 }
 
-<<<<<<< HEAD
-uint16_t AMDGPUAsmPrinter::getAmdhsaKernelCodeProperties(
-=======
 SmallString<128> AMDGPUAsmPrinter::getMCExprStr(const MCExpr *Value) {
   SmallString<128> Str;
   raw_svector_ostream OSS(Str);
@@ -425,7 +423,6 @@
 }
 
 const MCExpr *AMDGPUAsmPrinter::getAmdhsaKernelCodeProperties(
->>>>>>> 4ae23bcc
     const MachineFunction &MF) const {
   const SIMachineFunctionInfo &MFI = *MF.getInfo<SIMachineFunctionInfo>();
   MCContext &Ctx = MF.getContext();
@@ -596,13 +593,10 @@
 
     OutStreamer->emitRawComment(" Kernel info:", false);
     emitCommonFunctionComments(
-        getMCExprValue(CurrentProgramInfo.NumArchVGPR, Ctx),
-        STM.hasMAIInsts() ? getMCExprValue(CurrentProgramInfo.NumAccVGPR, Ctx)
-                          : std::optional<uint32_t>(),
-        getMCExprValue(CurrentProgramInfo.NumVGPR, Ctx),
-        getMCExprValue(CurrentProgramInfo.NumSGPR, Ctx),
-        getMCExprValue(CurrentProgramInfo.ScratchSize, Ctx),
-        getFunctionCodeSize(MF), MFI);
+        CurrentProgramInfo.NumArchVGPR,
+        STM.hasMAIInsts() ? CurrentProgramInfo.NumAccVGPR : nullptr,
+        CurrentProgramInfo.NumVGPR, CurrentProgramInfo.NumSGPR,
+        CurrentProgramInfo.ScratchSize, getFunctionCodeSize(MF), MFI);
 
     OutStreamer->emitRawComment(
       " FloatMode: " + Twine(CurrentProgramInfo.FloatMode), false);
@@ -613,43 +607,38 @@
       " bytes/workgroup (compile time only)", false);
 
     OutStreamer->emitRawComment(
-        " SGPRBlocks: " +
-            Twine(getMCExprValue(CurrentProgramInfo.SGPRBlocks, Ctx)),
-        false);
+        " SGPRBlocks: " + getMCExprStr(CurrentProgramInfo.SGPRBlocks), false);
+
     OutStreamer->emitRawComment(
-        " VGPRBlocks: " +
-            Twine(getMCExprValue(CurrentProgramInfo.VGPRBlocks, Ctx)),
-        false);
+        " VGPRBlocks: " + getMCExprStr(CurrentProgramInfo.VGPRBlocks), false);
 
     OutStreamer->emitRawComment(
         " NumSGPRsForWavesPerEU: " +
-            Twine(
-                getMCExprValue(CurrentProgramInfo.NumSGPRsForWavesPerEU, Ctx)),
+            getMCExprStr(CurrentProgramInfo.NumSGPRsForWavesPerEU),
         false);
     OutStreamer->emitRawComment(
         " NumVGPRsForWavesPerEU: " +
-            Twine(
-                getMCExprValue(CurrentProgramInfo.NumVGPRsForWavesPerEU, Ctx)),
+            getMCExprStr(CurrentProgramInfo.NumVGPRsForWavesPerEU),
         false);
 
-    if (STM.hasGFX90AInsts())
+    if (STM.hasGFX90AInsts()) {
+      const MCExpr *AdjustedAccum = MCBinaryExpr::createAdd(
+          CurrentProgramInfo.AccumOffset, MCConstantExpr::create(1, Ctx), Ctx);
+      AdjustedAccum = MCBinaryExpr::createMul(
+          AdjustedAccum, MCConstantExpr::create(4, Ctx), Ctx);
       OutStreamer->emitRawComment(
-          " AccumOffset: " +
-              Twine((getMCExprValue(CurrentProgramInfo.AccumOffset, Ctx) + 1) *
-                    4),
-          false);
+          " AccumOffset: " + getMCExprStr(AdjustedAccum), false);
+    }
 
     OutStreamer->emitRawComment(
-        " Occupancy: " +
-            Twine(getMCExprValue(CurrentProgramInfo.Occupancy, Ctx)),
-        false);
+        " Occupancy: " + getMCExprStr(CurrentProgramInfo.Occupancy), false);
 
     OutStreamer->emitRawComment(
       " WaveLimiterHint : " + Twine(MFI->needsWaveLimiter()), false);
 
     OutStreamer->emitRawComment(
         " COMPUTE_PGM_RSRC2:SCRATCH_EN: " +
-            Twine(getMCExprValue(CurrentProgramInfo.ScratchEnable, Ctx)),
+            getMCExprStr(CurrentProgramInfo.ScratchEnable),
         false);
     OutStreamer->emitRawComment(" COMPUTE_PGM_RSRC2:USER_SGPR: " +
                                     Twine(CurrentProgramInfo.UserSGPR),
@@ -670,20 +659,25 @@
                                     Twine(CurrentProgramInfo.TIdIGCompCount),
                                 false);
 
+    [[maybe_unused]] int64_t PGMRSrc3;
     assert(STM.hasGFX90AInsts() ||
-           getMCExprValue(CurrentProgramInfo.ComputePGMRSrc3GFX90A, Ctx) == 0);
+           (CurrentProgramInfo.ComputePGMRSrc3GFX90A->evaluateAsAbsolute(
+                PGMRSrc3) &&
+            static_cast<uint64_t>(PGMRSrc3) == 0));
     if (STM.hasGFX90AInsts()) {
       OutStreamer->emitRawComment(
           " COMPUTE_PGM_RSRC3_GFX90A:ACCUM_OFFSET: " +
-              Twine((AMDHSA_BITS_GET(
-                  getMCExprValue(CurrentProgramInfo.ComputePGMRSrc3GFX90A, Ctx),
-                  amdhsa::COMPUTE_PGM_RSRC3_GFX90A_ACCUM_OFFSET))),
+              getMCExprStr(MCKernelDescriptor::bits_get(
+                  CurrentProgramInfo.ComputePGMRSrc3GFX90A,
+                  amdhsa::COMPUTE_PGM_RSRC3_GFX90A_ACCUM_OFFSET_SHIFT,
+                  amdhsa::COMPUTE_PGM_RSRC3_GFX90A_ACCUM_OFFSET, Ctx)),
           false);
       OutStreamer->emitRawComment(
           " COMPUTE_PGM_RSRC3_GFX90A:TG_SPLIT: " +
-              Twine((AMDHSA_BITS_GET(
-                  getMCExprValue(CurrentProgramInfo.ComputePGMRSrc3GFX90A, Ctx),
-                  amdhsa::COMPUTE_PGM_RSRC3_GFX90A_TG_SPLIT))),
+              getMCExprStr(MCKernelDescriptor::bits_get(
+                  CurrentProgramInfo.ComputePGMRSrc3GFX90A,
+                  amdhsa::COMPUTE_PGM_RSRC3_GFX90A_TG_SPLIT_SHIFT,
+                  amdhsa::COMPUTE_PGM_RSRC3_GFX90A_TG_SPLIT, Ctx)),
           false);
     }
   }
@@ -1248,49 +1242,49 @@
   auto &Ctx = MF.getContext();
 
   MD->setEntryPoint(CC, MF.getFunction().getName());
-  MD->setNumUsedVgprs(
-      CC, getMCExprValue(CurrentProgramInfo.NumVGPRsForWavesPerEU, Ctx));
+  MD->setNumUsedVgprs(CC, CurrentProgramInfo.NumVGPRsForWavesPerEU, Ctx);
 
   // Only set AGPRs for supported devices
   const GCNSubtarget &STM = MF.getSubtarget<GCNSubtarget>();
   if (STM.hasMAIInsts()) {
-    MD->setNumUsedAgprs(CC, getMCExprValue(CurrentProgramInfo.NumAccVGPR, Ctx));
-  }
-
-  MD->setNumUsedSgprs(
-      CC, getMCExprValue(CurrentProgramInfo.NumSGPRsForWavesPerEU, Ctx));
+    MD->setNumUsedAgprs(CC, CurrentProgramInfo.NumAccVGPR);
+  }
+
+  MD->setNumUsedSgprs(CC, CurrentProgramInfo.NumSGPRsForWavesPerEU, Ctx);
   if (MD->getPALMajorVersion() < 3) {
-    MD->setRsrc1(CC, CurrentProgramInfo.getPGMRSrc1(CC, STM));
+    MD->setRsrc1(CC, CurrentProgramInfo.getPGMRSrc1(CC, STM, Ctx), Ctx);
     if (AMDGPU::isCompute(CC)) {
-      MD->setRsrc2(CC, CurrentProgramInfo.getComputePGMRSrc2());
+      MD->setRsrc2(CC, CurrentProgramInfo.getComputePGMRSrc2(Ctx), Ctx);
     } else {
-      if (getMCExprValue(CurrentProgramInfo.ScratchBlocks, Ctx) > 0)
-        MD->setRsrc2(CC, S_00B84C_SCRATCH_EN(1));
+      const MCExpr *HasScratchBlocks =
+          MCBinaryExpr::createGT(CurrentProgramInfo.ScratchBlocks,
+                                 MCConstantExpr::create(0, Ctx), Ctx);
+      auto [Shift, Mask] = getShiftMask(C_00B84C_SCRATCH_EN);
+      MD->setRsrc2(CC, maskShiftSet(HasScratchBlocks, Mask, Shift, Ctx), Ctx);
     }
   } else {
     MD->setHwStage(CC, ".debug_mode", (bool)CurrentProgramInfo.DebugMode);
-    MD->setHwStage(CC, ".scratch_en",
-                   (bool)getMCExprValue(CurrentProgramInfo.ScratchEnable, Ctx));
+    MD->setHwStage(CC, ".scratch_en", msgpack::Type::Boolean,
+                   CurrentProgramInfo.ScratchEnable);
     EmitPALMetadataCommon(MD, CurrentProgramInfo, CC, STM);
   }
 
   // ScratchSize is in bytes, 16 aligned.
   MD->setScratchSize(
-<<<<<<< HEAD
-      CC, alignTo(getMCExprValue(CurrentProgramInfo.ScratchSize, Ctx), 16));
-=======
       CC,
       AMDGPUMCExpr::createAlignTo(CurrentProgramInfo.ScratchSize,
                                   MCConstantExpr::create(16, Ctx), Ctx),
       Ctx);
 
->>>>>>> 4ae23bcc
   if (MF.getFunction().getCallingConv() == CallingConv::AMDGPU_PS) {
     unsigned ExtraLDSSize = STM.getGeneration() >= AMDGPUSubtarget::GFX11
                                 ? divideCeil(CurrentProgramInfo.LDSBlocks, 2)
                                 : CurrentProgramInfo.LDSBlocks;
     if (MD->getPALMajorVersion() < 3) {
-      MD->setRsrc2(CC, S_00B02C_EXTRA_LDS_SIZE(ExtraLDSSize));
+      MD->setRsrc2(
+          CC,
+          MCConstantExpr::create(S_00B02C_EXTRA_LDS_SIZE(ExtraLDSSize), Ctx),
+          Ctx);
       MD->setSpiPsInputEna(MFI->getPSInputEnable());
       MD->setSpiPsInputAddr(MFI->getPSInputAddr());
     } else {
@@ -1337,20 +1331,19 @@
 
   if (MD->getPALMajorVersion() < 3) {
     // Set compute registers
-    MD->setRsrc1(CallingConv::AMDGPU_CS,
-                 CurrentProgramInfo.getPGMRSrc1(CallingConv::AMDGPU_CS, ST));
+    MD->setRsrc1(
+        CallingConv::AMDGPU_CS,
+        CurrentProgramInfo.getPGMRSrc1(CallingConv::AMDGPU_CS, ST, Ctx), Ctx);
     MD->setRsrc2(CallingConv::AMDGPU_CS,
-                 CurrentProgramInfo.getComputePGMRSrc2());
+                 CurrentProgramInfo.getComputePGMRSrc2(Ctx), Ctx);
   } else {
     EmitPALMetadataCommon(MD, CurrentProgramInfo, CallingConv::AMDGPU_CS, ST);
   }
 
   // Set optional info
   MD->setFunctionLdsSize(FnName, CurrentProgramInfo.LDSSize);
-  MD->setFunctionNumUsedVgprs(
-      FnName, getMCExprValue(CurrentProgramInfo.NumVGPRsForWavesPerEU, Ctx));
-  MD->setFunctionNumUsedSgprs(
-      FnName, getMCExprValue(CurrentProgramInfo.NumSGPRsForWavesPerEU, Ctx));
+  MD->setFunctionNumUsedVgprs(FnName, CurrentProgramInfo.NumVGPRsForWavesPerEU);
+  MD->setFunctionNumUsedSgprs(FnName, CurrentProgramInfo.NumSGPRsForWavesPerEU);
 }
 
 // This is supposed to be log2(Size)
@@ -1515,28 +1508,26 @@
   // remarks to simulate newlines. If and when clang does accept newlines, this
   // formatting should be aggregated into one remark with newlines to avoid
   // printing multiple diagnostic location and diag opts.
-  MCContext &MCCtx = MF.getContext();
   EmitResourceUsageRemark("FunctionName", "Function Name",
                           MF.getFunction().getName());
   EmitResourceUsageRemark("NumSGPR", "SGPRs",
-                          getMCExprValue(CurrentProgramInfo.NumSGPR, MCCtx));
-  EmitResourceUsageRemark(
-      "NumVGPR", "VGPRs",
-      getMCExprValue(CurrentProgramInfo.NumArchVGPR, MCCtx));
+                          getMCExprStr(CurrentProgramInfo.NumSGPR));
+  EmitResourceUsageRemark("NumVGPR", "VGPRs",
+                          getMCExprStr(CurrentProgramInfo.NumArchVGPR));
   if (hasMAIInsts) {
-    EmitResourceUsageRemark(
-        "NumAGPR", "AGPRs",
-        getMCExprValue(CurrentProgramInfo.NumAccVGPR, MCCtx));
-  }
-  EmitResourceUsageRemark(
-      "ScratchSize", "ScratchSize [bytes/lane]",
-      getMCExprValue(CurrentProgramInfo.ScratchSize, MCCtx));
+    EmitResourceUsageRemark("NumAGPR", "AGPRs",
+                            getMCExprStr(CurrentProgramInfo.NumAccVGPR));
+  }
+  EmitResourceUsageRemark("ScratchSize", "ScratchSize [bytes/lane]",
+                          getMCExprStr(CurrentProgramInfo.ScratchSize));
+  int64_t DynStack;
+  bool DynStackEvaluatable =
+      CurrentProgramInfo.DynamicCallStack->evaluateAsAbsolute(DynStack);
   StringRef DynamicStackStr =
-      getMCExprValue(CurrentProgramInfo.DynamicCallStack, MCCtx) ? "True"
-                                                                 : "False";
+      DynStackEvaluatable && DynStack ? "True" : "False";
   EmitResourceUsageRemark("DynamicStack", "Dynamic Stack", DynamicStackStr);
   EmitResourceUsageRemark("Occupancy", "Occupancy [waves/SIMD]",
-                          getMCExprValue(CurrentProgramInfo.Occupancy, MCCtx));
+                          getMCExprStr(CurrentProgramInfo.Occupancy));
   EmitResourceUsageRemark("SGPRSpill", "SGPRs Spill",
                           CurrentProgramInfo.SGPRSpill);
   EmitResourceUsageRemark("VGPRSpill", "VGPRs Spill",
