--- conflicted
+++ resolved
@@ -748,83 +748,6 @@
 
 def VMV0 : VReg<VMaskVTs, (add V0), 1>;
 
-<<<<<<< HEAD
-// 16-bit GPR sub-register class used by Zhinx instructions.
-def GPRF16 : RISCVRegisterClass<[f16], 16, (add (sequence "X%u_H", 10, 17),
-                                                (sequence "X%u_H", 5, 7),
-                                                (sequence "X%u_H", 28, 31),
-                                                (sequence "X%u_H", 8, 9),
-                                                (sequence "X%u_H", 18, 27),
-                                                (sequence "X%u_H", 0, 4))>;
-def GPRF16C : RISCVRegisterClass<[f16], 16, (add (sequence "X%u_H", 10, 15),
-                                                 (sequence "X%u_H", 8, 9))>;
-def GPRF16NoX0 : RISCVRegisterClass<[f16], 16, (sub GPRF16, X0_H)>;
-
-def GPRF32 : RISCVRegisterClass<[f32], 32, (add (sequence "X%u_W", 10, 17),
-                                                (sequence "X%u_W", 5, 7),
-                                                (sequence "X%u_W", 28, 31),
-                                                (sequence "X%u_W", 8, 9),
-                                                (sequence "X%u_W", 18, 27),
-                                                (sequence "X%u_W", 0, 4))>;
-def GPRF32C : RISCVRegisterClass<[f32], 32, (add (sequence "X%u_W", 10, 15),
-                                                 (sequence "X%u_W", 8, 9))>;
-def GPRF32NoX0 : RISCVRegisterClass<[f32], 32, (sub GPRF32, X0_W)>;
-
-def XLenPairRI : RegInfoByHwMode<
-      [RV32,                RV64],
-      [RegInfo<64, 64, 32>, RegInfo<128, 128, 64>]>;
-
-// Dummy zero register for use in the register pair containing X0 (as X1 is
-// not read to or written when the X0 register pair is used).
-def DUMMY_REG_PAIR_WITH_X0 : RISCVReg<0, "0">;
-
-// Must add DUMMY_REG_PAIR_WITH_X0 to a separate register class to prevent the
-// register's existence from changing codegen (due to the regPressureSetLimit
-// for the GPR register class being altered).
-def GPRAll : GPRRegisterClass<(add GPR, DUMMY_REG_PAIR_WITH_X0)>;
-
-let RegAltNameIndices = [ABIRegAltName] in {
-  def X0_Pair : RISCVRegWithSubRegs<0, X0.AsmName,
-                                    [X0, DUMMY_REG_PAIR_WITH_X0],
-                                    X0.AltNames> {
-    let SubRegIndices = [sub_gpr_even, sub_gpr_odd];
-    let CoveredBySubRegs = 1;
-  }
-  foreach I = 1-15 in {
-    defvar Index = !shl(I, 1);
-    defvar IndexP1 = !add(Index, 1);
-    defvar Reg = !cast<Register>("X"#Index);
-    defvar RegP1 = !cast<Register>("X"#IndexP1);
-    def "X" # Index #"_X" # IndexP1 : RISCVRegWithSubRegs<Index,
-                                                          Reg.AsmName,
-                                                          [Reg, RegP1],
-                                                          Reg.AltNames> {
-      let SubRegIndices = [sub_gpr_even, sub_gpr_odd];
-      let CoveredBySubRegs = 1;
-    }
-  }
-}
-
-let RegInfos = XLenPairRI,
-    DecoderMethod = "DecodeGPRPairRegisterClass" in {
-def GPRPair : RISCVRegisterClass<[XLenPairFVT], 64, (add
-    X10_X11, X12_X13, X14_X15, X16_X17,
-    X6_X7,
-    X28_X29, X30_X31,
-    X8_X9,
-    X18_X19, X20_X21, X22_X23, X24_X25, X26_X27,
-    X0_Pair, X2_X3, X4_X5
-)>;
-
-def GPRPairC : RISCVRegisterClass<[XLenPairFVT], 64, (add
-  X10_X11, X12_X13, X14_X15, X8_X9
-)>;
-
-def GPRPairNoX0 : RISCVRegisterClass<[XLenPairFVT], 64, (sub GPRPair, X0_Pair)>;
-} // let RegInfos = XLenPairRI, DecoderMethod = "DecodeGPRPairRegisterClass"
-
-=======
->>>>>>> ce7c17d5
 // The register class is added for inline assembly for vector mask types.
 def VM : VReg<VMaskVTs, (add VR), 1>;
 
