--- conflicted
+++ resolved
@@ -2674,16 +2674,10 @@
 //  lowest-numbered part of the source register group".
 // With LMUL<=1 the source and dest occupy a single register so any overlap
 // is in the lowest-numbered part.
-<<<<<<< HEAD
-multiclass VPseudoBinaryM_VV<LMULInfo m, int TargetConstraintType = 1> {
-  defm _VV : VPseudoBinaryM<m.moutclass, m.vrclass, m.vrclass, m, "", TargetConstraintType>;
-=======
 multiclass VPseudoBinaryM_VV<LMULInfo m, int TargetConstraintType = 1,
                              bit Commutable = 0> {
-  defm _VV : VPseudoBinaryM<VR, m.vrclass, m.vrclass, m,
-                            !if(!ge(m.octuple, 16), "@earlyclobber $rd", ""),
+  defm _VV : VPseudoBinaryM<m.moutclass, m.vrclass, m.vrclass, m, "",
                             TargetConstraintType, Commutable=Commutable>;
->>>>>>> e7fb49c2
 }
 
 multiclass VPseudoBinaryM_VX<LMULInfo m, int TargetConstraintType = 1> {
