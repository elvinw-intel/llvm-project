--- conflicted
+++ resolved
@@ -542,23 +542,6 @@
           (TH_ADDSL GPR:$rs1, GPR:$rs2, uimm2:$uimm2)>;
 
 // Reuse complex patterns from StdExtZba
-<<<<<<< HEAD
-def : Pat<(add_non_imm12 sh1add_op:$rs1, (XLenVT GPR:$rs2)),
-          (TH_ADDSL GPR:$rs2, sh1add_op:$rs1, 1)>;
-def : Pat<(add_non_imm12 sh2add_op:$rs1, (XLenVT GPR:$rs2)),
-          (TH_ADDSL GPR:$rs2, sh2add_op:$rs1, 2)>;
-def : Pat<(add_non_imm12 sh3add_op:$rs1, (XLenVT GPR:$rs2)),
-          (TH_ADDSL GPR:$rs2, sh3add_op:$rs1, 3)>;
-
-def : Pat<(add (XLenVT GPR:$r), CSImm12MulBy4:$i),
-          (TH_ADDSL GPR:$r, (XLenVT (ADDI (XLenVT X0), CSImm12MulBy4:$i)), 2)>;
-def : Pat<(add (XLenVT GPR:$r), CSImm12MulBy8:$i),
-          (TH_ADDSL GPR:$r, (XLenVT (ADDI (XLenVT X0), CSImm12MulBy8:$i)), 3)>;
-
-def : Pat<(mul_const_oneuse GPR:$r, (XLenVT 200)),
-          (SLLI (XLenVT (TH_ADDSL (XLenVT (TH_ADDSL GPR:$r, GPR:$r, 2)),
-                                  (XLenVT (TH_ADDSL GPR:$r, GPR:$r, 2)), 2)), 3)>;
-=======
 def : Pat<(add_like_non_imm12 sh1add_op:$rs2, (XLenVT GPR:$rs1)),
           (TH_ADDSL GPR:$rs1, sh1add_op:$rs2, 1)>;
 def : Pat<(add_like_non_imm12 sh2add_op:$rs2, (XLenVT GPR:$rs1)),
@@ -570,7 +553,6 @@
           (TH_ADDSL GPR:$r, (XLenVT (ADDI (XLenVT X0), CSImm12MulBy4:$i)), 2)>;
 def : Pat<(add_like (XLenVT GPR:$r), CSImm12MulBy8:$i),
           (TH_ADDSL GPR:$r, (XLenVT (ADDI (XLenVT X0), CSImm12MulBy8:$i)), 3)>;
->>>>>>> fea7da1b
 } // Predicates = [HasVendorXTHeadBa]
 
 let Predicates = [HasVendorXTHeadBb] in {
