--- conflicted
+++ resolved
@@ -243,13 +243,8 @@
                          "'Zabha' (Byte and Halfword Atomic Memory Operations)">;
 
 def FeatureStdExtZacas
-<<<<<<< HEAD
-    : RISCVExtension<"zacas", 1, 0,
-                     "'Zacas' (Atomic Compare-And-Swap Instructions)">,
-=======
     : RISCVExperimentalExtension<"zacas", 1, 0,
                                  "'Zacas' (Atomic Compare-And-Swap Instructions)">,
->>>>>>> 59e1c6cd
       RISCVExtensionBitmask<0, 26>;
 def HasStdExtZacas : Predicate<"Subtarget->hasStdExtZacas()">,
                      AssemblerPredicate<(all_of FeatureStdExtZacas),
