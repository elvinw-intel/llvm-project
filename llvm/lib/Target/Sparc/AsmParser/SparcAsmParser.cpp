//===-- SparcAsmParser.cpp - Parse Sparc assembly to MCInst instructions --===//
//
// Part of the LLVM Project, under the Apache License v2.0 with LLVM Exceptions.
// See https://llvm.org/LICENSE.txt for license information.
// SPDX-License-Identifier: Apache-2.0 WITH LLVM-exception
//
//===----------------------------------------------------------------------===//

#include "MCTargetDesc/SparcMCExpr.h"
#include "MCTargetDesc/SparcMCTargetDesc.h"
#include "TargetInfo/SparcTargetInfo.h"
#include "llvm/ADT/STLExtras.h"
#include "llvm/ADT/SmallVector.h"
#include "llvm/ADT/StringRef.h"
#include "llvm/MC/MCAsmMacro.h"
#include "llvm/MC/MCContext.h"
#include "llvm/MC/MCExpr.h"
#include "llvm/MC/MCInst.h"
#include "llvm/MC/MCInstBuilder.h"
#include "llvm/MC/MCInstrInfo.h"
#include "llvm/MC/MCObjectFileInfo.h"
#include "llvm/MC/MCParser/MCAsmLexer.h"
#include "llvm/MC/MCParser/MCAsmParser.h"
#include "llvm/MC/MCParser/MCParsedAsmOperand.h"
#include "llvm/MC/MCParser/MCTargetAsmParser.h"
#include "llvm/MC/MCRegisterInfo.h"
#include "llvm/MC/MCStreamer.h"
#include "llvm/MC/MCSubtargetInfo.h"
#include "llvm/MC/MCSymbol.h"
#include "llvm/MC/TargetRegistry.h"
#include "llvm/Support/Casting.h"
#include "llvm/Support/ErrorHandling.h"
#include "llvm/Support/MathExtras.h"
#include "llvm/Support/SMLoc.h"
#include "llvm/Support/raw_ostream.h"
#include "llvm/TargetParser/Triple.h"
#include <algorithm>
#include <cassert>
#include <cstdint>
#include <memory>

using namespace llvm;

// The generated AsmMatcher SparcGenAsmMatcher uses "Sparc" as the target
// namespace. But SPARC backend uses "SP" as its namespace.
namespace llvm {
namespace Sparc {

    using namespace SP;

} // end namespace Sparc
} // end namespace llvm

namespace {

class SparcOperand;

class SparcAsmParser : public MCTargetAsmParser {
  MCAsmParser &Parser;
  const MCRegisterInfo &MRI;

  enum class TailRelocKind { Load_GOT, Add_TLS, Load_TLS, Call_TLS };

  /// @name Auto-generated Match Functions
  /// {

#define GET_ASSEMBLER_HEADER
#include "SparcGenAsmMatcher.inc"

  /// }

  // public interface of the MCTargetAsmParser.
  bool MatchAndEmitInstruction(SMLoc IDLoc, unsigned &Opcode,
                               OperandVector &Operands, MCStreamer &Out,
                               uint64_t &ErrorInfo,
                               bool MatchingInlineAsm) override;
  bool parseRegister(MCRegister &Reg, SMLoc &StartLoc, SMLoc &EndLoc) override;
  ParseStatus tryParseRegister(MCRegister &Reg, SMLoc &StartLoc,
                               SMLoc &EndLoc) override;
  bool ParseInstruction(ParseInstructionInfo &Info, StringRef Name,
                        SMLoc NameLoc, OperandVector &Operands) override;
  ParseStatus parseDirective(AsmToken DirectiveID) override;

  unsigned validateTargetOperandClass(MCParsedAsmOperand &Op,
                                      unsigned Kind) override;

  // Custom parse functions for Sparc specific operands.
  ParseStatus parseMEMOperand(OperandVector &Operands);

  ParseStatus parseMembarTag(OperandVector &Operands);

  ParseStatus parseASITag(OperandVector &Operands);

  template <TailRelocKind Kind>
  ParseStatus parseTailRelocSym(OperandVector &Operands);

  template <unsigned N> ParseStatus parseShiftAmtImm(OperandVector &Operands);

  ParseStatus parseCallTarget(OperandVector &Operands);

  ParseStatus parseOperand(OperandVector &Operands, StringRef Name);

  ParseStatus parseSparcAsmOperand(std::unique_ptr<SparcOperand> &Operand,
                                   bool isCall = false);

  ParseStatus parseBranchModifiers(OperandVector &Operands);

  ParseStatus parseExpression(int64_t &Val);

  // Helper function for dealing with %lo / %hi in PIC mode.
  const SparcMCExpr *adjustPICRelocation(SparcMCExpr::VariantKind VK,
                                         const MCExpr *subExpr);

  // Helper function to see if current token can start an expression.
  bool isPossibleExpression(const AsmToken &Token);

  // returns true if Tok is matched to a register and returns register in RegNo.
  MCRegister matchRegisterName(const AsmToken &Tok, unsigned &RegKind);

  bool matchSparcAsmModifiers(const MCExpr *&EVal, SMLoc &EndLoc);

  bool is64Bit() const {
    return getSTI().getTargetTriple().getArch() == Triple::sparcv9;
  }

  bool expandSET(MCInst &Inst, SMLoc IDLoc,
                 SmallVectorImpl<MCInst> &Instructions);

  bool expandSETX(MCInst &Inst, SMLoc IDLoc,
                  SmallVectorImpl<MCInst> &Instructions);

  SMLoc getLoc() const { return getParser().getTok().getLoc(); }

public:
  SparcAsmParser(const MCSubtargetInfo &sti, MCAsmParser &parser,
                 const MCInstrInfo &MII, const MCTargetOptions &Options)
      : MCTargetAsmParser(Options, sti, MII), Parser(parser),
        MRI(*Parser.getContext().getRegisterInfo()) {
    Parser.addAliasForDirective(".half", ".2byte");
    Parser.addAliasForDirective(".uahalf", ".2byte");
    Parser.addAliasForDirective(".word", ".4byte");
    Parser.addAliasForDirective(".uaword", ".4byte");
    Parser.addAliasForDirective(".nword", is64Bit() ? ".8byte" : ".4byte");
    if (is64Bit())
      Parser.addAliasForDirective(".xword", ".8byte");

    // Initialize the set of available features.
    setAvailableFeatures(ComputeAvailableFeatures(getSTI().getFeatureBits()));
  }
};

} // end anonymous namespace

  static const MCPhysReg IntRegs[32] = {
    Sparc::G0, Sparc::G1, Sparc::G2, Sparc::G3,
    Sparc::G4, Sparc::G5, Sparc::G6, Sparc::G7,
    Sparc::O0, Sparc::O1, Sparc::O2, Sparc::O3,
    Sparc::O4, Sparc::O5, Sparc::O6, Sparc::O7,
    Sparc::L0, Sparc::L1, Sparc::L2, Sparc::L3,
    Sparc::L4, Sparc::L5, Sparc::L6, Sparc::L7,
    Sparc::I0, Sparc::I1, Sparc::I2, Sparc::I3,
    Sparc::I4, Sparc::I5, Sparc::I6, Sparc::I7 };

  static const MCPhysReg DoubleRegs[32] = {
    Sparc::D0,  Sparc::D1,  Sparc::D2,  Sparc::D3,
    Sparc::D4,  Sparc::D5,  Sparc::D6,  Sparc::D7,
    Sparc::D8,  Sparc::D9,  Sparc::D10, Sparc::D11,
    Sparc::D12, Sparc::D13, Sparc::D14, Sparc::D15,
    Sparc::D16, Sparc::D17, Sparc::D18, Sparc::D19,
    Sparc::D20, Sparc::D21, Sparc::D22, Sparc::D23,
    Sparc::D24, Sparc::D25, Sparc::D26, Sparc::D27,
    Sparc::D28, Sparc::D29, Sparc::D30, Sparc::D31 };

  static const MCPhysReg QuadFPRegs[32] = {
    Sparc::Q0,  Sparc::Q1,  Sparc::Q2,  Sparc::Q3,
    Sparc::Q4,  Sparc::Q5,  Sparc::Q6,  Sparc::Q7,
    Sparc::Q8,  Sparc::Q9,  Sparc::Q10, Sparc::Q11,
    Sparc::Q12, Sparc::Q13, Sparc::Q14, Sparc::Q15 };

  static const MCPhysReg IntPairRegs[] = {
    Sparc::G0_G1, Sparc::G2_G3, Sparc::G4_G5, Sparc::G6_G7,
    Sparc::O0_O1, Sparc::O2_O3, Sparc::O4_O5, Sparc::O6_O7,
    Sparc::L0_L1, Sparc::L2_L3, Sparc::L4_L5, Sparc::L6_L7,
    Sparc::I0_I1, Sparc::I2_I3, Sparc::I4_I5, Sparc::I6_I7};

  static const MCPhysReg CoprocPairRegs[] = {
    Sparc::C0_C1,   Sparc::C2_C3,   Sparc::C4_C5,   Sparc::C6_C7,
    Sparc::C8_C9,   Sparc::C10_C11, Sparc::C12_C13, Sparc::C14_C15,
    Sparc::C16_C17, Sparc::C18_C19, Sparc::C20_C21, Sparc::C22_C23,
    Sparc::C24_C25, Sparc::C26_C27, Sparc::C28_C29, Sparc::C30_C31};

namespace {

/// SparcOperand - Instances of this class represent a parsed Sparc machine
/// instruction.
class SparcOperand : public MCParsedAsmOperand {
public:
  enum RegisterKind {
    rk_None,
    rk_IntReg,
    rk_IntPairReg,
    rk_FloatReg,
    rk_DoubleReg,
    rk_QuadReg,
    rk_CoprocReg,
    rk_CoprocPairReg,
    rk_Special,
  };

private:
  enum KindTy {
    k_Token,
    k_Register,
    k_Immediate,
    k_MemoryReg,
    k_MemoryImm,
    k_ASITag
  } Kind;

  SMLoc StartLoc, EndLoc;

  struct Token {
    const char *Data;
    unsigned Length;
  };

  struct RegOp {
    unsigned RegNum;
    RegisterKind Kind;
  };

  struct ImmOp {
    const MCExpr *Val;
  };

  struct MemOp {
    unsigned Base;
    unsigned OffsetReg;
    const MCExpr *Off;
  };

  union {
    struct Token Tok;
    struct RegOp Reg;
    struct ImmOp Imm;
    struct MemOp Mem;
    unsigned ASI;
  };

public:
  SparcOperand(KindTy K) : Kind(K) {}

  bool isToken() const override { return Kind == k_Token; }
  bool isReg() const override { return Kind == k_Register; }
  bool isImm() const override { return Kind == k_Immediate; }
  bool isMem() const override { return isMEMrr() || isMEMri(); }
  bool isMEMrr() const { return Kind == k_MemoryReg; }
  bool isMEMri() const { return Kind == k_MemoryImm; }
  bool isMembarTag() const { return Kind == k_Immediate; }
  bool isASITag() const { return Kind == k_ASITag; }
  bool isTailRelocSym() const { return Kind == k_Immediate; }

  bool isCallTarget() const {
    if (!isImm())
      return false;

    if (const MCConstantExpr *CE = dyn_cast<MCConstantExpr>(Imm.Val))
      return CE->getValue() % 4 == 0;

    return true;
  }

  bool isShiftAmtImm5() const {
    if (!isImm())
      return false;

    if (const MCConstantExpr *CE = dyn_cast<MCConstantExpr>(Imm.Val))
      return isUInt<5>(CE->getValue());

    return false;
  }

  bool isShiftAmtImm6() const {
    if (!isImm())
      return false;

    if (const MCConstantExpr *CE = dyn_cast<MCConstantExpr>(Imm.Val))
      return isUInt<6>(CE->getValue());

    return false;
  }

  bool isIntReg() const {
    return (Kind == k_Register && Reg.Kind == rk_IntReg);
  }

  bool isFloatReg() const {
    return (Kind == k_Register && Reg.Kind == rk_FloatReg);
  }

  bool isFloatOrDoubleReg() const {
    return (Kind == k_Register && (Reg.Kind == rk_FloatReg
                                   || Reg.Kind == rk_DoubleReg));
  }

  bool isCoprocReg() const {
    return (Kind == k_Register && Reg.Kind == rk_CoprocReg);
  }

  StringRef getToken() const {
    assert(Kind == k_Token && "Invalid access!");
    return StringRef(Tok.Data, Tok.Length);
  }

  MCRegister getReg() const override {
    assert((Kind == k_Register) && "Invalid access!");
    return Reg.RegNum;
  }

  const MCExpr *getImm() const {
    assert((Kind == k_Immediate) && "Invalid access!");
    return Imm.Val;
  }

  unsigned getMemBase() const {
    assert((Kind == k_MemoryReg || Kind == k_MemoryImm) && "Invalid access!");
    return Mem.Base;
  }

  unsigned getMemOffsetReg() const {
    assert((Kind == k_MemoryReg) && "Invalid access!");
    return Mem.OffsetReg;
  }

  const MCExpr *getMemOff() const {
    assert((Kind == k_MemoryImm) && "Invalid access!");
    return Mem.Off;
  }

  unsigned getASITag() const {
    assert((Kind == k_ASITag) && "Invalid access!");
    return ASI;
  }

  /// getStartLoc - Get the location of the first token of this operand.
  SMLoc getStartLoc() const override {
    return StartLoc;
  }
  /// getEndLoc - Get the location of the last token of this operand.
  SMLoc getEndLoc() const override {
    return EndLoc;
  }

  void print(raw_ostream &OS) const override {
    switch (Kind) {
    case k_Token:     OS << "Token: " << getToken() << "\n"; break;
    case k_Register:  OS << "Reg: #" << getReg() << "\n"; break;
    case k_Immediate: OS << "Imm: " << getImm() << "\n"; break;
    case k_MemoryReg: OS << "Mem: " << getMemBase() << "+"
                         << getMemOffsetReg() << "\n"; break;
    case k_MemoryImm: assert(getMemOff() != nullptr);
      OS << "Mem: " << getMemBase()
         << "+" << *getMemOff()
         << "\n"; break;
    case k_ASITag:
      OS << "ASI tag: " << getASITag() << "\n";
      break;
    }
  }

  void addRegOperands(MCInst &Inst, unsigned N) const {
    assert(N == 1 && "Invalid number of operands!");
    Inst.addOperand(MCOperand::createReg(getReg()));
  }

  void addImmOperands(MCInst &Inst, unsigned N) const {
    assert(N == 1 && "Invalid number of operands!");
    const MCExpr *Expr = getImm();
    addExpr(Inst, Expr);
  }

  void addShiftAmtImm5Operands(MCInst &Inst, unsigned N) const {
    assert(N == 1 && "Invalid number of operands!");
    addExpr(Inst, getImm());
  }
  void addShiftAmtImm6Operands(MCInst &Inst, unsigned N) const {
    assert(N == 1 && "Invalid number of operands!");
    addExpr(Inst, getImm());
  }

  void addExpr(MCInst &Inst, const MCExpr *Expr) const{
    // Add as immediate when possible.  Null MCExpr = 0.
    if (!Expr)
      Inst.addOperand(MCOperand::createImm(0));
    else if (const MCConstantExpr *CE = dyn_cast<MCConstantExpr>(Expr))
      Inst.addOperand(MCOperand::createImm(CE->getValue()));
    else
      Inst.addOperand(MCOperand::createExpr(Expr));
  }

  void addMEMrrOperands(MCInst &Inst, unsigned N) const {
    assert(N == 2 && "Invalid number of operands!");

    Inst.addOperand(MCOperand::createReg(getMemBase()));

    assert(getMemOffsetReg() != 0 && "Invalid offset");
    Inst.addOperand(MCOperand::createReg(getMemOffsetReg()));
  }

  void addMEMriOperands(MCInst &Inst, unsigned N) const {
    assert(N == 2 && "Invalid number of operands!");

    Inst.addOperand(MCOperand::createReg(getMemBase()));

    const MCExpr *Expr = getMemOff();
    addExpr(Inst, Expr);
  }

  void addASITagOperands(MCInst &Inst, unsigned N) const {
    assert(N == 1 && "Invalid number of operands!");
    Inst.addOperand(MCOperand::createImm(getASITag()));
  }

  void addMembarTagOperands(MCInst &Inst, unsigned N) const {
    assert(N == 1 && "Invalid number of operands!");
    const MCExpr *Expr = getImm();
    addExpr(Inst, Expr);
  }

  void addCallTargetOperands(MCInst &Inst, unsigned N) const {
    assert(N == 1 && "Invalid number of operands!");
    addExpr(Inst, getImm());
  }

  void addTailRelocSymOperands(MCInst &Inst, unsigned N) const {
    assert(N == 1 && "Invalid number of operands!");
    addExpr(Inst, getImm());
  }

  static std::unique_ptr<SparcOperand> CreateToken(StringRef Str, SMLoc S) {
    auto Op = std::make_unique<SparcOperand>(k_Token);
    Op->Tok.Data = Str.data();
    Op->Tok.Length = Str.size();
    Op->StartLoc = S;
    Op->EndLoc = S;
    return Op;
  }

  static std::unique_ptr<SparcOperand> CreateReg(unsigned RegNum, unsigned Kind,
                                                 SMLoc S, SMLoc E) {
    auto Op = std::make_unique<SparcOperand>(k_Register);
    Op->Reg.RegNum = RegNum;
    Op->Reg.Kind   = (SparcOperand::RegisterKind)Kind;
    Op->StartLoc = S;
    Op->EndLoc = E;
    return Op;
  }

  static std::unique_ptr<SparcOperand> CreateImm(const MCExpr *Val, SMLoc S,
                                                 SMLoc E) {
    auto Op = std::make_unique<SparcOperand>(k_Immediate);
    Op->Imm.Val = Val;
    Op->StartLoc = S;
    Op->EndLoc = E;
    return Op;
  }

  static std::unique_ptr<SparcOperand> CreateASITag(unsigned Val, SMLoc S,
                                                    SMLoc E) {
    auto Op = std::make_unique<SparcOperand>(k_ASITag);
    Op->ASI = Val;
    Op->StartLoc = S;
    Op->EndLoc = E;
    return Op;
  }

  static bool MorphToIntPairReg(SparcOperand &Op) {
    unsigned Reg = Op.getReg();
    assert(Op.Reg.Kind == rk_IntReg);
    unsigned regIdx = 32;
    if (Reg >= Sparc::G0 && Reg <= Sparc::G7)
      regIdx = Reg - Sparc::G0;
    else if (Reg >= Sparc::O0 && Reg <= Sparc::O7)
      regIdx = Reg - Sparc::O0 + 8;
    else if (Reg >= Sparc::L0 && Reg <= Sparc::L7)
      regIdx = Reg - Sparc::L0 + 16;
    else if (Reg >= Sparc::I0 && Reg <= Sparc::I7)
      regIdx = Reg - Sparc::I0 + 24;
    if (regIdx % 2 || regIdx > 31)
      return false;
    Op.Reg.RegNum = IntPairRegs[regIdx / 2];
    Op.Reg.Kind = rk_IntPairReg;
    return true;
  }

  static bool MorphToDoubleReg(SparcOperand &Op) {
    unsigned Reg = Op.getReg();
    assert(Op.Reg.Kind == rk_FloatReg);
    unsigned regIdx = Reg - Sparc::F0;
    if (regIdx % 2 || regIdx > 31)
      return false;
    Op.Reg.RegNum = DoubleRegs[regIdx / 2];
    Op.Reg.Kind = rk_DoubleReg;
    return true;
  }

  static bool MorphToQuadReg(SparcOperand &Op) {
    unsigned Reg = Op.getReg();
    unsigned regIdx = 0;
    switch (Op.Reg.Kind) {
    default: llvm_unreachable("Unexpected register kind!");
    case rk_FloatReg:
      regIdx = Reg - Sparc::F0;
      if (regIdx % 4 || regIdx > 31)
        return false;
      Reg = QuadFPRegs[regIdx / 4];
      break;
    case rk_DoubleReg:
      regIdx =  Reg - Sparc::D0;
      if (regIdx % 2 || regIdx > 31)
        return false;
      Reg = QuadFPRegs[regIdx / 2];
      break;
    }
    Op.Reg.RegNum = Reg;
    Op.Reg.Kind = rk_QuadReg;
    return true;
  }

  static bool MorphToCoprocPairReg(SparcOperand &Op) {
    unsigned Reg = Op.getReg();
    assert(Op.Reg.Kind == rk_CoprocReg);
    unsigned regIdx = 32;
    if (Reg >= Sparc::C0 && Reg <= Sparc::C31)
      regIdx = Reg - Sparc::C0;
    if (regIdx % 2 || regIdx > 31)
      return false;
    Op.Reg.RegNum = CoprocPairRegs[regIdx / 2];
    Op.Reg.Kind = rk_CoprocPairReg;
    return true;
  }

  static std::unique_ptr<SparcOperand>
  MorphToMEMrr(unsigned Base, std::unique_ptr<SparcOperand> Op) {
    unsigned offsetReg = Op->getReg();
    Op->Kind = k_MemoryReg;
    Op->Mem.Base = Base;
    Op->Mem.OffsetReg = offsetReg;
    Op->Mem.Off = nullptr;
    return Op;
  }

  static std::unique_ptr<SparcOperand>
  CreateMEMr(unsigned Base, SMLoc S, SMLoc E) {
    auto Op = std::make_unique<SparcOperand>(k_MemoryReg);
    Op->Mem.Base = Base;
    Op->Mem.OffsetReg = Sparc::G0;  // always 0
    Op->Mem.Off = nullptr;
    Op->StartLoc = S;
    Op->EndLoc = E;
    return Op;
  }

  static std::unique_ptr<SparcOperand>
  MorphToMEMri(unsigned Base, std::unique_ptr<SparcOperand> Op) {
    const MCExpr *Imm  = Op->getImm();
    Op->Kind = k_MemoryImm;
    Op->Mem.Base = Base;
    Op->Mem.OffsetReg = 0;
    Op->Mem.Off = Imm;
    return Op;
  }
};

} // end anonymous namespace

bool SparcAsmParser::expandSET(MCInst &Inst, SMLoc IDLoc,
                               SmallVectorImpl<MCInst> &Instructions) {
  MCOperand MCRegOp = Inst.getOperand(0);
  MCOperand MCValOp = Inst.getOperand(1);
  assert(MCRegOp.isReg());
  assert(MCValOp.isImm() || MCValOp.isExpr());

  // the imm operand can be either an expression or an immediate.
  bool IsImm = Inst.getOperand(1).isImm();
  int64_t RawImmValue = IsImm ? MCValOp.getImm() : 0;

  // Allow either a signed or unsigned 32-bit immediate.
  if (RawImmValue < -2147483648LL || RawImmValue > 4294967295LL) {
    return Error(IDLoc,
                 "set: argument must be between -2147483648 and 4294967295");
  }

  // If the value was expressed as a large unsigned number, that's ok.
  // We want to see if it "looks like" a small signed number.
  int32_t ImmValue = RawImmValue;
  // For 'set' you can't use 'or' with a negative operand on V9 because
  // that would splat the sign bit across the upper half of the destination
  // register, whereas 'set' is defined to zero the high 32 bits.
  bool IsEffectivelyImm13 =
      IsImm && ((is64Bit() ? 0 : -4096) <= ImmValue && ImmValue < 4096);
  const MCExpr *ValExpr;
  if (IsImm)
    ValExpr = MCConstantExpr::create(ImmValue, getContext());
  else
    ValExpr = MCValOp.getExpr();

  MCOperand PrevReg = MCOperand::createReg(Sparc::G0);

  // If not just a signed imm13 value, then either we use a 'sethi' with a
  // following 'or', or a 'sethi' by itself if there are no more 1 bits.
  // In either case, start with the 'sethi'.
  if (!IsEffectivelyImm13) {
    MCInst TmpInst;
    const MCExpr *Expr = adjustPICRelocation(SparcMCExpr::VK_Sparc_HI, ValExpr);
    TmpInst.setLoc(IDLoc);
    TmpInst.setOpcode(SP::SETHIi);
    TmpInst.addOperand(MCRegOp);
    TmpInst.addOperand(MCOperand::createExpr(Expr));
    Instructions.push_back(TmpInst);
    PrevReg = MCRegOp;
  }

  // The low bits require touching in 3 cases:
  // * A non-immediate value will always require both instructions.
  // * An effectively imm13 value needs only an 'or' instruction.
  // * Otherwise, an immediate that is not effectively imm13 requires the
  //   'or' only if bits remain after clearing the 22 bits that 'sethi' set.
  // If the low bits are known zeros, there's nothing to do.
  // In the second case, and only in that case, must we NOT clear
  // bits of the immediate value via the %lo() assembler function.
  // Note also, the 'or' instruction doesn't mind a large value in the case
  // where the operand to 'set' was 0xFFFFFzzz - it does exactly what you mean.
  if (!IsImm || IsEffectivelyImm13 || (ImmValue & 0x3ff)) {
    MCInst TmpInst;
    const MCExpr *Expr;
    if (IsEffectivelyImm13)
      Expr = ValExpr;
    else
      Expr = adjustPICRelocation(SparcMCExpr::VK_Sparc_LO, ValExpr);
    TmpInst.setLoc(IDLoc);
    TmpInst.setOpcode(SP::ORri);
    TmpInst.addOperand(MCRegOp);
    TmpInst.addOperand(PrevReg);
    TmpInst.addOperand(MCOperand::createExpr(Expr));
    Instructions.push_back(TmpInst);
  }
  return false;
}

bool SparcAsmParser::expandSETX(MCInst &Inst, SMLoc IDLoc,
                                SmallVectorImpl<MCInst> &Instructions) {
  MCOperand MCRegOp = Inst.getOperand(0);
  MCOperand MCValOp = Inst.getOperand(1);
  MCOperand MCTmpOp = Inst.getOperand(2);
  assert(MCRegOp.isReg() && MCTmpOp.isReg());
  assert(MCValOp.isImm() || MCValOp.isExpr());

  // the imm operand can be either an expression or an immediate.
  bool IsImm = MCValOp.isImm();
  int64_t ImmValue = IsImm ? MCValOp.getImm() : 0;

  const MCExpr *ValExpr = IsImm ? MCConstantExpr::create(ImmValue, getContext())
                                : MCValOp.getExpr();

  // Very small immediates can be expressed directly as a single `or`.
  if (IsImm && isInt<13>(ImmValue)) {
    // or rd, val, rd
    Instructions.push_back(MCInstBuilder(SP::ORri)
                               .addReg(MCRegOp.getReg())
                               .addReg(Sparc::G0)
                               .addExpr(ValExpr));
    return false;
  }

  // Otherwise, first we set the lower half of the register.

  // sethi %hi(val), rd
  Instructions.push_back(
      MCInstBuilder(SP::SETHIi)
          .addReg(MCRegOp.getReg())
          .addExpr(adjustPICRelocation(SparcMCExpr::VK_Sparc_HI, ValExpr)));
  // or    rd, %lo(val), rd
  Instructions.push_back(
      MCInstBuilder(SP::ORri)
          .addReg(MCRegOp.getReg())
          .addReg(MCRegOp.getReg())
          .addExpr(adjustPICRelocation(SparcMCExpr::VK_Sparc_LO, ValExpr)));

  // Small positive immediates can be expressed as a single `sethi`+`or`
  // combination, so we can just return here.
  if (IsImm && isUInt<32>(ImmValue))
    return false;

  // For bigger immediates, we need to generate the upper half, then shift and
  // merge it with the lower half that has just been generated above.

  // sethi %hh(val), tmp
  Instructions.push_back(
      MCInstBuilder(SP::SETHIi)
          .addReg(MCTmpOp.getReg())
          .addExpr(adjustPICRelocation(SparcMCExpr::VK_Sparc_HH, ValExpr)));
  // or    tmp, %hm(val), tmp
  Instructions.push_back(
      MCInstBuilder(SP::ORri)
          .addReg(MCTmpOp.getReg())
          .addReg(MCTmpOp.getReg())
          .addExpr(adjustPICRelocation(SparcMCExpr::VK_Sparc_HM, ValExpr)));
  // sllx  tmp, 32, tmp
  Instructions.push_back(MCInstBuilder(SP::SLLXri)
                             .addReg(MCTmpOp.getReg())
                             .addReg(MCTmpOp.getReg())
                             .addImm(32));
  // or    tmp, rd, rd
  Instructions.push_back(MCInstBuilder(SP::ORrr)
                             .addReg(MCRegOp.getReg())
                             .addReg(MCTmpOp.getReg())
                             .addReg(MCRegOp.getReg()));

  return false;
}

bool SparcAsmParser::MatchAndEmitInstruction(SMLoc IDLoc, unsigned &Opcode,
                                             OperandVector &Operands,
                                             MCStreamer &Out,
                                             uint64_t &ErrorInfo,
                                             bool MatchingInlineAsm) {
  MCInst Inst;
  SmallVector<MCInst, 8> Instructions;
  unsigned MatchResult = MatchInstructionImpl(Operands, Inst, ErrorInfo,
                                              MatchingInlineAsm);
  switch (MatchResult) {
  case Match_Success: {
    switch (Inst.getOpcode()) {
    default:
      Inst.setLoc(IDLoc);
      Instructions.push_back(Inst);
      break;
    case SP::SET:
      if (expandSET(Inst, IDLoc, Instructions))
        return true;
      break;
    case SP::SETX:
      if (expandSETX(Inst, IDLoc, Instructions))
        return true;
      break;
    }

    for (const MCInst &I : Instructions) {
      Out.emitInstruction(I, getSTI());
    }
    return false;
  }

  case Match_MissingFeature:
    return Error(IDLoc,
                 "instruction requires a CPU feature not currently enabled");

  case Match_InvalidOperand: {
    SMLoc ErrorLoc = IDLoc;
    if (ErrorInfo != ~0ULL) {
      if (ErrorInfo >= Operands.size())
        return Error(IDLoc, "too few operands for instruction");

      ErrorLoc = ((SparcOperand &)*Operands[ErrorInfo]).getStartLoc();
      if (ErrorLoc == SMLoc())
        ErrorLoc = IDLoc;
    }

    return Error(ErrorLoc, "invalid operand for instruction");
  }
  case Match_MnemonicFail:
    return Error(IDLoc, "invalid instruction mnemonic");
  }
  llvm_unreachable("Implement any new match types added!");
}

bool SparcAsmParser::parseRegister(MCRegister &Reg, SMLoc &StartLoc,
                                   SMLoc &EndLoc) {
  if (!tryParseRegister(Reg, StartLoc, EndLoc).isSuccess())
    return Error(StartLoc, "invalid register name");
  return false;
}

ParseStatus SparcAsmParser::tryParseRegister(MCRegister &Reg, SMLoc &StartLoc,
                                             SMLoc &EndLoc) {
  const AsmToken &Tok = Parser.getTok();
  StartLoc = Tok.getLoc();
  EndLoc = Tok.getEndLoc();
  Reg = Sparc::NoRegister;
  if (getLexer().getKind() != AsmToken::Percent)
    return ParseStatus::NoMatch;
  Parser.Lex();
  unsigned RegKind = SparcOperand::rk_None;
  Reg = matchRegisterName(Tok, RegKind);
  if (Reg) {
    Parser.Lex();
    return ParseStatus::Success;
  }

  getLexer().UnLex(Tok);
  return ParseStatus::NoMatch;
}

static void applyMnemonicAliases(StringRef &Mnemonic,
                                 const FeatureBitset &Features,
                                 unsigned VariantID);

bool SparcAsmParser::ParseInstruction(ParseInstructionInfo &Info,
                                      StringRef Name, SMLoc NameLoc,
                                      OperandVector &Operands) {

  // First operand in MCInst is instruction mnemonic.
  Operands.push_back(SparcOperand::CreateToken(Name, NameLoc));

  // apply mnemonic aliases, if any, so that we can parse operands correctly.
  applyMnemonicAliases(Name, getAvailableFeatures(), 0);

  if (getLexer().isNot(AsmToken::EndOfStatement)) {
    // Read the first operand.
    if (getLexer().is(AsmToken::Comma)) {
      if (!parseBranchModifiers(Operands).isSuccess()) {
        SMLoc Loc = getLexer().getLoc();
        return Error(Loc, "unexpected token");
      }
    }
    if (!parseOperand(Operands, Name).isSuccess()) {
      SMLoc Loc = getLexer().getLoc();
      return Error(Loc, "unexpected token");
    }

    while (getLexer().is(AsmToken::Comma) || getLexer().is(AsmToken::Plus)) {
      if (getLexer().is(AsmToken::Plus)) {
      // Plus tokens are significant in software_traps (p83, sparcv8.pdf). We must capture them.
        Operands.push_back(SparcOperand::CreateToken("+", Parser.getTok().getLoc()));
      }
      Parser.Lex(); // Eat the comma or plus.
      // Parse and remember the operand.
      if (!parseOperand(Operands, Name).isSuccess()) {
        SMLoc Loc = getLexer().getLoc();
        return Error(Loc, "unexpected token");
      }
    }
  }
  if (getLexer().isNot(AsmToken::EndOfStatement)) {
    SMLoc Loc = getLexer().getLoc();
    return Error(Loc, "unexpected token");
  }
  Parser.Lex(); // Consume the EndOfStatement.
  return false;
}

ParseStatus SparcAsmParser::parseDirective(AsmToken DirectiveID) {
  StringRef IDVal = DirectiveID.getString();

  if (IDVal == ".register") {
    // For now, ignore .register directive.
    Parser.eatToEndOfStatement();
    return ParseStatus::Success;
  }
  if (IDVal == ".proc") {
    // For compatibility, ignore this directive.
    // (It's supposed to be an "optimization" in the Sun assembler)
    Parser.eatToEndOfStatement();
    return ParseStatus::Success;
  }

  // Let the MC layer to handle other directives.
  return ParseStatus::NoMatch;
}

ParseStatus SparcAsmParser::parseMEMOperand(OperandVector &Operands) {
  SMLoc S, E;

  std::unique_ptr<SparcOperand> LHS;
  if (!parseSparcAsmOperand(LHS).isSuccess())
    return ParseStatus::NoMatch;

  // Single immediate operand
  if (LHS->isImm()) {
    Operands.push_back(SparcOperand::MorphToMEMri(Sparc::G0, std::move(LHS)));
    return ParseStatus::Success;
  }

  if (!LHS->isIntReg())
    return Error(LHS->getStartLoc(), "invalid register kind for this operand");

  AsmToken Tok = getLexer().getTok();
  // The plus token may be followed by a register or an immediate value, the
  // minus one is always interpreted as sign for the immediate value
  if (Tok.is(AsmToken::Plus) || Tok.is(AsmToken::Minus)) {
    (void)Parser.parseOptionalToken(AsmToken::Plus);

    std::unique_ptr<SparcOperand> RHS;
    if (!parseSparcAsmOperand(RHS).isSuccess())
      return ParseStatus::NoMatch;

    if (RHS->isReg() && !RHS->isIntReg())
      return Error(RHS->getStartLoc(),
                   "invalid register kind for this operand");

    Operands.push_back(
        RHS->isImm()
            ? SparcOperand::MorphToMEMri(LHS->getReg(), std::move(RHS))
            : SparcOperand::MorphToMEMrr(LHS->getReg(), std::move(RHS)));

    return ParseStatus::Success;
  }

  Operands.push_back(SparcOperand::CreateMEMr(LHS->getReg(), S, E));
  return ParseStatus::Success;
}

template <unsigned N>
ParseStatus SparcAsmParser::parseShiftAmtImm(OperandVector &Operands) {
  SMLoc S = Parser.getTok().getLoc();
  SMLoc E = SMLoc::getFromPointer(S.getPointer() - 1);

  // This is a register, not an immediate
  if (getLexer().getKind() == AsmToken::Percent)
    return ParseStatus::NoMatch;

  const MCExpr *Expr;
  if (getParser().parseExpression(Expr))
    return ParseStatus::Failure;

  const MCConstantExpr *CE = dyn_cast<MCConstantExpr>(Expr);
  if (!CE)
    return Error(S, "constant expression expected");

  if (!isUInt<N>(CE->getValue()))
    return Error(S, "immediate shift value out of range");

  Operands.push_back(SparcOperand::CreateImm(Expr, S, E));
  return ParseStatus::Success;
}

template <SparcAsmParser::TailRelocKind Kind>
ParseStatus SparcAsmParser::parseTailRelocSym(OperandVector &Operands) {
  SMLoc S = getLoc();
  SMLoc E = SMLoc::getFromPointer(S.getPointer() - 1);

  auto MatchesKind = [](SparcMCExpr::VariantKind VK) -> bool {
    switch (Kind) {
    case TailRelocKind::Load_GOT:
      // Non-TLS relocations on ld (or ldx).
      // ld [%rr + %rr], %rr, %rel(sym)
      return VK == SparcMCExpr::VK_Sparc_GOTDATA_OP;
    case TailRelocKind::Add_TLS:
      // TLS relocations on add.
      // add %rr, %rr, %rr, %rel(sym)
      switch (VK) {
      case SparcMCExpr::VK_Sparc_TLS_GD_ADD:
      case SparcMCExpr::VK_Sparc_TLS_IE_ADD:
      case SparcMCExpr::VK_Sparc_TLS_LDM_ADD:
      case SparcMCExpr::VK_Sparc_TLS_LDO_ADD:
        return true;
      default:
        return false;
      }
    case TailRelocKind::Load_TLS:
      // TLS relocations on ld (or ldx).
      // ld[x] %addr, %rr, %rel(sym)
      switch (VK) {
      case SparcMCExpr::VK_Sparc_TLS_IE_LD:
      case SparcMCExpr::VK_Sparc_TLS_IE_LDX:
        return true;
      default:
        return false;
      }
    case TailRelocKind::Call_TLS:
      // TLS relocations on call.
      // call sym, %rel(sym)
      switch (VK) {
      case SparcMCExpr::VK_Sparc_TLS_GD_CALL:
      case SparcMCExpr::VK_Sparc_TLS_LDM_CALL:
        return true;
      default:
        return false;
      }
    }
    llvm_unreachable("Unhandled SparcAsmParser::TailRelocKind enum");
  };

  if (getLexer().getKind() != AsmToken::Percent)
    return Error(getLoc(), "expected '%' for operand modifier");

  const AsmToken Tok = Parser.getTok();
  getParser().Lex(); // Eat '%'

  if (getLexer().getKind() != AsmToken::Identifier)
    return Error(getLoc(), "expected valid identifier for operand modifier");

  StringRef Name = getParser().getTok().getIdentifier();
  SparcMCExpr::VariantKind VK = SparcMCExpr::parseVariantKind(Name);
  if (VK == SparcMCExpr::VK_Sparc_None)
    return Error(getLoc(), "invalid operand modifier");

  if (!MatchesKind(VK)) {
    // Did not match the specified set of relocation types, put '%' back.
    getLexer().UnLex(Tok);
    return ParseStatus::NoMatch;
  }

  Parser.Lex(); // Eat the identifier.
  if (getLexer().getKind() != AsmToken::LParen)
    return Error(getLoc(), "expected '('");

  getParser().Lex(); // Eat '('
  const MCExpr *SubExpr;
  if (getParser().parseParenExpression(SubExpr, E))
    return ParseStatus::Failure;

  const MCExpr *Val = adjustPICRelocation(VK, SubExpr);
  Operands.push_back(SparcOperand::CreateImm(Val, S, E));
  return ParseStatus::Success;
}

ParseStatus SparcAsmParser::parseMembarTag(OperandVector &Operands) {
  SMLoc S = Parser.getTok().getLoc();
  const MCExpr *EVal;
  int64_t ImmVal = 0;

  std::unique_ptr<SparcOperand> Mask;
  if (parseSparcAsmOperand(Mask).isSuccess()) {
    if (!Mask->isImm() || !Mask->getImm()->evaluateAsAbsolute(ImmVal) ||
        ImmVal < 0 || ImmVal > 127)
      return Error(S, "invalid membar mask number");
  }

  while (getLexer().getKind() == AsmToken::Hash) {
    SMLoc TagStart = getLexer().getLoc();
    Parser.Lex(); // Eat the '#'.
    unsigned MaskVal = StringSwitch<unsigned>(Parser.getTok().getString())
      .Case("LoadLoad", 0x1)
      .Case("StoreLoad", 0x2)
      .Case("LoadStore", 0x4)
      .Case("StoreStore", 0x8)
      .Case("Lookaside", 0x10)
      .Case("MemIssue", 0x20)
      .Case("Sync", 0x40)
      .Default(0);

    Parser.Lex(); // Eat the identifier token.

    if (!MaskVal)
      return Error(TagStart, "unknown membar tag");

    ImmVal |= MaskVal;

    if (getLexer().getKind() == AsmToken::Pipe)
      Parser.Lex(); // Eat the '|'.
  }

  EVal = MCConstantExpr::create(ImmVal, getContext());
  SMLoc E = SMLoc::getFromPointer(Parser.getTok().getLoc().getPointer() - 1);
  Operands.push_back(SparcOperand::CreateImm(EVal, S, E));
  return ParseStatus::Success;
}

ParseStatus SparcAsmParser::parseASITag(OperandVector &Operands) {
  SMLoc S = Parser.getTok().getLoc();
  SMLoc E = Parser.getTok().getEndLoc();
  int64_t ASIVal = 0;

  if (getLexer().getKind() != AsmToken::Hash) {
    // If the ASI tag provided is not a named tag, then it
    // must be a constant expression.
    ParseStatus ParseExprStatus = parseExpression(ASIVal);
    if (!ParseExprStatus.isSuccess())
      return ParseExprStatus;

    if (!isUInt<8>(ASIVal))
      return Error(S, "invalid ASI number, must be between 0 and 255");

    Operands.push_back(SparcOperand::CreateASITag(ASIVal, S, E));
    return ParseStatus::Success;
  }

  // For now we only support named tags for 64-bit/V9 systems.
  // TODO: add support for 32-bit/V8 systems.
  SMLoc TagStart = getLexer().peekTok(false).getLoc();
  Parser.Lex(); // Eat the '#'.
  const StringRef ASIName = Parser.getTok().getString();
  const SparcASITag::ASITag *ASITag = SparcASITag::lookupASITagByName(ASIName);
  if (!ASITag)
    ASITag = SparcASITag::lookupASITagByAltName(ASIName);
  Parser.Lex(); // Eat the identifier token.

  if (!ASITag)
    return Error(TagStart, "unknown ASI tag");

  ASIVal = ASITag->Encoding;

  Operands.push_back(SparcOperand::CreateASITag(ASIVal, S, E));
  return ParseStatus::Success;
}

<<<<<<< HEAD
=======
ParseStatus SparcAsmParser::parsePrefetchTag(OperandVector &Operands) {
  SMLoc S = Parser.getTok().getLoc();
  SMLoc E = Parser.getTok().getEndLoc();
  int64_t PrefetchVal = 0;

  if (getLexer().getKind() != AsmToken::Hash) {
    // If the prefetch tag provided is not a named tag, then it
    // must be a constant expression.
    ParseStatus ParseExprStatus = parseExpression(PrefetchVal);
    if (!ParseExprStatus.isSuccess())
      return ParseExprStatus;

    if (!isUInt<8>(PrefetchVal))
      return Error(S, "invalid prefetch number, must be between 0 and 31");

    Operands.push_back(SparcOperand::CreatePrefetchTag(PrefetchVal, S, E));
    return ParseStatus::Success;
  }

  SMLoc TagStart = getLexer().peekTok(false).getLoc();
  Parser.Lex(); // Eat the '#'.
  const StringRef PrefetchName = Parser.getTok().getString();
  const SparcPrefetchTag::PrefetchTag *PrefetchTag =
      SparcPrefetchTag::lookupPrefetchTagByName(PrefetchName);
  Parser.Lex(); // Eat the identifier token.

  if (!PrefetchTag)
    return Error(TagStart, "unknown prefetch tag");

  PrefetchVal = PrefetchTag->Encoding;

  Operands.push_back(SparcOperand::CreatePrefetchTag(PrefetchVal, S, E));
  return ParseStatus::Success;
}

>>>>>>> 4ae23bcc
ParseStatus SparcAsmParser::parseCallTarget(OperandVector &Operands) {
  SMLoc S = Parser.getTok().getLoc();
  SMLoc E = SMLoc::getFromPointer(S.getPointer() - 1);

  switch (getLexer().getKind()) {
  default:
    return ParseStatus::NoMatch;
  case AsmToken::LParen:
  case AsmToken::Integer:
  case AsmToken::Identifier:
  case AsmToken::Dot:
    break;
  }

  const MCExpr *DestValue;
  if (getParser().parseExpression(DestValue))
    return ParseStatus::NoMatch;

  bool IsPic = getContext().getObjectFileInfo()->isPositionIndependent();
  SparcMCExpr::VariantKind Kind =
      IsPic ? SparcMCExpr::VK_Sparc_WPLT30 : SparcMCExpr::VK_Sparc_WDISP30;

  const MCExpr *DestExpr = SparcMCExpr::create(Kind, DestValue, getContext());
  Operands.push_back(SparcOperand::CreateImm(DestExpr, S, E));
  return ParseStatus::Success;
}

ParseStatus SparcAsmParser::parseOperand(OperandVector &Operands,
                                         StringRef Mnemonic) {

  ParseStatus Res = MatchOperandParserImpl(Operands, Mnemonic);

  // If there wasn't a custom match, try the generic matcher below. Otherwise,
  // there was a match, but an error occurred, in which case, just return that
  // the operand parsing failed.
  if (Res.isSuccess() || Res.isFailure())
    return Res;

  if (getLexer().is(AsmToken::LBrac)) {
    // Memory operand
    Operands.push_back(SparcOperand::CreateToken("[",
                                                 Parser.getTok().getLoc()));
    Parser.Lex(); // Eat the [

    if (Mnemonic == "cas" || Mnemonic == "casl" || Mnemonic == "casa" ||
        Mnemonic == "casx" || Mnemonic == "casxl" || Mnemonic == "casxa") {
      SMLoc S = Parser.getTok().getLoc();
      if (getLexer().getKind() != AsmToken::Percent)
        return ParseStatus::NoMatch;
      Parser.Lex(); // eat %

      unsigned RegKind;
      MCRegister Reg = matchRegisterName(Parser.getTok(), RegKind);
      if (!Reg)
        return ParseStatus::NoMatch;

      Parser.Lex(); // Eat the identifier token.
      SMLoc E = SMLoc::getFromPointer(Parser.getTok().getLoc().getPointer()-1);
      Operands.push_back(SparcOperand::CreateReg(Reg, RegKind, S, E));
      Res = ParseStatus::Success;
    } else {
      Res = parseMEMOperand(Operands);
    }

    if (!Res.isSuccess())
      return Res;

    if (!getLexer().is(AsmToken::RBrac))
      return ParseStatus::Failure;

    Operands.push_back(SparcOperand::CreateToken("]",
                                                 Parser.getTok().getLoc()));
    Parser.Lex(); // Eat the ]

    // Parse an optional address-space identifier after the address.
    // This will be either an immediate constant expression, or, on 64-bit
    // processors, the %asi register.
    if (getLexer().is(AsmToken::Percent)) {
      SMLoc S = Parser.getTok().getLoc();
      if (!is64Bit())
        return Error(
            S, "malformed ASI tag, must be a constant integer expression");

      Parser.Lex(); // Eat the %.
      const AsmToken Tok = Parser.getTok();
      if (Tok.is(AsmToken::Identifier) && Tok.getString() == "asi") {
        // Here we patch the MEM operand from [base + %g0] into [base + 0]
        // as memory operations with ASI tag stored in %asi register needs
        // to use immediate offset. We need to do this because Reg addressing
        // will be parsed as Reg+G0 initially.
        // This allows forms such as `ldxa [%o0] %asi, %o0` to parse correctly.
        SparcOperand &OldMemOp = (SparcOperand &)*Operands[Operands.size() - 2];
        if (OldMemOp.isMEMrr()) {
          if (OldMemOp.getMemOffsetReg() != Sparc::G0) {
            return Error(S, "invalid operand for instruction");
          }
          Operands[Operands.size() - 2] = SparcOperand::MorphToMEMri(
              OldMemOp.getMemBase(),
              SparcOperand::CreateImm(MCConstantExpr::create(0, getContext()),
                                      OldMemOp.getStartLoc(),
                                      OldMemOp.getEndLoc()));
        }
        Parser.Lex(); // Eat the identifier.
        // In this context, we convert the register operand into
        // a plain "%asi" token since the register access is already
        // implicit in the instruction definition and encoding.
        // See LoadASI/StoreASI in SparcInstrInfo.td.
        Operands.push_back(SparcOperand::CreateToken("%asi", S));
        return ParseStatus::Success;
      }

      return Error(S, "malformed ASI tag, must be %asi, a constant integer "
                      "expression, or a named tag");
    }

    // If we're not at the end of statement and the next token is not a comma,
    // then it is an immediate ASI value.
    if (getLexer().isNot(AsmToken::EndOfStatement) &&
        getLexer().isNot(AsmToken::Comma))
      return parseASITag(Operands);
    return ParseStatus::Success;
  }

  std::unique_ptr<SparcOperand> Op;

  Res = parseSparcAsmOperand(Op, (Mnemonic == "call"));
  if (!Res.isSuccess() || !Op)
    return ParseStatus::Failure;

  // Push the parsed operand into the list of operands
  Operands.push_back(std::move(Op));

  return ParseStatus::Success;
}

ParseStatus
SparcAsmParser::parseSparcAsmOperand(std::unique_ptr<SparcOperand> &Op,
                                     bool isCall) {
  SMLoc S = Parser.getTok().getLoc();
  SMLoc E = SMLoc::getFromPointer(Parser.getTok().getLoc().getPointer() - 1);
  const MCExpr *EVal;

  Op = nullptr;
  switch (getLexer().getKind()) {
  default:  break;

  case AsmToken::Percent: {
    Parser.Lex(); // Eat the '%'.
    unsigned RegKind;
    if (MCRegister Reg = matchRegisterName(Parser.getTok(), RegKind)) {
      StringRef Name = Parser.getTok().getString();
      Parser.Lex(); // Eat the identifier token.
      E = SMLoc::getFromPointer(Parser.getTok().getLoc().getPointer() - 1);
      if (Reg == Sparc::ICC && Name == "xcc")
        Op = SparcOperand::CreateToken("%xcc", S);
      else
        Op = SparcOperand::CreateReg(Reg, RegKind, S, E);
      break;
    }
    if (matchSparcAsmModifiers(EVal, E)) {
      E = SMLoc::getFromPointer(Parser.getTok().getLoc().getPointer() - 1);
      Op = SparcOperand::CreateImm(EVal, S, E);
    }
    break;
  }

  case AsmToken::Plus:
  case AsmToken::Minus:
  case AsmToken::Integer:
  case AsmToken::LParen:
  case AsmToken::Dot:
  case AsmToken::Identifier:
    if (getParser().parseExpression(EVal, E))
      break;

    int64_t Res;
    if (!EVal->evaluateAsAbsolute(Res)) {
      SparcMCExpr::VariantKind Kind = SparcMCExpr::VK_Sparc_13;

      if (getContext().getObjectFileInfo()->isPositionIndependent()) {
        if (isCall)
          Kind = SparcMCExpr::VK_Sparc_WPLT30;
        else
          Kind = SparcMCExpr::VK_Sparc_GOT13;
      }
      EVal = SparcMCExpr::create(Kind, EVal, getContext());
    }
    Op = SparcOperand::CreateImm(EVal, S, E);
    break;
  }
  return Op ? ParseStatus::Success : ParseStatus::Failure;
}

ParseStatus SparcAsmParser::parseBranchModifiers(OperandVector &Operands) {
  // parse (,a|,pn|,pt)+

  while (getLexer().is(AsmToken::Comma)) {
    Parser.Lex(); // Eat the comma

    if (!getLexer().is(AsmToken::Identifier))
      return ParseStatus::Failure;
    StringRef modName = Parser.getTok().getString();
    if (modName == "a" || modName == "pn" || modName == "pt") {
      Operands.push_back(SparcOperand::CreateToken(modName,
                                                   Parser.getTok().getLoc()));
      Parser.Lex(); // eat the identifier.
    }
  }
  return ParseStatus::Success;
}

ParseStatus SparcAsmParser::parseExpression(int64_t &Val) {
  AsmToken Tok = getLexer().getTok();

  if (!isPossibleExpression(Tok))
    return ParseStatus::NoMatch;

  return getParser().parseAbsoluteExpression(Val);
}

#define GET_REGISTER_MATCHER
#include "SparcGenAsmMatcher.inc"

MCRegister SparcAsmParser::matchRegisterName(const AsmToken &Tok,
                                             unsigned &RegKind) {
  RegKind = SparcOperand::rk_None;
  if (!Tok.is(AsmToken::Identifier))
    return SP::NoRegister;

  StringRef Name = Tok.getString();
  MCRegister Reg = MatchRegisterName(Name.lower());
  if (!Reg)
    Reg = MatchRegisterAltName(Name.lower());

  if (Reg) {
    // Some registers have identical spellings. The generated matcher might
    // have chosen one or another spelling, e.g. "%fp" or "%i6" might have been
    // matched to either SP::I6 or SP::I6_I7. Other parts of SparcAsmParser
    // are not prepared for this, so we do some canonicalization.

    // See the note in SparcRegisterInfo.td near ASRRegs register class.
    if (Reg == SP::ASR4 && Name == "tick") {
      RegKind = SparcOperand::rk_Special;
      return SP::TICK;
    }

    if (MRI.getRegClass(SP::IntRegsRegClassID).contains(Reg)) {
      RegKind = SparcOperand::rk_IntReg;
      return Reg;
    }
    if (MRI.getRegClass(SP::FPRegsRegClassID).contains(Reg)) {
      RegKind = SparcOperand::rk_FloatReg;
      return Reg;
    }
    if (MRI.getRegClass(SP::CoprocRegsRegClassID).contains(Reg)) {
      RegKind = SparcOperand::rk_CoprocReg;
      return Reg;
    }

    // Canonicalize G0_G1 ... G30_G31 etc. to G0 ... G30.
    if (MRI.getRegClass(SP::IntPairRegClassID).contains(Reg)) {
      RegKind = SparcOperand::rk_IntReg;
      return MRI.getSubReg(Reg, SP::sub_even);
    }

    // Canonicalize D0 ... D15 to F0 ... F30.
    if (MRI.getRegClass(SP::DFPRegsRegClassID).contains(Reg)) {
      // D16 ... D31 do not have sub-registers.
      if (MCRegister SubReg = MRI.getSubReg(Reg, SP::sub_even)) {
        RegKind = SparcOperand::rk_FloatReg;
        return SubReg;
      }
      RegKind = SparcOperand::rk_DoubleReg;
      return Reg;
    }

    // The generated matcher does not currently return QFP registers.
    // If it changes, we will need to handle them in a similar way.
    assert(!MRI.getRegClass(SP::QFPRegsRegClassID).contains(Reg));

    // Canonicalize C0_C1 ... C30_C31 to C0 ... C30.
    if (MRI.getRegClass(SP::CoprocPairRegClassID).contains(Reg)) {
      RegKind = SparcOperand::rk_CoprocReg;
      return MRI.getSubReg(Reg, SP::sub_even);
    }

    // Other registers do not need special handling.
    RegKind = SparcOperand::rk_Special;
    return Reg;
  }

  // If we still have no match, try custom parsing.
  // Not all registers and their spellings are modeled in td files.

  // %r0 - %r31
  int64_t RegNo = 0;
  if (Name.starts_with_insensitive("r") &&
      !Name.substr(1, 2).getAsInteger(10, RegNo) && RegNo < 31) {
    RegKind = SparcOperand::rk_IntReg;
    return IntRegs[RegNo];
  }

  if (Name == "xcc") {
    // FIXME:: check 64bit.
    RegKind = SparcOperand::rk_Special;
    return SP::ICC;
  }

  // JPS1 extension - aliases for ASRs
  // Section 5.2.11 - Ancillary State Registers (ASRs)
  if (Name == "pcr") {
    RegKind = SparcOperand::rk_Special;
    return SP::ASR16;
  }
  if (Name == "pic") {
    RegKind = SparcOperand::rk_Special;
    return SP::ASR17;
  }
  if (Name == "dcr") {
    RegKind = SparcOperand::rk_Special;
    return SP::ASR18;
  }
  if (Name == "gsr") {
    RegKind = SparcOperand::rk_Special;
    return SP::ASR19;
  }
  if (Name == "set_softint") {
    RegKind = SparcOperand::rk_Special;
    return SP::ASR20;
  }
  if (Name == "clear_softint") {
    RegKind = SparcOperand::rk_Special;
    return SP::ASR21;
  }
  if (Name == "softint") {
    RegKind = SparcOperand::rk_Special;
    return SP::ASR22;
  }
  if (Name == "tick_cmpr") {
    RegKind = SparcOperand::rk_Special;
    return SP::ASR23;
  }
  if (Name == "stick" || Name == "sys_tick") {
    RegKind = SparcOperand::rk_Special;
    return SP::ASR24;
  }
  if (Name == "stick_cmpr" || Name == "sys_tick_cmpr") {
    RegKind = SparcOperand::rk_Special;
    return SP::ASR25;
  }

  return SP::NoRegister;
}

// Determine if an expression contains a reference to the symbol
// "_GLOBAL_OFFSET_TABLE_".
static bool hasGOTReference(const MCExpr *Expr) {
  switch (Expr->getKind()) {
  case MCExpr::Target:
    if (const SparcMCExpr *SE = dyn_cast<SparcMCExpr>(Expr))
      return hasGOTReference(SE->getSubExpr());
    break;

  case MCExpr::Constant:
    break;

  case MCExpr::Binary: {
    const MCBinaryExpr *BE = cast<MCBinaryExpr>(Expr);
    return hasGOTReference(BE->getLHS()) || hasGOTReference(BE->getRHS());
  }

  case MCExpr::SymbolRef: {
    const MCSymbolRefExpr &SymRef = *cast<MCSymbolRefExpr>(Expr);
    return (SymRef.getSymbol().getName() == "_GLOBAL_OFFSET_TABLE_");
  }

  case MCExpr::Unary:
    return hasGOTReference(cast<MCUnaryExpr>(Expr)->getSubExpr());
  }
  return false;
}

const SparcMCExpr *
SparcAsmParser::adjustPICRelocation(SparcMCExpr::VariantKind VK,
                                    const MCExpr *subExpr) {
  // When in PIC mode, "%lo(...)" and "%hi(...)" behave differently.
  // If the expression refers contains _GLOBAL_OFFSET_TABLE, it is
  // actually a %pc10 or %pc22 relocation. Otherwise, they are interpreted
  // as %got10 or %got22 relocation.

  if (getContext().getObjectFileInfo()->isPositionIndependent()) {
    switch(VK) {
    default: break;
    case SparcMCExpr::VK_Sparc_LO:
      VK = (hasGOTReference(subExpr) ? SparcMCExpr::VK_Sparc_PC10
                                     : SparcMCExpr::VK_Sparc_GOT10);
      break;
    case SparcMCExpr::VK_Sparc_HI:
      VK = (hasGOTReference(subExpr) ? SparcMCExpr::VK_Sparc_PC22
                                     : SparcMCExpr::VK_Sparc_GOT22);
      break;
    }
  }

  return SparcMCExpr::create(VK, subExpr, getContext());
}

bool SparcAsmParser::matchSparcAsmModifiers(const MCExpr *&EVal,
                                            SMLoc &EndLoc) {
  AsmToken Tok = Parser.getTok();
  if (!Tok.is(AsmToken::Identifier))
    return false;

  StringRef name = Tok.getString();

  SparcMCExpr::VariantKind VK = SparcMCExpr::parseVariantKind(name);
  switch (VK) {
  case SparcMCExpr::VK_Sparc_None:
    Error(getLoc(), "invalid operand modifier");
    return false;

  case SparcMCExpr::VK_Sparc_GOTDATA_OP:
  case SparcMCExpr::VK_Sparc_TLS_GD_ADD:
  case SparcMCExpr::VK_Sparc_TLS_GD_CALL:
  case SparcMCExpr::VK_Sparc_TLS_IE_ADD:
  case SparcMCExpr::VK_Sparc_TLS_IE_LD:
  case SparcMCExpr::VK_Sparc_TLS_IE_LDX:
  case SparcMCExpr::VK_Sparc_TLS_LDM_ADD:
  case SparcMCExpr::VK_Sparc_TLS_LDM_CALL:
  case SparcMCExpr::VK_Sparc_TLS_LDO_ADD:
    // These are special-cased at tablegen level.
    return false;

  default:
    break;
  }

  Parser.Lex(); // Eat the identifier.
  if (Parser.getTok().getKind() != AsmToken::LParen)
    return false;

  Parser.Lex(); // Eat the LParen token.
  const MCExpr *subExpr;
  if (Parser.parseParenExpression(subExpr, EndLoc))
    return false;

  EVal = adjustPICRelocation(VK, subExpr);
  return true;
}

bool SparcAsmParser::isPossibleExpression(const AsmToken &Token) {
  switch (Token.getKind()) {
  case AsmToken::LParen:
  case AsmToken::Integer:
  case AsmToken::Identifier:
  case AsmToken::Plus:
  case AsmToken::Minus:
  case AsmToken::Tilde:
    return true;
  default:
    return false;
  }
}

extern "C" LLVM_EXTERNAL_VISIBILITY void LLVMInitializeSparcAsmParser() {
  RegisterMCAsmParser<SparcAsmParser> A(getTheSparcTarget());
  RegisterMCAsmParser<SparcAsmParser> B(getTheSparcV9Target());
  RegisterMCAsmParser<SparcAsmParser> C(getTheSparcelTarget());
}

#define GET_MATCHER_IMPLEMENTATION
#include "SparcGenAsmMatcher.inc"

unsigned SparcAsmParser::validateTargetOperandClass(MCParsedAsmOperand &GOp,
                                                    unsigned Kind) {
  SparcOperand &Op = (SparcOperand &)GOp;
  if (Op.isFloatOrDoubleReg()) {
    switch (Kind) {
    default: break;
    case MCK_DFPRegs:
      if (!Op.isFloatReg() || SparcOperand::MorphToDoubleReg(Op))
        return MCTargetAsmParser::Match_Success;
      break;
    case MCK_QFPRegs:
      if (SparcOperand::MorphToQuadReg(Op))
        return MCTargetAsmParser::Match_Success;
      break;
    }
  }
  if (Op.isIntReg() && Kind == MCK_IntPair) {
    if (SparcOperand::MorphToIntPairReg(Op))
      return MCTargetAsmParser::Match_Success;
  }
  if (Op.isCoprocReg() && Kind == MCK_CoprocPair) {
     if (SparcOperand::MorphToCoprocPairReg(Op))
       return MCTargetAsmParser::Match_Success;
   }
  return Match_InvalidOperand;
}<|MERGE_RESOLUTION|>--- conflicted
+++ resolved
@@ -91,6 +91,8 @@
 
   ParseStatus parseASITag(OperandVector &Operands);
 
+  ParseStatus parsePrefetchTag(OperandVector &Operands);
+
   template <TailRelocKind Kind>
   ParseStatus parseTailRelocSym(OperandVector &Operands);
 
@@ -214,7 +216,8 @@
     k_Immediate,
     k_MemoryReg,
     k_MemoryImm,
-    k_ASITag
+    k_ASITag,
+    k_PrefetchTag,
   } Kind;
 
   SMLoc StartLoc, EndLoc;
@@ -245,6 +248,7 @@
     struct ImmOp Imm;
     struct MemOp Mem;
     unsigned ASI;
+    unsigned Prefetch;
   };
 
 public:
@@ -258,6 +262,7 @@
   bool isMEMri() const { return Kind == k_MemoryImm; }
   bool isMembarTag() const { return Kind == k_Immediate; }
   bool isASITag() const { return Kind == k_ASITag; }
+  bool isPrefetchTag() const { return Kind == k_PrefetchTag; }
   bool isTailRelocSym() const { return Kind == k_Immediate; }
 
   bool isCallTarget() const {
@@ -340,6 +345,11 @@
   unsigned getASITag() const {
     assert((Kind == k_ASITag) && "Invalid access!");
     return ASI;
+  }
+
+  unsigned getPrefetchTag() const {
+    assert((Kind == k_PrefetchTag) && "Invalid access!");
+    return Prefetch;
   }
 
   /// getStartLoc - Get the location of the first token of this operand.
@@ -365,6 +375,9 @@
     case k_ASITag:
       OS << "ASI tag: " << getASITag() << "\n";
       break;
+    case k_PrefetchTag:
+      OS << "Prefetch tag: " << getPrefetchTag() << "\n";
+      break;
     }
   }
 
@@ -421,6 +434,11 @@
     Inst.addOperand(MCOperand::createImm(getASITag()));
   }
 
+  void addPrefetchTagOperands(MCInst &Inst, unsigned N) const {
+    assert(N == 1 && "Invalid number of operands!");
+    Inst.addOperand(MCOperand::createImm(getPrefetchTag()));
+  }
+
   void addMembarTagOperands(MCInst &Inst, unsigned N) const {
     assert(N == 1 && "Invalid number of operands!");
     const MCExpr *Expr = getImm();
@@ -469,6 +487,15 @@
                                                     SMLoc E) {
     auto Op = std::make_unique<SparcOperand>(k_ASITag);
     Op->ASI = Val;
+    Op->StartLoc = S;
+    Op->EndLoc = E;
+    return Op;
+  }
+
+  static std::unique_ptr<SparcOperand> CreatePrefetchTag(unsigned Val, SMLoc S,
+                                                         SMLoc E) {
+    auto Op = std::make_unique<SparcOperand>(k_PrefetchTag);
+    Op->Prefetch = Val;
     Op->StartLoc = S;
     Op->EndLoc = E;
     return Op;
@@ -1096,8 +1123,6 @@
   return ParseStatus::Success;
 }
 
-<<<<<<< HEAD
-=======
 ParseStatus SparcAsmParser::parsePrefetchTag(OperandVector &Operands) {
   SMLoc S = Parser.getTok().getLoc();
   SMLoc E = Parser.getTok().getEndLoc();
@@ -1133,7 +1158,6 @@
   return ParseStatus::Success;
 }
 
->>>>>>> 4ae23bcc
 ParseStatus SparcAsmParser::parseCallTarget(OperandVector &Operands) {
   SMLoc S = Parser.getTok().getLoc();
   SMLoc E = SMLoc::getFromPointer(S.getPointer() - 1);
