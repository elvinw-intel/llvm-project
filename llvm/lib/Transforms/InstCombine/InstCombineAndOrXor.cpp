//===- InstCombineAndOrXor.cpp --------------------------------------------===//
//
// Part of the LLVM Project, under the Apache License v2.0 with LLVM Exceptions.
// See https://llvm.org/LICENSE.txt for license information.
// SPDX-License-Identifier: Apache-2.0 WITH LLVM-exception
//
//===----------------------------------------------------------------------===//
//
// This file implements the visitAnd, visitOr, and visitXor functions.
//
//===----------------------------------------------------------------------===//

#include "InstCombineInternal.h"
#include "llvm/Analysis/CmpInstAnalysis.h"
#include "llvm/Analysis/InstructionSimplify.h"
#include "llvm/IR/ConstantRange.h"
#include "llvm/IR/Intrinsics.h"
#include "llvm/IR/PatternMatch.h"
#include "llvm/Transforms/InstCombine/InstCombiner.h"
#include "llvm/Transforms/Utils/Local.h"

using namespace llvm;
using namespace PatternMatch;

#define DEBUG_TYPE "instcombine"

/// This is the complement of getICmpCode, which turns an opcode and two
/// operands into either a constant true or false, or a brand new ICmp
/// instruction. The sign is passed in to determine which kind of predicate to
/// use in the new icmp instruction.
static Value *getNewICmpValue(unsigned Code, bool Sign, Value *LHS, Value *RHS,
                              InstCombiner::BuilderTy &Builder) {
  ICmpInst::Predicate NewPred;
  if (Constant *TorF = getPredForICmpCode(Code, Sign, LHS->getType(), NewPred))
    return TorF;
  return Builder.CreateICmp(NewPred, LHS, RHS);
}

/// This is the complement of getFCmpCode, which turns an opcode and two
/// operands into either a FCmp instruction, or a true/false constant.
static Value *getFCmpValue(unsigned Code, Value *LHS, Value *RHS,
                           InstCombiner::BuilderTy &Builder) {
  FCmpInst::Predicate NewPred;
  if (Constant *TorF = getPredForFCmpCode(Code, LHS->getType(), NewPred))
    return TorF;
  return Builder.CreateFCmp(NewPred, LHS, RHS);
}

/// Emit a computation of: (V >= Lo && V < Hi) if Inside is true, otherwise
/// (V < Lo || V >= Hi). This method expects that Lo < Hi. IsSigned indicates
/// whether to treat V, Lo, and Hi as signed or not.
Value *InstCombinerImpl::insertRangeTest(Value *V, const APInt &Lo,
                                         const APInt &Hi, bool isSigned,
                                         bool Inside) {
  assert((isSigned ? Lo.slt(Hi) : Lo.ult(Hi)) &&
         "Lo is not < Hi in range emission code!");

  Type *Ty = V->getType();

  // V >= Min && V <  Hi --> V <  Hi
  // V <  Min || V >= Hi --> V >= Hi
  ICmpInst::Predicate Pred = Inside ? ICmpInst::ICMP_ULT : ICmpInst::ICMP_UGE;
  if (isSigned ? Lo.isMinSignedValue() : Lo.isMinValue()) {
    Pred = isSigned ? ICmpInst::getSignedPredicate(Pred) : Pred;
    return Builder.CreateICmp(Pred, V, ConstantInt::get(Ty, Hi));
  }

  // V >= Lo && V <  Hi --> V - Lo u<  Hi - Lo
  // V <  Lo || V >= Hi --> V - Lo u>= Hi - Lo
  Value *VMinusLo =
      Builder.CreateSub(V, ConstantInt::get(Ty, Lo), V->getName() + ".off");
  Constant *HiMinusLo = ConstantInt::get(Ty, Hi - Lo);
  return Builder.CreateICmp(Pred, VMinusLo, HiMinusLo);
}

/// Classify (icmp eq (A & B), C) and (icmp ne (A & B), C) as matching patterns
/// that can be simplified.
/// One of A and B is considered the mask. The other is the value. This is
/// described as the "AMask" or "BMask" part of the enum. If the enum contains
/// only "Mask", then both A and B can be considered masks. If A is the mask,
/// then it was proven that (A & C) == C. This is trivial if C == A or C == 0.
/// If both A and C are constants, this proof is also easy.
/// For the following explanations, we assume that A is the mask.
///
/// "AllOnes" declares that the comparison is true only if (A & B) == A or all
/// bits of A are set in B.
///   Example: (icmp eq (A & 3), 3) -> AMask_AllOnes
///
/// "AllZeros" declares that the comparison is true only if (A & B) == 0 or all
/// bits of A are cleared in B.
///   Example: (icmp eq (A & 3), 0) -> Mask_AllZeroes
///
/// "Mixed" declares that (A & B) == C and C might or might not contain any
/// number of one bits and zero bits.
///   Example: (icmp eq (A & 3), 1) -> AMask_Mixed
///
/// "Not" means that in above descriptions "==" should be replaced by "!=".
///   Example: (icmp ne (A & 3), 3) -> AMask_NotAllOnes
///
/// If the mask A contains a single bit, then the following is equivalent:
///    (icmp eq (A & B), A) equals (icmp ne (A & B), 0)
///    (icmp ne (A & B), A) equals (icmp eq (A & B), 0)
enum MaskedICmpType {
  AMask_AllOnes           =     1,
  AMask_NotAllOnes        =     2,
  BMask_AllOnes           =     4,
  BMask_NotAllOnes        =     8,
  Mask_AllZeros           =    16,
  Mask_NotAllZeros        =    32,
  AMask_Mixed             =    64,
  AMask_NotMixed          =   128,
  BMask_Mixed             =   256,
  BMask_NotMixed          =   512
};

/// Return the set of patterns (from MaskedICmpType) that (icmp SCC (A & B), C)
/// satisfies.
static unsigned getMaskedICmpType(Value *A, Value *B, Value *C,
                                  ICmpInst::Predicate Pred) {
  const APInt *ConstA = nullptr, *ConstB = nullptr, *ConstC = nullptr;
  match(A, m_APInt(ConstA));
  match(B, m_APInt(ConstB));
  match(C, m_APInt(ConstC));
  bool IsEq = (Pred == ICmpInst::ICMP_EQ);
  bool IsAPow2 = ConstA && ConstA->isPowerOf2();
  bool IsBPow2 = ConstB && ConstB->isPowerOf2();
  unsigned MaskVal = 0;
  if (ConstC && ConstC->isZero()) {
    // if C is zero, then both A and B qualify as mask
    MaskVal |= (IsEq ? (Mask_AllZeros | AMask_Mixed | BMask_Mixed)
                     : (Mask_NotAllZeros | AMask_NotMixed | BMask_NotMixed));
    if (IsAPow2)
      MaskVal |= (IsEq ? (AMask_NotAllOnes | AMask_NotMixed)
                       : (AMask_AllOnes | AMask_Mixed));
    if (IsBPow2)
      MaskVal |= (IsEq ? (BMask_NotAllOnes | BMask_NotMixed)
                       : (BMask_AllOnes | BMask_Mixed));
    return MaskVal;
  }

  if (A == C) {
    MaskVal |= (IsEq ? (AMask_AllOnes | AMask_Mixed)
                     : (AMask_NotAllOnes | AMask_NotMixed));
    if (IsAPow2)
      MaskVal |= (IsEq ? (Mask_NotAllZeros | AMask_NotMixed)
                       : (Mask_AllZeros | AMask_Mixed));
  } else if (ConstA && ConstC && ConstC->isSubsetOf(*ConstA)) {
    MaskVal |= (IsEq ? AMask_Mixed : AMask_NotMixed);
  }

  if (B == C) {
    MaskVal |= (IsEq ? (BMask_AllOnes | BMask_Mixed)
                     : (BMask_NotAllOnes | BMask_NotMixed));
    if (IsBPow2)
      MaskVal |= (IsEq ? (Mask_NotAllZeros | BMask_NotMixed)
                       : (Mask_AllZeros | BMask_Mixed));
  } else if (ConstB && ConstC && ConstC->isSubsetOf(*ConstB)) {
    MaskVal |= (IsEq ? BMask_Mixed : BMask_NotMixed);
  }

  return MaskVal;
}

/// Convert an analysis of a masked ICmp into its equivalent if all boolean
/// operations had the opposite sense. Since each "NotXXX" flag (recording !=)
/// is adjacent to the corresponding normal flag (recording ==), this just
/// involves swapping those bits over.
static unsigned conjugateICmpMask(unsigned Mask) {
  unsigned NewMask;
  NewMask = (Mask & (AMask_AllOnes | BMask_AllOnes | Mask_AllZeros |
                     AMask_Mixed | BMask_Mixed))
            << 1;

  NewMask |= (Mask & (AMask_NotAllOnes | BMask_NotAllOnes | Mask_NotAllZeros |
                      AMask_NotMixed | BMask_NotMixed))
             >> 1;

  return NewMask;
}

// Adapts the external decomposeBitTestICmp for local use.
static bool decomposeBitTestICmp(Value *LHS, Value *RHS, CmpInst::Predicate &Pred,
                                 Value *&X, Value *&Y, Value *&Z) {
  auto Res = llvm::decomposeBitTestICmp(
      LHS, RHS, Pred, /*LookThroughTrunc=*/true, /*AllowNonZeroC=*/true);
  if (!Res)
    return false;

  Pred = Res->Pred;
  X = Res->X;
  Y = ConstantInt::get(X->getType(), Res->Mask);
  Z = ConstantInt::get(X->getType(), Res->C);
  return true;
}

/// Handle (icmp(A & B) ==/!= C) &/| (icmp(A & D) ==/!= E).
/// Return the pattern classes (from MaskedICmpType) for the left hand side and
/// the right hand side as a pair.
/// LHS and RHS are the left hand side and the right hand side ICmps and PredL
/// and PredR are their predicates, respectively.
static std::optional<std::pair<unsigned, unsigned>> getMaskedTypeForICmpPair(
    Value *&A, Value *&B, Value *&C, Value *&D, Value *&E, ICmpInst *LHS,
    ICmpInst *RHS, ICmpInst::Predicate &PredL, ICmpInst::Predicate &PredR) {
  // Don't allow pointers. Splat vectors are fine.
  if (!LHS->getOperand(0)->getType()->isIntOrIntVectorTy() ||
      !RHS->getOperand(0)->getType()->isIntOrIntVectorTy())
    return std::nullopt;

  // Here comes the tricky part:
  // LHS might be of the form L11 & L12 == X, X == L21 & L22,
  // and L11 & L12 == L21 & L22. The same goes for RHS.
  // Now we must find those components L** and R**, that are equal, so
  // that we can extract the parameters A, B, C, D, and E for the canonical
  // above.
  Value *L1 = LHS->getOperand(0);
  Value *L2 = LHS->getOperand(1);
  Value *L11, *L12, *L21, *L22;
  // Check whether the icmp can be decomposed into a bit test.
  if (decomposeBitTestICmp(L1, L2, PredL, L11, L12, L2)) {
    L21 = L22 = L1 = nullptr;
  } else {
    // Look for ANDs in the LHS icmp.
    if (!match(L1, m_And(m_Value(L11), m_Value(L12)))) {
      // Any icmp can be viewed as being trivially masked; if it allows us to
      // remove one, it's worth it.
      L11 = L1;
      L12 = Constant::getAllOnesValue(L1->getType());
    }

    if (!match(L2, m_And(m_Value(L21), m_Value(L22)))) {
      L21 = L2;
      L22 = Constant::getAllOnesValue(L2->getType());
    }
  }

  // Bail if LHS was a icmp that can't be decomposed into an equality.
  if (!ICmpInst::isEquality(PredL))
    return std::nullopt;

  Value *R1 = RHS->getOperand(0);
  Value *R2 = RHS->getOperand(1);
  Value *R11, *R12;
  bool Ok = false;
  if (decomposeBitTestICmp(R1, R2, PredR, R11, R12, R2)) {
    if (R11 == L11 || R11 == L12 || R11 == L21 || R11 == L22) {
      A = R11;
      D = R12;
    } else if (R12 == L11 || R12 == L12 || R12 == L21 || R12 == L22) {
      A = R12;
      D = R11;
    } else {
      return std::nullopt;
    }
    E = R2;
    R1 = nullptr;
    Ok = true;
  } else {
    if (!match(R1, m_And(m_Value(R11), m_Value(R12)))) {
      // As before, model no mask as a trivial mask if it'll let us do an
      // optimization.
      R11 = R1;
      R12 = Constant::getAllOnesValue(R1->getType());
    }

    if (R11 == L11 || R11 == L12 || R11 == L21 || R11 == L22) {
      A = R11;
      D = R12;
      E = R2;
      Ok = true;
    } else if (R12 == L11 || R12 == L12 || R12 == L21 || R12 == L22) {
      A = R12;
      D = R11;
      E = R2;
      Ok = true;
    }

    // Avoid matching against the -1 value we created for unmasked operand.
    if (Ok && match(A, m_AllOnes()))
      Ok = false;
  }

  // Bail if RHS was a icmp that can't be decomposed into an equality.
  if (!ICmpInst::isEquality(PredR))
    return std::nullopt;

  // Look for ANDs on the right side of the RHS icmp.
  if (!Ok) {
    if (!match(R2, m_And(m_Value(R11), m_Value(R12)))) {
      R11 = R2;
      R12 = Constant::getAllOnesValue(R2->getType());
    }

    if (R11 == L11 || R11 == L12 || R11 == L21 || R11 == L22) {
      A = R11;
      D = R12;
      E = R1;
      Ok = true;
    } else if (R12 == L11 || R12 == L12 || R12 == L21 || R12 == L22) {
      A = R12;
      D = R11;
      E = R1;
      Ok = true;
    } else {
      return std::nullopt;
    }

    assert(Ok && "Failed to find AND on the right side of the RHS icmp.");
  }

  if (L11 == A) {
    B = L12;
    C = L2;
  } else if (L12 == A) {
    B = L11;
    C = L2;
  } else if (L21 == A) {
    B = L22;
    C = L1;
  } else if (L22 == A) {
    B = L21;
    C = L1;
  }

  unsigned LeftType = getMaskedICmpType(A, B, C, PredL);
  unsigned RightType = getMaskedICmpType(A, D, E, PredR);
  return std::optional<std::pair<unsigned, unsigned>>(
      std::make_pair(LeftType, RightType));
}

/// Try to fold (icmp(A & B) ==/!= C) &/| (icmp(A & D) ==/!= E) into a single
/// (icmp(A & X) ==/!= Y), where the left-hand side is of type Mask_NotAllZeros
/// and the right hand side is of type BMask_Mixed. For example,
/// (icmp (A & 12) != 0) & (icmp (A & 15) == 8) -> (icmp (A & 15) == 8).
/// Also used for logical and/or, must be poison safe.
static Value *foldLogOpOfMaskedICmps_NotAllZeros_BMask_Mixed(
    ICmpInst *LHS, ICmpInst *RHS, bool IsAnd, Value *A, Value *B, Value *D,
    Value *E, ICmpInst::Predicate PredL, ICmpInst::Predicate PredR,
    InstCombiner::BuilderTy &Builder) {
  // We are given the canonical form:
  //   (icmp ne (A & B), 0) & (icmp eq (A & D), E).
  // where D & E == E.
  //
  // If IsAnd is false, we get it in negated form:
  //   (icmp eq (A & B), 0) | (icmp ne (A & D), E) ->
  //      !((icmp ne (A & B), 0) & (icmp eq (A & D), E)).
  //
  // We currently handle the case of B, C, D, E are constant.
  //
  const APInt *BCst, *DCst, *OrigECst;
  if (!match(B, m_APInt(BCst)) || !match(D, m_APInt(DCst)) ||
      !match(E, m_APInt(OrigECst)))
    return nullptr;

  ICmpInst::Predicate NewCC = IsAnd ? ICmpInst::ICMP_EQ : ICmpInst::ICMP_NE;

  // Update E to the canonical form when D is a power of two and RHS is
  // canonicalized as,
  // (icmp ne (A & D), 0) -> (icmp eq (A & D), D) or
  // (icmp ne (A & D), D) -> (icmp eq (A & D), 0).
  APInt ECst = *OrigECst;
  if (PredR != NewCC)
    ECst ^= *DCst;

  // If B or D is zero, skip because if LHS or RHS can be trivially folded by
  // other folding rules and this pattern won't apply any more.
  if (*BCst == 0 || *DCst == 0)
    return nullptr;

  // If B and D don't intersect, ie. (B & D) == 0, try to fold isNaN idiom:
  // (icmp ne (A & FractionBits), 0) & (icmp eq (A & ExpBits), ExpBits)
  // -> isNaN(A)
  // Otherwise, we cannot deduce anything from it.
  if (!BCst->intersects(*DCst)) {
    Value *Src;
    if (*DCst == ECst && match(A, m_ElementWiseBitCast(m_Value(Src))) &&
        !Builder.GetInsertBlock()->getParent()->hasFnAttribute(
            Attribute::StrictFP)) {
      Type *Ty = Src->getType()->getScalarType();
      if (!Ty->isIEEELikeFPTy())
        return nullptr;

      APInt ExpBits = APFloat::getInf(Ty->getFltSemantics()).bitcastToAPInt();
      if (ECst != ExpBits)
        return nullptr;
      APInt FractionBits = ~ExpBits;
      FractionBits.clearSignBit();
      if (*BCst != FractionBits)
        return nullptr;

      return Builder.CreateFCmp(IsAnd ? FCmpInst::FCMP_UNO : FCmpInst::FCMP_ORD,
                                Src, ConstantFP::getZero(Src->getType()));
    }
    return nullptr;
  }

  // If the following two conditions are met:
  //
  // 1. mask B covers only a single bit that's not covered by mask D, that is,
  // (B & (B ^ D)) is a power of 2 (in other words, B minus the intersection of
  // B and D has only one bit set) and,
  //
  // 2. RHS (and E) indicates that the rest of B's bits are zero (in other
  // words, the intersection of B and D is zero), that is, ((B & D) & E) == 0
  //
  // then that single bit in B must be one and thus the whole expression can be
  // folded to
  //   (A & (B | D)) == (B & (B ^ D)) | E.
  //
  // For example,
  // (icmp ne (A & 12), 0) & (icmp eq (A & 7), 1) -> (icmp eq (A & 15), 9)
  // (icmp ne (A & 15), 0) & (icmp eq (A & 7), 0) -> (icmp eq (A & 15), 8)
  if ((((*BCst & *DCst) & ECst) == 0) &&
      (*BCst & (*BCst ^ *DCst)).isPowerOf2()) {
    APInt BorD = *BCst | *DCst;
    APInt BandBxorDorE = (*BCst & (*BCst ^ *DCst)) | ECst;
    Value *NewMask = ConstantInt::get(A->getType(), BorD);
    Value *NewMaskedValue = ConstantInt::get(A->getType(), BandBxorDorE);
    Value *NewAnd = Builder.CreateAnd(A, NewMask);
    return Builder.CreateICmp(NewCC, NewAnd, NewMaskedValue);
  }

  auto IsSubSetOrEqual = [](const APInt *C1, const APInt *C2) {
    return (*C1 & *C2) == *C1;
  };
  auto IsSuperSetOrEqual = [](const APInt *C1, const APInt *C2) {
    return (*C1 & *C2) == *C2;
  };

  // In the following, we consider only the cases where B is a superset of D, B
  // is a subset of D, or B == D because otherwise there's at least one bit
  // covered by B but not D, in which case we can't deduce much from it, so
  // no folding (aside from the single must-be-one bit case right above.)
  // For example,
  // (icmp ne (A & 14), 0) & (icmp eq (A & 3), 1) -> no folding.
  if (!IsSubSetOrEqual(BCst, DCst) && !IsSuperSetOrEqual(BCst, DCst))
    return nullptr;

  // At this point, either B is a superset of D, B is a subset of D or B == D.

  // If E is zero, if B is a subset of (or equal to) D, LHS and RHS contradict
  // and the whole expression becomes false (or true if negated), otherwise, no
  // folding.
  // For example,
  // (icmp ne (A & 3), 0) & (icmp eq (A & 7), 0) -> false.
  // (icmp ne (A & 15), 0) & (icmp eq (A & 3), 0) -> no folding.
  if (ECst.isZero()) {
    if (IsSubSetOrEqual(BCst, DCst))
      return ConstantInt::get(LHS->getType(), !IsAnd);
    return nullptr;
  }

  // At this point, B, D, E aren't zero and (B & D) == B, (B & D) == D or B ==
  // D. If B is a superset of (or equal to) D, since E is not zero, LHS is
  // subsumed by RHS (RHS implies LHS.) So the whole expression becomes
  // RHS. For example,
  // (icmp ne (A & 255), 0) & (icmp eq (A & 15), 8) -> (icmp eq (A & 15), 8).
  // (icmp ne (A & 15), 0) & (icmp eq (A & 15), 8) -> (icmp eq (A & 15), 8).
  if (IsSuperSetOrEqual(BCst, DCst)) {
    // We can't guarantee that samesign hold after this fold.
    RHS->setSameSign(false);
    return RHS;
  }
  // Otherwise, B is a subset of D. If B and E have a common bit set,
  // ie. (B & E) != 0, then LHS is subsumed by RHS. For example.
  // (icmp ne (A & 12), 0) & (icmp eq (A & 15), 8) -> (icmp eq (A & 15), 8).
  assert(IsSubSetOrEqual(BCst, DCst) && "Precondition due to above code");
  if ((*BCst & ECst) != 0) {
    // We can't guarantee that samesign hold after this fold.
    RHS->setSameSign(false);
    return RHS;
  }
  // Otherwise, LHS and RHS contradict and the whole expression becomes false
  // (or true if negated.) For example,
  // (icmp ne (A & 7), 0) & (icmp eq (A & 15), 8) -> false.
  // (icmp ne (A & 6), 0) & (icmp eq (A & 15), 8) -> false.
  return ConstantInt::get(LHS->getType(), !IsAnd);
}

/// Try to fold (icmp(A & B) ==/!= 0) &/| (icmp(A & D) ==/!= E) into a single
/// (icmp(A & X) ==/!= Y), where the left-hand side and the right hand side
/// aren't of the common mask pattern type.
/// Also used for logical and/or, must be poison safe.
static Value *foldLogOpOfMaskedICmpsAsymmetric(
    ICmpInst *LHS, ICmpInst *RHS, bool IsAnd, Value *A, Value *B, Value *C,
    Value *D, Value *E, ICmpInst::Predicate PredL, ICmpInst::Predicate PredR,
    unsigned LHSMask, unsigned RHSMask, InstCombiner::BuilderTy &Builder) {
  assert(ICmpInst::isEquality(PredL) && ICmpInst::isEquality(PredR) &&
         "Expected equality predicates for masked type of icmps.");
  // Handle Mask_NotAllZeros-BMask_Mixed cases.
  // (icmp ne/eq (A & B), C) &/| (icmp eq/ne (A & D), E), or
  // (icmp eq/ne (A & B), C) &/| (icmp ne/eq (A & D), E)
  //    which gets swapped to
  //    (icmp ne/eq (A & D), E) &/| (icmp eq/ne (A & B), C).
  if (!IsAnd) {
    LHSMask = conjugateICmpMask(LHSMask);
    RHSMask = conjugateICmpMask(RHSMask);
  }
  if ((LHSMask & Mask_NotAllZeros) && (RHSMask & BMask_Mixed)) {
    if (Value *V = foldLogOpOfMaskedICmps_NotAllZeros_BMask_Mixed(
            LHS, RHS, IsAnd, A, B, D, E, PredL, PredR, Builder)) {
      return V;
    }
  } else if ((LHSMask & BMask_Mixed) && (RHSMask & Mask_NotAllZeros)) {
    if (Value *V = foldLogOpOfMaskedICmps_NotAllZeros_BMask_Mixed(
            RHS, LHS, IsAnd, A, D, B, C, PredR, PredL, Builder)) {
      return V;
    }
  }
  return nullptr;
}

/// Try to fold (icmp(A & B) ==/!= C) &/| (icmp(A & D) ==/!= E)
/// into a single (icmp(A & X) ==/!= Y).
static Value *foldLogOpOfMaskedICmps(ICmpInst *LHS, ICmpInst *RHS, bool IsAnd,
                                     bool IsLogical,
                                     InstCombiner::BuilderTy &Builder) {
  Value *A = nullptr, *B = nullptr, *C = nullptr, *D = nullptr, *E = nullptr;
  ICmpInst::Predicate PredL = LHS->getPredicate(), PredR = RHS->getPredicate();
  std::optional<std::pair<unsigned, unsigned>> MaskPair =
      getMaskedTypeForICmpPair(A, B, C, D, E, LHS, RHS, PredL, PredR);
  if (!MaskPair)
    return nullptr;
  assert(ICmpInst::isEquality(PredL) && ICmpInst::isEquality(PredR) &&
         "Expected equality predicates for masked type of icmps.");
  unsigned LHSMask = MaskPair->first;
  unsigned RHSMask = MaskPair->second;
  unsigned Mask = LHSMask & RHSMask;
  if (Mask == 0) {
    // Even if the two sides don't share a common pattern, check if folding can
    // still happen.
    if (Value *V = foldLogOpOfMaskedICmpsAsymmetric(
            LHS, RHS, IsAnd, A, B, C, D, E, PredL, PredR, LHSMask, RHSMask,
            Builder))
      return V;
    return nullptr;
  }

  // In full generality:
  //     (icmp (A & B) Op C) | (icmp (A & D) Op E)
  // ==  ![ (icmp (A & B) !Op C) & (icmp (A & D) !Op E) ]
  //
  // If the latter can be converted into (icmp (A & X) Op Y) then the former is
  // equivalent to (icmp (A & X) !Op Y).
  //
  // Therefore, we can pretend for the rest of this function that we're dealing
  // with the conjunction, provided we flip the sense of any comparisons (both
  // input and output).

  // In most cases we're going to produce an EQ for the "&&" case.
  ICmpInst::Predicate NewCC = IsAnd ? ICmpInst::ICMP_EQ : ICmpInst::ICMP_NE;
  if (!IsAnd) {
    // Convert the masking analysis into its equivalent with negated
    // comparisons.
    Mask = conjugateICmpMask(Mask);
  }

  if (Mask & Mask_AllZeros) {
    // (icmp eq (A & B), 0) & (icmp eq (A & D), 0)
    // -> (icmp eq (A & (B|D)), 0)
    if (IsLogical && !isGuaranteedNotToBeUndefOrPoison(D))
      return nullptr; // TODO: Use freeze?
    Value *NewOr = Builder.CreateOr(B, D);
    Value *NewAnd = Builder.CreateAnd(A, NewOr);
    // We can't use C as zero because we might actually handle
    //   (icmp ne (A & B), B) & (icmp ne (A & D), D)
    // with B and D, having a single bit set.
    Value *Zero = Constant::getNullValue(A->getType());
    return Builder.CreateICmp(NewCC, NewAnd, Zero);
  }
  if (Mask & BMask_AllOnes) {
    // (icmp eq (A & B), B) & (icmp eq (A & D), D)
    // -> (icmp eq (A & (B|D)), (B|D))
    if (IsLogical && !isGuaranteedNotToBeUndefOrPoison(D))
      return nullptr; // TODO: Use freeze?
    Value *NewOr = Builder.CreateOr(B, D);
    Value *NewAnd = Builder.CreateAnd(A, NewOr);
    return Builder.CreateICmp(NewCC, NewAnd, NewOr);
  }
  if (Mask & AMask_AllOnes) {
    // (icmp eq (A & B), A) & (icmp eq (A & D), A)
    // -> (icmp eq (A & (B&D)), A)
    if (IsLogical && !isGuaranteedNotToBeUndefOrPoison(D))
      return nullptr; // TODO: Use freeze?
    Value *NewAnd1 = Builder.CreateAnd(B, D);
    Value *NewAnd2 = Builder.CreateAnd(A, NewAnd1);
    return Builder.CreateICmp(NewCC, NewAnd2, A);
  }

  // Remaining cases assume at least that B and D are constant, and depend on
  // their actual values. This isn't strictly necessary, just a "handle the
  // easy cases for now" decision.
  const APInt *ConstB, *ConstD;
  if (!match(B, m_APInt(ConstB)) || !match(D, m_APInt(ConstD)))
    return nullptr;

  if (Mask & (Mask_NotAllZeros | BMask_NotAllOnes)) {
    // (icmp ne (A & B), 0) & (icmp ne (A & D), 0) and
    // (icmp ne (A & B), B) & (icmp ne (A & D), D)
    //     -> (icmp ne (A & B), 0) or (icmp ne (A & D), 0)
    // Only valid if one of the masks is a superset of the other (check "B&D" is
    // the same as either B or D).
    APInt NewMask = *ConstB & *ConstD;
    if (NewMask == *ConstB)
      return LHS;
    else if (NewMask == *ConstD)
      return RHS;
  }

  if (Mask & AMask_NotAllOnes) {
    // (icmp ne (A & B), B) & (icmp ne (A & D), D)
    //     -> (icmp ne (A & B), A) or (icmp ne (A & D), A)
    // Only valid if one of the masks is a superset of the other (check "B|D" is
    // the same as either B or D).
    APInt NewMask = *ConstB | *ConstD;
    if (NewMask == *ConstB)
      return LHS;
    else if (NewMask == *ConstD)
      return RHS;
  }

  if (Mask & (BMask_Mixed | BMask_NotMixed)) {
    // Mixed:
    // (icmp eq (A & B), C) & (icmp eq (A & D), E)
    // We already know that B & C == C && D & E == E.
    // If we can prove that (B & D) & (C ^ E) == 0, that is, the bits of
    // C and E, which are shared by both the mask B and the mask D, don't
    // contradict, then we can transform to
    // -> (icmp eq (A & (B|D)), (C|E))
    // Currently, we only handle the case of B, C, D, and E being constant.
    // We can't simply use C and E because we might actually handle
    //   (icmp ne (A & B), B) & (icmp eq (A & D), D)
    // with B and D, having a single bit set.

    // NotMixed:
    // (icmp ne (A & B), C) & (icmp ne (A & D), E)
    // -> (icmp ne (A & (B & D)), (C & E))
    // Check the intersection (B & D) for inequality.
    // Assume that (B & D) == B || (B & D) == D, i.e B/D is a subset of D/B
    // and (B & D) & (C ^ E) == 0, bits of C and E, which are shared by both the
    // B and the D, don't contradict.
    // Note that we can assume (~B & C) == 0 && (~D & E) == 0, previous
    // operation should delete these icmps if it hadn't been met.

    const APInt *OldConstC, *OldConstE;
    if (!match(C, m_APInt(OldConstC)) || !match(E, m_APInt(OldConstE)))
      return nullptr;

    auto FoldBMixed = [&](ICmpInst::Predicate CC, bool IsNot) -> Value * {
      CC = IsNot ? CmpInst::getInversePredicate(CC) : CC;
      const APInt ConstC = PredL != CC ? *ConstB ^ *OldConstC : *OldConstC;
      const APInt ConstE = PredR != CC ? *ConstD ^ *OldConstE : *OldConstE;

      if (((*ConstB & *ConstD) & (ConstC ^ ConstE)).getBoolValue())
        return IsNot ? nullptr : ConstantInt::get(LHS->getType(), !IsAnd);

      if (IsNot && !ConstB->isSubsetOf(*ConstD) && !ConstD->isSubsetOf(*ConstB))
        return nullptr;

      APInt BD, CE;
      if (IsNot) {
        BD = *ConstB & *ConstD;
        CE = ConstC & ConstE;
      } else {
        BD = *ConstB | *ConstD;
        CE = ConstC | ConstE;
      }
      Value *NewAnd = Builder.CreateAnd(A, BD);
      Value *CEVal = ConstantInt::get(A->getType(), CE);
      return Builder.CreateICmp(CC, CEVal, NewAnd);
    };

    if (Mask & BMask_Mixed)
      return FoldBMixed(NewCC, false);
    if (Mask & BMask_NotMixed) // can be else also
      return FoldBMixed(NewCC, true);
  }
  return nullptr;
}

/// Try to fold a signed range checked with lower bound 0 to an unsigned icmp.
/// Example: (icmp sge x, 0) & (icmp slt x, n) --> icmp ult x, n
/// If \p Inverted is true then the check is for the inverted range, e.g.
/// (icmp slt x, 0) | (icmp sgt x, n) --> icmp ugt x, n
Value *InstCombinerImpl::simplifyRangeCheck(ICmpInst *Cmp0, ICmpInst *Cmp1,
                                            bool Inverted) {
  // Check the lower range comparison, e.g. x >= 0
  // InstCombine already ensured that if there is a constant it's on the RHS.
  ConstantInt *RangeStart = dyn_cast<ConstantInt>(Cmp0->getOperand(1));
  if (!RangeStart)
    return nullptr;

  ICmpInst::Predicate Pred0 = (Inverted ? Cmp0->getInversePredicate() :
                               Cmp0->getPredicate());

  // Accept x > -1 or x >= 0 (after potentially inverting the predicate).
  if (!((Pred0 == ICmpInst::ICMP_SGT && RangeStart->isMinusOne()) ||
        (Pred0 == ICmpInst::ICMP_SGE && RangeStart->isZero())))
    return nullptr;

  ICmpInst::Predicate Pred1 = (Inverted ? Cmp1->getInversePredicate() :
                               Cmp1->getPredicate());

  Value *Input = Cmp0->getOperand(0);
  Value *Cmp1Op0 = Cmp1->getOperand(0);
  Value *Cmp1Op1 = Cmp1->getOperand(1);
  Value *RangeEnd;
  if (match(Cmp1Op0, m_SExtOrSelf(m_Specific(Input)))) {
    // For the upper range compare we have: icmp x, n
    Input = Cmp1Op0;
    RangeEnd = Cmp1Op1;
  } else if (match(Cmp1Op1, m_SExtOrSelf(m_Specific(Input)))) {
    // For the upper range compare we have: icmp n, x
    Input = Cmp1Op1;
    RangeEnd = Cmp1Op0;
    Pred1 = ICmpInst::getSwappedPredicate(Pred1);
  } else {
    return nullptr;
  }

  // Check the upper range comparison, e.g. x < n
  ICmpInst::Predicate NewPred;
  switch (Pred1) {
    case ICmpInst::ICMP_SLT: NewPred = ICmpInst::ICMP_ULT; break;
    case ICmpInst::ICMP_SLE: NewPred = ICmpInst::ICMP_ULE; break;
    default: return nullptr;
  }

  // This simplification is only valid if the upper range is not negative.
  KnownBits Known = computeKnownBits(RangeEnd, /*Depth=*/0, Cmp1);
  if (!Known.isNonNegative())
    return nullptr;

  if (Inverted)
    NewPred = ICmpInst::getInversePredicate(NewPred);

  return Builder.CreateICmp(NewPred, Input, RangeEnd);
}

// (or (icmp eq X, 0), (icmp eq X, Pow2OrZero))
//      -> (icmp eq (and X, Pow2OrZero), X)
// (and (icmp ne X, 0), (icmp ne X, Pow2OrZero))
//      -> (icmp ne (and X, Pow2OrZero), X)
static Value *
foldAndOrOfICmpsWithPow2AndWithZero(InstCombiner::BuilderTy &Builder,
                                    ICmpInst *LHS, ICmpInst *RHS, bool IsAnd,
                                    const SimplifyQuery &Q) {
  CmpPredicate Pred = IsAnd ? CmpInst::ICMP_NE : CmpInst::ICMP_EQ;
  // Make sure we have right compares for our op.
  if (LHS->getPredicate() != Pred || RHS->getPredicate() != Pred)
    return nullptr;

  // Make it so we can match LHS against the (icmp eq/ne X, 0) just for
  // simplicity.
  if (match(RHS->getOperand(1), m_Zero()))
    std::swap(LHS, RHS);

  Value *Pow2, *Op;
  // Match the desired pattern:
  // LHS: (icmp eq/ne X, 0)
  // RHS: (icmp eq/ne X, Pow2OrZero)
  // Skip if Pow2OrZero is 1. Either way it gets folded to (icmp ugt X, 1) but
  // this form ends up slightly less canonical.
  // We could potentially be more sophisticated than requiring LHS/RHS
  // be one-use. We don't create additional instructions if only one
  // of them is one-use. So cases where one is one-use and the other
  // is two-use might be profitable.
  if (!match(LHS, m_OneUse(m_ICmp(Pred, m_Value(Op), m_Zero()))) ||
      !match(RHS, m_OneUse(m_c_ICmp(Pred, m_Specific(Op), m_Value(Pow2)))) ||
      match(Pow2, m_One()) ||
      !isKnownToBeAPowerOfTwo(Pow2, Q.DL, /*OrZero=*/true, /*Depth=*/0, Q.AC,
                              Q.CxtI, Q.DT))
    return nullptr;

  Value *And = Builder.CreateAnd(Op, Pow2);
  return Builder.CreateICmp(Pred, And, Op);
}

// Fold (iszero(A & K1) | iszero(A & K2)) -> (A & (K1 | K2)) != (K1 | K2)
// Fold (!iszero(A & K1) & !iszero(A & K2)) -> (A & (K1 | K2)) == (K1 | K2)
Value *InstCombinerImpl::foldAndOrOfICmpsOfAndWithPow2(ICmpInst *LHS,
                                                       ICmpInst *RHS,
                                                       Instruction *CxtI,
                                                       bool IsAnd,
                                                       bool IsLogical) {
  CmpInst::Predicate Pred = IsAnd ? CmpInst::ICMP_NE : CmpInst::ICMP_EQ;
  if (LHS->getPredicate() != Pred || RHS->getPredicate() != Pred)
    return nullptr;

  if (!match(LHS->getOperand(1), m_Zero()) ||
      !match(RHS->getOperand(1), m_Zero()))
    return nullptr;

  Value *L1, *L2, *R1, *R2;
  if (match(LHS->getOperand(0), m_And(m_Value(L1), m_Value(L2))) &&
      match(RHS->getOperand(0), m_And(m_Value(R1), m_Value(R2)))) {
    if (L1 == R2 || L2 == R2)
      std::swap(R1, R2);
    if (L2 == R1)
      std::swap(L1, L2);

    if (L1 == R1 &&
        isKnownToBeAPowerOfTwo(L2, false, 0, CxtI) &&
        isKnownToBeAPowerOfTwo(R2, false, 0, CxtI)) {
      // If this is a logical and/or, then we must prevent propagation of a
      // poison value from the RHS by inserting freeze.
      if (IsLogical)
        R2 = Builder.CreateFreeze(R2);
      Value *Mask = Builder.CreateOr(L2, R2);
      Value *Masked = Builder.CreateAnd(L1, Mask);
      auto NewPred = IsAnd ? CmpInst::ICMP_EQ : CmpInst::ICMP_NE;
      return Builder.CreateICmp(NewPred, Masked, Mask);
    }
  }

  return nullptr;
}

/// General pattern:
///   X & Y
///
/// Where Y is checking that all the high bits (covered by a mask 4294967168)
/// are uniform, i.e.  %arg & 4294967168  can be either  4294967168  or  0
/// Pattern can be one of:
///   %t = add        i32 %arg,    128
///   %r = icmp   ult i32 %t,      256
/// Or
///   %t0 = shl       i32 %arg,    24
///   %t1 = ashr      i32 %t0,     24
///   %r  = icmp  eq  i32 %t1,     %arg
/// Or
///   %t0 = trunc     i32 %arg  to i8
///   %t1 = sext      i8  %t0   to i32
///   %r  = icmp  eq  i32 %t1,     %arg
/// This pattern is a signed truncation check.
///
/// And X is checking that some bit in that same mask is zero.
/// I.e. can be one of:
///   %r = icmp sgt i32   %arg,    -1
/// Or
///   %t = and      i32   %arg,    2147483648
///   %r = icmp eq  i32   %t,      0
///
/// Since we are checking that all the bits in that mask are the same,
/// and a particular bit is zero, what we are really checking is that all the
/// masked bits are zero.
/// So this should be transformed to:
///   %r = icmp ult i32 %arg, 128
static Value *foldSignedTruncationCheck(ICmpInst *ICmp0, ICmpInst *ICmp1,
                                        Instruction &CxtI,
                                        InstCombiner::BuilderTy &Builder) {
  assert(CxtI.getOpcode() == Instruction::And);

  // Match  icmp ult (add %arg, C01), C1   (C1 == C01 << 1; powers of two)
  auto tryToMatchSignedTruncationCheck = [](ICmpInst *ICmp, Value *&X,
                                            APInt &SignBitMask) -> bool {
    const APInt *I01, *I1; // powers of two; I1 == I01 << 1
    if (!(match(ICmp, m_SpecificICmp(ICmpInst::ICMP_ULT,
                                     m_Add(m_Value(X), m_Power2(I01)),
                                     m_Power2(I1))) &&
          I1->ugt(*I01) && I01->shl(1) == *I1))
      return false;
    // Which bit is the new sign bit as per the 'signed truncation' pattern?
    SignBitMask = *I01;
    return true;
  };

  // One icmp needs to be 'signed truncation check'.
  // We need to match this first, else we will mismatch commutative cases.
  Value *X1;
  APInt HighestBit;
  ICmpInst *OtherICmp;
  if (tryToMatchSignedTruncationCheck(ICmp1, X1, HighestBit))
    OtherICmp = ICmp0;
  else if (tryToMatchSignedTruncationCheck(ICmp0, X1, HighestBit))
    OtherICmp = ICmp1;
  else
    return nullptr;

  assert(HighestBit.isPowerOf2() && "expected to be power of two (non-zero)");

  // Try to match/decompose into:  icmp eq (X & Mask), 0
  auto tryToDecompose = [](ICmpInst *ICmp, Value *&X,
                           APInt &UnsetBitsMask) -> bool {
    CmpPredicate Pred = ICmp->getPredicate();
    // Can it be decomposed into  icmp eq (X & Mask), 0  ?
    auto Res =
        llvm::decomposeBitTestICmp(ICmp->getOperand(0), ICmp->getOperand(1),
                                   Pred, /*LookThroughTrunc=*/false);
    if (Res && Res->Pred == ICmpInst::ICMP_EQ) {
      X = Res->X;
      UnsetBitsMask = Res->Mask;
      return true;
    }

    // Is it  icmp eq (X & Mask), 0  already?
    const APInt *Mask;
    if (match(ICmp, m_ICmp(Pred, m_And(m_Value(X), m_APInt(Mask)), m_Zero())) &&
        Pred == ICmpInst::ICMP_EQ) {
      UnsetBitsMask = *Mask;
      return true;
    }
    return false;
  };

  // And the other icmp needs to be decomposable into a bit test.
  Value *X0;
  APInt UnsetBitsMask;
  if (!tryToDecompose(OtherICmp, X0, UnsetBitsMask))
    return nullptr;

  assert(!UnsetBitsMask.isZero() && "empty mask makes no sense.");

  // Are they working on the same value?
  Value *X;
  if (X1 == X0) {
    // Ok as is.
    X = X1;
  } else if (match(X0, m_Trunc(m_Specific(X1)))) {
    UnsetBitsMask = UnsetBitsMask.zext(X1->getType()->getScalarSizeInBits());
    X = X1;
  } else
    return nullptr;

  // So which bits should be uniform as per the 'signed truncation check'?
  // (all the bits starting with (i.e. including) HighestBit)
  APInt SignBitsMask = ~(HighestBit - 1U);

  // UnsetBitsMask must have some common bits with SignBitsMask,
  if (!UnsetBitsMask.intersects(SignBitsMask))
    return nullptr;

  // Does UnsetBitsMask contain any bits outside of SignBitsMask?
  if (!UnsetBitsMask.isSubsetOf(SignBitsMask)) {
    APInt OtherHighestBit = (~UnsetBitsMask) + 1U;
    if (!OtherHighestBit.isPowerOf2())
      return nullptr;
    HighestBit = APIntOps::umin(HighestBit, OtherHighestBit);
  }
  // Else, if it does not, then all is ok as-is.

  // %r = icmp ult %X, SignBit
  return Builder.CreateICmpULT(X, ConstantInt::get(X->getType(), HighestBit),
                               CxtI.getName() + ".simplified");
}

/// Fold (icmp eq ctpop(X) 1) | (icmp eq X 0) into (icmp ult ctpop(X) 2) and
/// fold (icmp ne ctpop(X) 1) & (icmp ne X 0) into (icmp ugt ctpop(X) 1).
/// Also used for logical and/or, must be poison safe if range attributes are
/// dropped.
static Value *foldIsPowerOf2OrZero(ICmpInst *Cmp0, ICmpInst *Cmp1, bool IsAnd,
                                   InstCombiner::BuilderTy &Builder,
                                   InstCombinerImpl &IC) {
<<<<<<< HEAD
  CmpInst::Predicate Pred0, Pred1;
=======
  CmpPredicate Pred0, Pred1;
>>>>>>> ce7c17d5
  Value *X;
  if (!match(Cmp0, m_ICmp(Pred0, m_Intrinsic<Intrinsic::ctpop>(m_Value(X)),
                          m_SpecificInt(1))) ||
      !match(Cmp1, m_ICmp(Pred1, m_Specific(X), m_ZeroInt())))
    return nullptr;

  auto *CtPop = cast<Instruction>(Cmp0->getOperand(0));
  if (IsAnd && Pred0 == ICmpInst::ICMP_NE && Pred1 == ICmpInst::ICMP_NE) {
    // Drop range attributes and re-infer them in the next iteration.
    CtPop->dropPoisonGeneratingAnnotations();
    IC.addToWorklist(CtPop);
    return Builder.CreateICmpUGT(CtPop, ConstantInt::get(CtPop->getType(), 1));
  }
  if (!IsAnd && Pred0 == ICmpInst::ICMP_EQ && Pred1 == ICmpInst::ICMP_EQ) {
    // Drop range attributes and re-infer them in the next iteration.
    CtPop->dropPoisonGeneratingAnnotations();
    IC.addToWorklist(CtPop);
    return Builder.CreateICmpULT(CtPop, ConstantInt::get(CtPop->getType(), 2));
  }

  return nullptr;
}

/// Reduce a pair of compares that check if a value has exactly 1 bit set.
/// Also used for logical and/or, must be poison safe if range attributes are
/// dropped.
static Value *foldIsPowerOf2(ICmpInst *Cmp0, ICmpInst *Cmp1, bool JoinedByAnd,
                             InstCombiner::BuilderTy &Builder,
                             InstCombinerImpl &IC) {
  // Handle 'and' / 'or' commutation: make the equality check the first operand.
  if (JoinedByAnd && Cmp1->getPredicate() == ICmpInst::ICMP_NE)
    std::swap(Cmp0, Cmp1);
  else if (!JoinedByAnd && Cmp1->getPredicate() == ICmpInst::ICMP_EQ)
    std::swap(Cmp0, Cmp1);

  // (X != 0) && (ctpop(X) u< 2) --> ctpop(X) == 1
  Value *X;
  if (JoinedByAnd &&
      match(Cmp0, m_SpecificICmp(ICmpInst::ICMP_NE, m_Value(X), m_ZeroInt())) &&
      match(Cmp1, m_SpecificICmp(ICmpInst::ICMP_ULT,
                                 m_Intrinsic<Intrinsic::ctpop>(m_Specific(X)),
                                 m_SpecificInt(2)))) {
    auto *CtPop = cast<Instruction>(Cmp1->getOperand(0));
    // Drop range attributes and re-infer them in the next iteration.
    CtPop->dropPoisonGeneratingAnnotations();
    IC.addToWorklist(CtPop);
    return Builder.CreateICmpEQ(CtPop, ConstantInt::get(CtPop->getType(), 1));
  }
  // (X == 0) || (ctpop(X) u> 1) --> ctpop(X) != 1
  if (!JoinedByAnd &&
      match(Cmp0, m_SpecificICmp(ICmpInst::ICMP_EQ, m_Value(X), m_ZeroInt())) &&
      match(Cmp1, m_SpecificICmp(ICmpInst::ICMP_UGT,
                                 m_Intrinsic<Intrinsic::ctpop>(m_Specific(X)),
                                 m_SpecificInt(1)))) {
    auto *CtPop = cast<Instruction>(Cmp1->getOperand(0));
    // Drop range attributes and re-infer them in the next iteration.
    CtPop->dropPoisonGeneratingAnnotations();
    IC.addToWorklist(CtPop);
    return Builder.CreateICmpNE(CtPop, ConstantInt::get(CtPop->getType(), 1));
  }
  return nullptr;
}

/// Try to fold (icmp(A & B) == 0) & (icmp(A & D) != E) into (icmp A u< D) iff
/// B is a contiguous set of ones starting from the most significant bit
/// (negative power of 2), D and E are equal, and D is a contiguous set of ones
/// starting at the most significant zero bit in B. Parameter B supports masking
/// using undef/poison in either scalar or vector values.
static Value *foldNegativePower2AndShiftedMask(
    Value *A, Value *B, Value *D, Value *E, ICmpInst::Predicate PredL,
    ICmpInst::Predicate PredR, InstCombiner::BuilderTy &Builder) {
  assert(ICmpInst::isEquality(PredL) && ICmpInst::isEquality(PredR) &&
         "Expected equality predicates for masked type of icmps.");
  if (PredL != ICmpInst::ICMP_EQ || PredR != ICmpInst::ICMP_NE)
    return nullptr;

  if (!match(B, m_NegatedPower2()) || !match(D, m_ShiftedMask()) ||
      !match(E, m_ShiftedMask()))
    return nullptr;

  // Test scalar arguments for conversion. B has been validated earlier to be a
  // negative power of two and thus is guaranteed to have one or more contiguous
  // ones starting from the MSB followed by zero or more contiguous zeros. D has
  // been validated earlier to be a shifted set of one or more contiguous ones.
  // In order to match, B leading ones and D leading zeros should be equal. The
  // predicate that B be a negative power of 2 prevents the condition of there
  // ever being zero leading ones. Thus 0 == 0 cannot occur. The predicate that
  // D always be a shifted mask prevents the condition of D equaling 0. This
  // prevents matching the condition where B contains the maximum number of
  // leading one bits (-1) and D contains the maximum number of leading zero
  // bits (0).
  auto isReducible = [](const Value *B, const Value *D, const Value *E) {
    const APInt *BCst, *DCst, *ECst;
    return match(B, m_APIntAllowPoison(BCst)) && match(D, m_APInt(DCst)) &&
           match(E, m_APInt(ECst)) && *DCst == *ECst &&
           (isa<PoisonValue>(B) ||
            (BCst->countLeadingOnes() == DCst->countLeadingZeros()));
  };

  // Test vector type arguments for conversion.
  if (const auto *BVTy = dyn_cast<VectorType>(B->getType())) {
    const auto *BFVTy = dyn_cast<FixedVectorType>(BVTy);
    const auto *BConst = dyn_cast<Constant>(B);
    const auto *DConst = dyn_cast<Constant>(D);
    const auto *EConst = dyn_cast<Constant>(E);

    if (!BFVTy || !BConst || !DConst || !EConst)
      return nullptr;

    for (unsigned I = 0; I != BFVTy->getNumElements(); ++I) {
      const auto *BElt = BConst->getAggregateElement(I);
      const auto *DElt = DConst->getAggregateElement(I);
      const auto *EElt = EConst->getAggregateElement(I);

      if (!BElt || !DElt || !EElt)
        return nullptr;
      if (!isReducible(BElt, DElt, EElt))
        return nullptr;
    }
  } else {
    // Test scalar type arguments for conversion.
    if (!isReducible(B, D, E))
      return nullptr;
  }
  return Builder.CreateICmp(ICmpInst::ICMP_ULT, A, D);
}

/// Try to fold ((icmp X u< P) & (icmp(X & M) != M)) or ((icmp X s> -1) &
/// (icmp(X & M) != M)) into (icmp X u< M). Where P is a power of 2, M < P, and
/// M is a contiguous shifted mask starting at the right most significant zero
/// bit in P. SGT is supported as when P is the largest representable power of
/// 2, an earlier optimization converts the expression into (icmp X s> -1).
/// Parameter P supports masking using undef/poison in either scalar or vector
/// values.
static Value *foldPowerOf2AndShiftedMask(ICmpInst *Cmp0, ICmpInst *Cmp1,
                                         bool JoinedByAnd,
                                         InstCombiner::BuilderTy &Builder) {
  if (!JoinedByAnd)
    return nullptr;
  Value *A = nullptr, *B = nullptr, *C = nullptr, *D = nullptr, *E = nullptr;
  ICmpInst::Predicate CmpPred0 = Cmp0->getPredicate(),
                      CmpPred1 = Cmp1->getPredicate();
  // Assuming P is a 2^n, getMaskedTypeForICmpPair will normalize (icmp X u<
  // 2^n) into (icmp (X & ~(2^n-1)) == 0) and (icmp X s> -1) into (icmp (X &
  // SignMask) == 0).
  std::optional<std::pair<unsigned, unsigned>> MaskPair =
      getMaskedTypeForICmpPair(A, B, C, D, E, Cmp0, Cmp1, CmpPred0, CmpPred1);
  if (!MaskPair)
    return nullptr;

  const auto compareBMask = BMask_NotMixed | BMask_NotAllOnes;
  unsigned CmpMask0 = MaskPair->first;
  unsigned CmpMask1 = MaskPair->second;
  if ((CmpMask0 & Mask_AllZeros) && (CmpMask1 == compareBMask)) {
    if (Value *V = foldNegativePower2AndShiftedMask(A, B, D, E, CmpPred0,
                                                    CmpPred1, Builder))
      return V;
  } else if ((CmpMask0 == compareBMask) && (CmpMask1 & Mask_AllZeros)) {
    if (Value *V = foldNegativePower2AndShiftedMask(A, D, B, C, CmpPred1,
                                                    CmpPred0, Builder))
      return V;
  }
  return nullptr;
}

/// Commuted variants are assumed to be handled by calling this function again
/// with the parameters swapped.
static Value *foldUnsignedUnderflowCheck(ICmpInst *ZeroICmp,
                                         ICmpInst *UnsignedICmp, bool IsAnd,
                                         const SimplifyQuery &Q,
                                         InstCombiner::BuilderTy &Builder) {
  Value *ZeroCmpOp;
  CmpPredicate EqPred;
  if (!match(ZeroICmp, m_ICmp(EqPred, m_Value(ZeroCmpOp), m_Zero())) ||
      !ICmpInst::isEquality(EqPred))
    return nullptr;

  CmpPredicate UnsignedPred;

  Value *A, *B;
  if (match(UnsignedICmp,
            m_c_ICmp(UnsignedPred, m_Specific(ZeroCmpOp), m_Value(A))) &&
      match(ZeroCmpOp, m_c_Add(m_Specific(A), m_Value(B))) &&
      (ZeroICmp->hasOneUse() || UnsignedICmp->hasOneUse())) {
    auto GetKnownNonZeroAndOther = [&](Value *&NonZero, Value *&Other) {
      if (!isKnownNonZero(NonZero, Q))
        std::swap(NonZero, Other);
      return isKnownNonZero(NonZero, Q);
    };

    // Given  ZeroCmpOp = (A + B)
    //   ZeroCmpOp <  A && ZeroCmpOp != 0  -->  (0-X) <  Y  iff
    //   ZeroCmpOp >= A || ZeroCmpOp == 0  -->  (0-X) >= Y  iff
    //     with X being the value (A/B) that is known to be non-zero,
    //     and Y being remaining value.
    if (UnsignedPred == ICmpInst::ICMP_ULT && EqPred == ICmpInst::ICMP_NE &&
        IsAnd && GetKnownNonZeroAndOther(B, A))
      return Builder.CreateICmpULT(Builder.CreateNeg(B), A);
    if (UnsignedPred == ICmpInst::ICMP_UGE && EqPred == ICmpInst::ICMP_EQ &&
        !IsAnd && GetKnownNonZeroAndOther(B, A))
      return Builder.CreateICmpUGE(Builder.CreateNeg(B), A);
  }

  return nullptr;
}

struct IntPart {
  Value *From;
  unsigned StartBit;
  unsigned NumBits;
};

/// Match an extraction of bits from an integer.
static std::optional<IntPart> matchIntPart(Value *V) {
  Value *X;
  if (!match(V, m_OneUse(m_Trunc(m_Value(X)))))
    return std::nullopt;

  unsigned NumOriginalBits = X->getType()->getScalarSizeInBits();
  unsigned NumExtractedBits = V->getType()->getScalarSizeInBits();
  Value *Y;
  const APInt *Shift;
  // For a trunc(lshr Y, Shift) pattern, make sure we're only extracting bits
  // from Y, not any shifted-in zeroes.
  if (match(X, m_OneUse(m_LShr(m_Value(Y), m_APInt(Shift)))) &&
      Shift->ule(NumOriginalBits - NumExtractedBits))
    return {{Y, (unsigned)Shift->getZExtValue(), NumExtractedBits}};
  return {{X, 0, NumExtractedBits}};
}

/// Materialize an extraction of bits from an integer in IR.
static Value *extractIntPart(const IntPart &P, IRBuilderBase &Builder) {
  Value *V = P.From;
  if (P.StartBit)
    V = Builder.CreateLShr(V, P.StartBit);
  Type *TruncTy = V->getType()->getWithNewBitWidth(P.NumBits);
  if (TruncTy != V->getType())
    V = Builder.CreateTrunc(V, TruncTy);
  return V;
}

/// (icmp eq X0, Y0) & (icmp eq X1, Y1) -> icmp eq X01, Y01
/// (icmp ne X0, Y0) | (icmp ne X1, Y1) -> icmp ne X01, Y01
/// where X0, X1 and Y0, Y1 are adjacent parts extracted from an integer.
Value *InstCombinerImpl::foldEqOfParts(Value *Cmp0, Value *Cmp1, bool IsAnd) {
  if (!Cmp0->hasOneUse() || !Cmp1->hasOneUse())
    return nullptr;

  CmpInst::Predicate Pred = IsAnd ? CmpInst::ICMP_EQ : CmpInst::ICMP_NE;
  auto GetMatchPart = [&](Value *CmpV,
                          unsigned OpNo) -> std::optional<IntPart> {
    assert(CmpV->getType()->isIntOrIntVectorTy(1) && "Must be bool");

    Value *X, *Y;
    // icmp ne (and x, 1), (and y, 1) <=> trunc (xor x, y) to i1
    // icmp eq (and x, 1), (and y, 1) <=> not (trunc (xor x, y) to i1)
    if (Pred == CmpInst::ICMP_NE
            ? match(CmpV, m_Trunc(m_Xor(m_Value(X), m_Value(Y))))
            : match(CmpV, m_Not(m_Trunc(m_Xor(m_Value(X), m_Value(Y))))))
      return {{OpNo == 0 ? X : Y, 0, 1}};

    auto *Cmp = dyn_cast<ICmpInst>(CmpV);
    if (!Cmp)
      return std::nullopt;

    if (Pred == Cmp->getPredicate())
      return matchIntPart(Cmp->getOperand(OpNo));

    const APInt *C;
    // (icmp eq (lshr x, C), (lshr y, C)) gets optimized to:
    // (icmp ult (xor x, y), 1 << C) so also look for that.
    if (Pred == CmpInst::ICMP_EQ && Cmp->getPredicate() == CmpInst::ICMP_ULT) {
      if (!match(Cmp->getOperand(1), m_Power2(C)) ||
          !match(Cmp->getOperand(0), m_Xor(m_Value(), m_Value())))
        return std::nullopt;
    }

    // (icmp ne (lshr x, C), (lshr y, C)) gets optimized to:
    // (icmp ugt (xor x, y), (1 << C) - 1) so also look for that.
    else if (Pred == CmpInst::ICMP_NE &&
             Cmp->getPredicate() == CmpInst::ICMP_UGT) {
      if (!match(Cmp->getOperand(1), m_LowBitMask(C)) ||
          !match(Cmp->getOperand(0), m_Xor(m_Value(), m_Value())))
        return std::nullopt;
    } else {
      return std::nullopt;
    }

    unsigned From = Pred == CmpInst::ICMP_NE ? C->popcount() : C->countr_zero();
    Instruction *I = cast<Instruction>(Cmp->getOperand(0));
    return {{I->getOperand(OpNo), From, C->getBitWidth() - From}};
  };

  std::optional<IntPart> L0 = GetMatchPart(Cmp0, 0);
  std::optional<IntPart> R0 = GetMatchPart(Cmp0, 1);
  std::optional<IntPart> L1 = GetMatchPart(Cmp1, 0);
  std::optional<IntPart> R1 = GetMatchPart(Cmp1, 1);
  if (!L0 || !R0 || !L1 || !R1)
    return nullptr;

  // Make sure the LHS/RHS compare a part of the same value, possibly after
  // an operand swap.
  if (L0->From != L1->From || R0->From != R1->From) {
    if (L0->From != R1->From || R0->From != L1->From)
      return nullptr;
    std::swap(L1, R1);
  }

  // Make sure the extracted parts are adjacent, canonicalizing to L0/R0 being
  // the low part and L1/R1 being the high part.
  if (L0->StartBit + L0->NumBits != L1->StartBit ||
      R0->StartBit + R0->NumBits != R1->StartBit) {
    if (L1->StartBit + L1->NumBits != L0->StartBit ||
        R1->StartBit + R1->NumBits != R0->StartBit)
      return nullptr;
    std::swap(L0, L1);
    std::swap(R0, R1);
  }

  // We can simplify to a comparison of these larger parts of the integers.
  IntPart L = {L0->From, L0->StartBit, L0->NumBits + L1->NumBits};
  IntPart R = {R0->From, R0->StartBit, R0->NumBits + R1->NumBits};
  Value *LValue = extractIntPart(L, Builder);
  Value *RValue = extractIntPart(R, Builder);
  return Builder.CreateICmp(Pred, LValue, RValue);
}

/// Reduce logic-of-compares with equality to a constant by substituting a
/// common operand with the constant. Callers are expected to call this with
/// Cmp0/Cmp1 switched to handle logic op commutativity.
static Value *foldAndOrOfICmpsWithConstEq(ICmpInst *Cmp0, ICmpInst *Cmp1,
                                          bool IsAnd, bool IsLogical,
                                          InstCombiner::BuilderTy &Builder,
                                          const SimplifyQuery &Q) {
  // Match an equality compare with a non-poison constant as Cmp0.
  // Also, give up if the compare can be constant-folded to avoid looping.
  CmpPredicate Pred0;
  Value *X;
  Constant *C;
  if (!match(Cmp0, m_ICmp(Pred0, m_Value(X), m_Constant(C))) ||
      !isGuaranteedNotToBeUndefOrPoison(C) || isa<Constant>(X))
    return nullptr;
  if ((IsAnd && Pred0 != ICmpInst::ICMP_EQ) ||
      (!IsAnd && Pred0 != ICmpInst::ICMP_NE))
    return nullptr;

  // The other compare must include a common operand (X). Canonicalize the
  // common operand as operand 1 (Pred1 is swapped if the common operand was
  // operand 0).
  Value *Y;
  CmpPredicate Pred1;
  if (!match(Cmp1, m_c_ICmp(Pred1, m_Value(Y), m_Specific(X))))
    return nullptr;

  // Replace variable with constant value equivalence to remove a variable use:
  // (X == C) && (Y Pred1 X) --> (X == C) && (Y Pred1 C)
  // (X != C) || (Y Pred1 X) --> (X != C) || (Y Pred1 C)
  // Can think of the 'or' substitution with the 'and' bool equivalent:
  // A || B --> A || (!A && B)
  Value *SubstituteCmp = simplifyICmpInst(Pred1, Y, C, Q);
  if (!SubstituteCmp) {
    // If we need to create a new instruction, require that the old compare can
    // be removed.
    if (!Cmp1->hasOneUse())
      return nullptr;
    SubstituteCmp = Builder.CreateICmp(Pred1, Y, C);
  }
  if (IsLogical)
    return IsAnd ? Builder.CreateLogicalAnd(Cmp0, SubstituteCmp)
                 : Builder.CreateLogicalOr(Cmp0, SubstituteCmp);
  return Builder.CreateBinOp(IsAnd ? Instruction::And : Instruction::Or, Cmp0,
                             SubstituteCmp);
}

/// Fold (icmp Pred1 V1, C1) & (icmp Pred2 V2, C2)
/// or   (icmp Pred1 V1, C1) | (icmp Pred2 V2, C2)
/// into a single comparison using range-based reasoning.
/// NOTE: This is also used for logical and/or, must be poison-safe!
Value *InstCombinerImpl::foldAndOrOfICmpsUsingRanges(ICmpInst *ICmp1,
                                                     ICmpInst *ICmp2,
                                                     bool IsAnd) {
  CmpPredicate Pred1, Pred2;
  Value *V1, *V2;
  const APInt *C1, *C2;
  if (!match(ICmp1, m_ICmp(Pred1, m_Value(V1), m_APInt(C1))) ||
      !match(ICmp2, m_ICmp(Pred2, m_Value(V2), m_APInt(C2))))
    return nullptr;

  // Look through add of a constant offset on V1, V2, or both operands. This
  // allows us to interpret the V + C' < C'' range idiom into a proper range.
  const APInt *Offset1 = nullptr, *Offset2 = nullptr;
  if (V1 != V2) {
    Value *X;
    if (match(V1, m_Add(m_Value(X), m_APInt(Offset1))))
      V1 = X;
    if (match(V2, m_Add(m_Value(X), m_APInt(Offset2))))
      V2 = X;
  }

  if (V1 != V2)
    return nullptr;

  ConstantRange CR1 = ConstantRange::makeExactICmpRegion(
      IsAnd ? ICmpInst::getInverseCmpPredicate(Pred1) : Pred1, *C1);
  if (Offset1)
    CR1 = CR1.subtract(*Offset1);

  ConstantRange CR2 = ConstantRange::makeExactICmpRegion(
      IsAnd ? ICmpInst::getInverseCmpPredicate(Pred2) : Pred2, *C2);
  if (Offset2)
    CR2 = CR2.subtract(*Offset2);

  Type *Ty = V1->getType();
  Value *NewV = V1;
  std::optional<ConstantRange> CR = CR1.exactUnionWith(CR2);
  if (!CR) {
    if (!(ICmp1->hasOneUse() && ICmp2->hasOneUse()) || CR1.isWrappedSet() ||
        CR2.isWrappedSet())
      return nullptr;

    // Check whether we have equal-size ranges that only differ by one bit.
    // In that case we can apply a mask to map one range onto the other.
    APInt LowerDiff = CR1.getLower() ^ CR2.getLower();
    APInt UpperDiff = (CR1.getUpper() - 1) ^ (CR2.getUpper() - 1);
    APInt CR1Size = CR1.getUpper() - CR1.getLower();
    if (!LowerDiff.isPowerOf2() || LowerDiff != UpperDiff ||
        CR1Size != CR2.getUpper() - CR2.getLower())
      return nullptr;

    CR = CR1.getLower().ult(CR2.getLower()) ? CR1 : CR2;
    NewV = Builder.CreateAnd(NewV, ConstantInt::get(Ty, ~LowerDiff));
  }

  if (IsAnd)
    CR = CR->inverse();

  CmpInst::Predicate NewPred;
  APInt NewC, Offset;
  CR->getEquivalentICmp(NewPred, NewC, Offset);

  if (Offset != 0)
    NewV = Builder.CreateAdd(NewV, ConstantInt::get(Ty, Offset));
  return Builder.CreateICmp(NewPred, NewV, ConstantInt::get(Ty, NewC));
}

/// Ignore all operations which only change the sign of a value, returning the
/// underlying magnitude value.
static Value *stripSignOnlyFPOps(Value *Val) {
  match(Val, m_FNeg(m_Value(Val)));
  match(Val, m_FAbs(m_Value(Val)));
  match(Val, m_CopySign(m_Value(Val), m_Value()));
  return Val;
}

/// Matches canonical form of isnan, fcmp ord x, 0
static bool matchIsNotNaN(FCmpInst::Predicate P, Value *LHS, Value *RHS) {
  return P == FCmpInst::FCMP_ORD && match(RHS, m_AnyZeroFP());
}

/// Matches fcmp u__ x, +/-inf
static bool matchUnorderedInfCompare(FCmpInst::Predicate P, Value *LHS,
                                     Value *RHS) {
  return FCmpInst::isUnordered(P) && match(RHS, m_Inf());
}

/// and (fcmp ord x, 0), (fcmp u* x, inf) -> fcmp o* x, inf
///
/// Clang emits this pattern for doing an isfinite check in __builtin_isnormal.
static Value *matchIsFiniteTest(InstCombiner::BuilderTy &Builder, FCmpInst *LHS,
                                FCmpInst *RHS) {
  Value *LHS0 = LHS->getOperand(0), *LHS1 = LHS->getOperand(1);
  Value *RHS0 = RHS->getOperand(0), *RHS1 = RHS->getOperand(1);
  FCmpInst::Predicate PredL = LHS->getPredicate(), PredR = RHS->getPredicate();

  if (!matchIsNotNaN(PredL, LHS0, LHS1) ||
      !matchUnorderedInfCompare(PredR, RHS0, RHS1))
    return nullptr;

  IRBuilder<>::FastMathFlagGuard FMFG(Builder);
  FastMathFlags FMF = LHS->getFastMathFlags();
  FMF &= RHS->getFastMathFlags();
  Builder.setFastMathFlags(FMF);

  return Builder.CreateFCmp(FCmpInst::getOrderedPredicate(PredR), RHS0, RHS1);
}

Value *InstCombinerImpl::foldLogicOfFCmps(FCmpInst *LHS, FCmpInst *RHS,
                                          bool IsAnd, bool IsLogicalSelect) {
  Value *LHS0 = LHS->getOperand(0), *LHS1 = LHS->getOperand(1);
  Value *RHS0 = RHS->getOperand(0), *RHS1 = RHS->getOperand(1);
  FCmpInst::Predicate PredL = LHS->getPredicate(), PredR = RHS->getPredicate();

  if (LHS0 == RHS1 && RHS0 == LHS1) {
    // Swap RHS operands to match LHS.
    PredR = FCmpInst::getSwappedPredicate(PredR);
    std::swap(RHS0, RHS1);
  }

  // Simplify (fcmp cc0 x, y) & (fcmp cc1 x, y).
  // Suppose the relation between x and y is R, where R is one of
  // U(1000), L(0100), G(0010) or E(0001), and CC0 and CC1 are the bitmasks for
  // testing the desired relations.
  //
  // Since (R & CC0) and (R & CC1) are either R or 0, we actually have this:
  //    bool(R & CC0) && bool(R & CC1)
  //  = bool((R & CC0) & (R & CC1))
  //  = bool(R & (CC0 & CC1)) <= by re-association, commutation, and idempotency
  //
  // Since (R & CC0) and (R & CC1) are either R or 0, we actually have this:
  //    bool(R & CC0) || bool(R & CC1)
  //  = bool((R & CC0) | (R & CC1))
  //  = bool(R & (CC0 | CC1)) <= by reversed distribution (contribution? ;)
  if (LHS0 == RHS0 && LHS1 == RHS1) {
    unsigned FCmpCodeL = getFCmpCode(PredL);
    unsigned FCmpCodeR = getFCmpCode(PredR);
    unsigned NewPred = IsAnd ? FCmpCodeL & FCmpCodeR : FCmpCodeL | FCmpCodeR;

    // Intersect the fast math flags.
    // TODO: We can union the fast math flags unless this is a logical select.
    IRBuilder<>::FastMathFlagGuard FMFG(Builder);
    FastMathFlags FMF = LHS->getFastMathFlags();
    FMF &= RHS->getFastMathFlags();
    Builder.setFastMathFlags(FMF);

    return getFCmpValue(NewPred, LHS0, LHS1, Builder);
  }

  // This transform is not valid for a logical select.
  if (!IsLogicalSelect &&
      ((PredL == FCmpInst::FCMP_ORD && PredR == FCmpInst::FCMP_ORD && IsAnd) ||
       (PredL == FCmpInst::FCMP_UNO && PredR == FCmpInst::FCMP_UNO &&
        !IsAnd))) {
    if (LHS0->getType() != RHS0->getType())
      return nullptr;

    // FCmp canonicalization ensures that (fcmp ord/uno X, X) and
    // (fcmp ord/uno X, C) will be transformed to (fcmp X, +0.0).
    if (match(LHS1, m_PosZeroFP()) && match(RHS1, m_PosZeroFP())) {
      // Ignore the constants because they are obviously not NANs:
      // (fcmp ord x, 0.0) & (fcmp ord y, 0.0)  -> (fcmp ord x, y)
      // (fcmp uno x, 0.0) | (fcmp uno y, 0.0)  -> (fcmp uno x, y)
      IRBuilder<>::FastMathFlagGuard FMFG(Builder);
      Builder.setFastMathFlags(LHS->getFastMathFlags() &
                               RHS->getFastMathFlags());
      return Builder.CreateFCmp(PredL, LHS0, RHS0);
    }
  }

  if (IsAnd && stripSignOnlyFPOps(LHS0) == stripSignOnlyFPOps(RHS0)) {
    // and (fcmp ord x, 0), (fcmp u* x, inf) -> fcmp o* x, inf
    // and (fcmp ord x, 0), (fcmp u* fabs(x), inf) -> fcmp o* x, inf
    if (Value *Left = matchIsFiniteTest(Builder, LHS, RHS))
      return Left;
    if (Value *Right = matchIsFiniteTest(Builder, RHS, LHS))
      return Right;
  }

  // Turn at least two fcmps with constants into llvm.is.fpclass.
  //
  // If we can represent a combined value test with one class call, we can
  // potentially eliminate 4-6 instructions. If we can represent a test with a
  // single fcmp with fneg and fabs, that's likely a better canonical form.
  if (LHS->hasOneUse() && RHS->hasOneUse()) {
    auto [ClassValRHS, ClassMaskRHS] =
        fcmpToClassTest(PredR, *RHS->getFunction(), RHS0, RHS1);
    if (ClassValRHS) {
      auto [ClassValLHS, ClassMaskLHS] =
          fcmpToClassTest(PredL, *LHS->getFunction(), LHS0, LHS1);
      if (ClassValLHS == ClassValRHS) {
        unsigned CombinedMask = IsAnd ? (ClassMaskLHS & ClassMaskRHS)
                                      : (ClassMaskLHS | ClassMaskRHS);
        return Builder.CreateIntrinsic(
            Intrinsic::is_fpclass, {ClassValLHS->getType()},
            {ClassValLHS, Builder.getInt32(CombinedMask)});
      }
    }
  }

  // Canonicalize the range check idiom:
  // and (fcmp olt/ole/ult/ule x, C), (fcmp ogt/oge/ugt/uge x, -C)
  // --> fabs(x) olt/ole/ult/ule C
  // or  (fcmp ogt/oge/ugt/uge x, C), (fcmp olt/ole/ult/ule x, -C)
  // --> fabs(x) ogt/oge/ugt/uge C
  // TODO: Generalize to handle a negated variable operand?
  const APFloat *LHSC, *RHSC;
  if (LHS0 == RHS0 && LHS->hasOneUse() && RHS->hasOneUse() &&
      FCmpInst::getSwappedPredicate(PredL) == PredR &&
      match(LHS1, m_APFloatAllowPoison(LHSC)) &&
      match(RHS1, m_APFloatAllowPoison(RHSC)) &&
      LHSC->bitwiseIsEqual(neg(*RHSC))) {
    auto IsLessThanOrLessEqual = [](FCmpInst::Predicate Pred) {
      switch (Pred) {
      case FCmpInst::FCMP_OLT:
      case FCmpInst::FCMP_OLE:
      case FCmpInst::FCMP_ULT:
      case FCmpInst::FCMP_ULE:
        return true;
      default:
        return false;
      }
    };
    if (IsLessThanOrLessEqual(IsAnd ? PredR : PredL)) {
      std::swap(LHSC, RHSC);
      std::swap(PredL, PredR);
    }
    if (IsLessThanOrLessEqual(IsAnd ? PredL : PredR)) {
      BuilderTy::FastMathFlagGuard Guard(Builder);
      FastMathFlags NewFlag = LHS->getFastMathFlags();
      if (!IsLogicalSelect)
        NewFlag |= RHS->getFastMathFlags();
      Builder.setFastMathFlags(NewFlag);

      Value *FAbs = Builder.CreateUnaryIntrinsic(Intrinsic::fabs, LHS0);
      return Builder.CreateFCmp(PredL, FAbs,
                                ConstantFP::get(LHS0->getType(), *LHSC));
    }
  }

  return nullptr;
}

/// Match an fcmp against a special value that performs a test possible by
/// llvm.is.fpclass.
static bool matchIsFPClassLikeFCmp(Value *Op, Value *&ClassVal,
                                   uint64_t &ClassMask) {
  auto *FCmp = dyn_cast<FCmpInst>(Op);
  if (!FCmp || !FCmp->hasOneUse())
    return false;

  std::tie(ClassVal, ClassMask) =
      fcmpToClassTest(FCmp->getPredicate(), *FCmp->getParent()->getParent(),
                      FCmp->getOperand(0), FCmp->getOperand(1));
  return ClassVal != nullptr;
}

/// or (is_fpclass x, mask0), (is_fpclass x, mask1)
///     -> is_fpclass x, (mask0 | mask1)
/// and (is_fpclass x, mask0), (is_fpclass x, mask1)
///     -> is_fpclass x, (mask0 & mask1)
/// xor (is_fpclass x, mask0), (is_fpclass x, mask1)
///     -> is_fpclass x, (mask0 ^ mask1)
Instruction *InstCombinerImpl::foldLogicOfIsFPClass(BinaryOperator &BO,
                                                    Value *Op0, Value *Op1) {
  Value *ClassVal0 = nullptr;
  Value *ClassVal1 = nullptr;
  uint64_t ClassMask0, ClassMask1;

  // Restrict to folding one fcmp into one is.fpclass for now, don't introduce a
  // new class.
  //
  // TODO: Support forming is.fpclass out of 2 separate fcmps when codegen is
  // better.

  bool IsLHSClass =
      match(Op0, m_OneUse(m_Intrinsic<Intrinsic::is_fpclass>(
                     m_Value(ClassVal0), m_ConstantInt(ClassMask0))));
  bool IsRHSClass =
      match(Op1, m_OneUse(m_Intrinsic<Intrinsic::is_fpclass>(
                     m_Value(ClassVal1), m_ConstantInt(ClassMask1))));
  if ((((IsLHSClass || matchIsFPClassLikeFCmp(Op0, ClassVal0, ClassMask0)) &&
        (IsRHSClass || matchIsFPClassLikeFCmp(Op1, ClassVal1, ClassMask1)))) &&
      ClassVal0 == ClassVal1) {
    unsigned NewClassMask;
    switch (BO.getOpcode()) {
    case Instruction::And:
      NewClassMask = ClassMask0 & ClassMask1;
      break;
    case Instruction::Or:
      NewClassMask = ClassMask0 | ClassMask1;
      break;
    case Instruction::Xor:
      NewClassMask = ClassMask0 ^ ClassMask1;
      break;
    default:
      llvm_unreachable("not a binary logic operator");
    }

    if (IsLHSClass) {
      auto *II = cast<IntrinsicInst>(Op0);
      II->setArgOperand(
          1, ConstantInt::get(II->getArgOperand(1)->getType(), NewClassMask));
      return replaceInstUsesWith(BO, II);
    }

    if (IsRHSClass) {
      auto *II = cast<IntrinsicInst>(Op1);
      II->setArgOperand(
          1, ConstantInt::get(II->getArgOperand(1)->getType(), NewClassMask));
      return replaceInstUsesWith(BO, II);
    }

    CallInst *NewClass =
        Builder.CreateIntrinsic(Intrinsic::is_fpclass, {ClassVal0->getType()},
                                {ClassVal0, Builder.getInt32(NewClassMask)});
    return replaceInstUsesWith(BO, NewClass);
  }

  return nullptr;
}

/// Look for the pattern that conditionally negates a value via math operations:
///   cond.splat = sext i1 cond
///   sub = add cond.splat, x
///   xor = xor sub, cond.splat
/// and rewrite it to do the same, but via logical operations:
///   value.neg = sub 0, value
///   cond = select i1 neg, value.neg, value
Instruction *InstCombinerImpl::canonicalizeConditionalNegationViaMathToSelect(
    BinaryOperator &I) {
  assert(I.getOpcode() == BinaryOperator::Xor && "Only for xor!");
  Value *Cond, *X;
  // As per complexity ordering, `xor` is not commutative here.
  if (!match(&I, m_c_BinOp(m_OneUse(m_Value()), m_Value())) ||
      !match(I.getOperand(1), m_SExt(m_Value(Cond))) ||
      !Cond->getType()->isIntOrIntVectorTy(1) ||
      !match(I.getOperand(0), m_c_Add(m_SExt(m_Specific(Cond)), m_Value(X))))
    return nullptr;
  return SelectInst::Create(Cond, Builder.CreateNeg(X, X->getName() + ".neg"),
                            X);
}

/// This a limited reassociation for a special case (see above) where we are
/// checking if two values are either both NAN (unordered) or not-NAN (ordered).
/// This could be handled more generally in '-reassociation', but it seems like
/// an unlikely pattern for a large number of logic ops and fcmps.
static Instruction *reassociateFCmps(BinaryOperator &BO,
                                     InstCombiner::BuilderTy &Builder) {
  Instruction::BinaryOps Opcode = BO.getOpcode();
  assert((Opcode == Instruction::And || Opcode == Instruction::Or) &&
         "Expecting and/or op for fcmp transform");

  // There are 4 commuted variants of the pattern. Canonicalize operands of this
  // logic op so an fcmp is operand 0 and a matching logic op is operand 1.
  Value *Op0 = BO.getOperand(0), *Op1 = BO.getOperand(1), *X;
  if (match(Op1, m_FCmp(m_Value(), m_AnyZeroFP())))
    std::swap(Op0, Op1);

  // Match inner binop and the predicate for combining 2 NAN checks into 1.
  Value *BO10, *BO11;
  FCmpInst::Predicate NanPred = Opcode == Instruction::And ? FCmpInst::FCMP_ORD
                                                           : FCmpInst::FCMP_UNO;
  if (!match(Op0, m_SpecificFCmp(NanPred, m_Value(X), m_AnyZeroFP())) ||
      !match(Op1, m_BinOp(Opcode, m_Value(BO10), m_Value(BO11))))
    return nullptr;

  // The inner logic op must have a matching fcmp operand.
  Value *Y;
  if (!match(BO10, m_SpecificFCmp(NanPred, m_Value(Y), m_AnyZeroFP())) ||
      X->getType() != Y->getType())
    std::swap(BO10, BO11);

  if (!match(BO10, m_SpecificFCmp(NanPred, m_Value(Y), m_AnyZeroFP())) ||
      X->getType() != Y->getType())
    return nullptr;

  // and (fcmp ord X, 0), (and (fcmp ord Y, 0), Z) --> and (fcmp ord X, Y), Z
  // or  (fcmp uno X, 0), (or  (fcmp uno Y, 0), Z) --> or  (fcmp uno X, Y), Z
  Value *NewFCmp = Builder.CreateFCmp(NanPred, X, Y);
  if (auto *NewFCmpInst = dyn_cast<FCmpInst>(NewFCmp)) {
    // Intersect FMF from the 2 source fcmps.
    NewFCmpInst->copyIRFlags(Op0);
    NewFCmpInst->andIRFlags(BO10);
  }
  return BinaryOperator::Create(Opcode, NewFCmp, BO11);
}

/// Match variations of De Morgan's Laws:
/// (~A & ~B) == (~(A | B))
/// (~A | ~B) == (~(A & B))
static Instruction *matchDeMorgansLaws(BinaryOperator &I,
                                       InstCombiner &IC) {
  const Instruction::BinaryOps Opcode = I.getOpcode();
  assert((Opcode == Instruction::And || Opcode == Instruction::Or) &&
         "Trying to match De Morgan's Laws with something other than and/or");

  // Flip the logic operation.
  const Instruction::BinaryOps FlippedOpcode =
      (Opcode == Instruction::And) ? Instruction::Or : Instruction::And;

  Value *Op0 = I.getOperand(0), *Op1 = I.getOperand(1);
  Value *A, *B;
  if (match(Op0, m_OneUse(m_Not(m_Value(A)))) &&
      match(Op1, m_OneUse(m_Not(m_Value(B)))) &&
      !IC.isFreeToInvert(A, A->hasOneUse()) &&
      !IC.isFreeToInvert(B, B->hasOneUse())) {
    Value *AndOr =
        IC.Builder.CreateBinOp(FlippedOpcode, A, B, I.getName() + ".demorgan");
    return BinaryOperator::CreateNot(AndOr);
  }

  // The 'not' ops may require reassociation.
  // (A & ~B) & ~C --> A & ~(B | C)
  // (~B & A) & ~C --> A & ~(B | C)
  // (A | ~B) | ~C --> A | ~(B & C)
  // (~B | A) | ~C --> A | ~(B & C)
  Value *C;
  if (match(Op0, m_OneUse(m_c_BinOp(Opcode, m_Value(A), m_Not(m_Value(B))))) &&
      match(Op1, m_Not(m_Value(C)))) {
    Value *FlippedBO = IC.Builder.CreateBinOp(FlippedOpcode, B, C);
    return BinaryOperator::Create(Opcode, A, IC.Builder.CreateNot(FlippedBO));
  }

  return nullptr;
}

bool InstCombinerImpl::shouldOptimizeCast(CastInst *CI) {
  Value *CastSrc = CI->getOperand(0);

  // Noop casts and casts of constants should be eliminated trivially.
  if (CI->getSrcTy() == CI->getDestTy() || isa<Constant>(CastSrc))
    return false;

  // If this cast is paired with another cast that can be eliminated, we prefer
  // to have it eliminated.
  if (const auto *PrecedingCI = dyn_cast<CastInst>(CastSrc))
    if (isEliminableCastPair(PrecedingCI, CI))
      return false;

  return true;
}

/// Fold {and,or,xor} (cast X), C.
static Instruction *foldLogicCastConstant(BinaryOperator &Logic, CastInst *Cast,
                                          InstCombinerImpl &IC) {
  Constant *C = dyn_cast<Constant>(Logic.getOperand(1));
  if (!C)
    return nullptr;

  auto LogicOpc = Logic.getOpcode();
  Type *DestTy = Logic.getType();
  Type *SrcTy = Cast->getSrcTy();

  // Move the logic operation ahead of a zext or sext if the constant is
  // unchanged in the smaller source type. Performing the logic in a smaller
  // type may provide more information to later folds, and the smaller logic
  // instruction may be cheaper (particularly in the case of vectors).
  Value *X;
  if (match(Cast, m_OneUse(m_ZExt(m_Value(X))))) {
    if (Constant *TruncC = IC.getLosslessUnsignedTrunc(C, SrcTy)) {
      // LogicOpc (zext X), C --> zext (LogicOpc X, C)
      Value *NewOp = IC.Builder.CreateBinOp(LogicOpc, X, TruncC);
      return new ZExtInst(NewOp, DestTy);
    }
  }

  if (match(Cast, m_OneUse(m_SExtLike(m_Value(X))))) {
    if (Constant *TruncC = IC.getLosslessSignedTrunc(C, SrcTy)) {
      // LogicOpc (sext X), C --> sext (LogicOpc X, C)
      Value *NewOp = IC.Builder.CreateBinOp(LogicOpc, X, TruncC);
      return new SExtInst(NewOp, DestTy);
    }
  }

  return nullptr;
}

/// Fold {and,or,xor} (cast X), Y.
Instruction *InstCombinerImpl::foldCastedBitwiseLogic(BinaryOperator &I) {
  auto LogicOpc = I.getOpcode();
  assert(I.isBitwiseLogicOp() && "Unexpected opcode for bitwise logic folding");

  Value *Op0 = I.getOperand(0), *Op1 = I.getOperand(1);

  // fold bitwise(A >> BW - 1, zext(icmp))     (BW is the scalar bits of the
  // type of A)
  //   -> bitwise(zext(A < 0), zext(icmp))
  //   -> zext(bitwise(A < 0, icmp))
  auto FoldBitwiseICmpZeroWithICmp = [&](Value *Op0,
                                         Value *Op1) -> Instruction * {
    Value *A;
    bool IsMatched =
        match(Op0,
              m_OneUse(m_LShr(
                  m_Value(A),
                  m_SpecificInt(Op0->getType()->getScalarSizeInBits() - 1)))) &&
        match(Op1, m_OneUse(m_ZExt(m_ICmp(m_Value(), m_Value()))));

    if (!IsMatched)
      return nullptr;

    auto *ICmpL =
        Builder.CreateICmpSLT(A, Constant::getNullValue(A->getType()));
    auto *ICmpR = cast<ZExtInst>(Op1)->getOperand(0);
    auto *BitwiseOp = Builder.CreateBinOp(LogicOpc, ICmpL, ICmpR);

    return new ZExtInst(BitwiseOp, Op0->getType());
  };

  if (auto *Ret = FoldBitwiseICmpZeroWithICmp(Op0, Op1))
    return Ret;

  if (auto *Ret = FoldBitwiseICmpZeroWithICmp(Op1, Op0))
    return Ret;

  CastInst *Cast0 = dyn_cast<CastInst>(Op0);
  if (!Cast0)
    return nullptr;

  // This must be a cast from an integer or integer vector source type to allow
  // transformation of the logic operation to the source type.
  Type *DestTy = I.getType();
  Type *SrcTy = Cast0->getSrcTy();
  if (!SrcTy->isIntOrIntVectorTy())
    return nullptr;

  if (Instruction *Ret = foldLogicCastConstant(I, Cast0, *this))
    return Ret;

  CastInst *Cast1 = dyn_cast<CastInst>(Op1);
  if (!Cast1)
    return nullptr;

  // Both operands of the logic operation are casts. The casts must be the
  // same kind for reduction.
  Instruction::CastOps CastOpcode = Cast0->getOpcode();
  if (CastOpcode != Cast1->getOpcode())
    return nullptr;

  // If the source types do not match, but the casts are matching extends, we
  // can still narrow the logic op.
  if (SrcTy != Cast1->getSrcTy()) {
    Value *X, *Y;
    if (match(Cast0, m_OneUse(m_ZExtOrSExt(m_Value(X)))) &&
        match(Cast1, m_OneUse(m_ZExtOrSExt(m_Value(Y))))) {
      // Cast the narrower source to the wider source type.
      unsigned XNumBits = X->getType()->getScalarSizeInBits();
      unsigned YNumBits = Y->getType()->getScalarSizeInBits();
      if (XNumBits < YNumBits)
        X = Builder.CreateCast(CastOpcode, X, Y->getType());
      else
        Y = Builder.CreateCast(CastOpcode, Y, X->getType());
      // Do the logic op in the intermediate width, then widen more.
      Value *NarrowLogic = Builder.CreateBinOp(LogicOpc, X, Y);
      return CastInst::Create(CastOpcode, NarrowLogic, DestTy);
    }

    // Give up for other cast opcodes.
    return nullptr;
  }

  Value *Cast0Src = Cast0->getOperand(0);
  Value *Cast1Src = Cast1->getOperand(0);

  // fold logic(cast(A), cast(B)) -> cast(logic(A, B))
  if ((Cast0->hasOneUse() || Cast1->hasOneUse()) &&
      shouldOptimizeCast(Cast0) && shouldOptimizeCast(Cast1)) {
    Value *NewOp = Builder.CreateBinOp(LogicOpc, Cast0Src, Cast1Src,
                                       I.getName());
    return CastInst::Create(CastOpcode, NewOp, DestTy);
  }

  return nullptr;
}

static Instruction *foldAndToXor(BinaryOperator &I,
                                 InstCombiner::BuilderTy &Builder) {
  assert(I.getOpcode() == Instruction::And);
  Value *Op0 = I.getOperand(0);
  Value *Op1 = I.getOperand(1);
  Value *A, *B;

  // Operand complexity canonicalization guarantees that the 'or' is Op0.
  // (A | B) & ~(A & B) --> A ^ B
  // (A | B) & ~(B & A) --> A ^ B
  if (match(&I, m_BinOp(m_Or(m_Value(A), m_Value(B)),
                        m_Not(m_c_And(m_Deferred(A), m_Deferred(B))))))
    return BinaryOperator::CreateXor(A, B);

  // (A | ~B) & (~A | B) --> ~(A ^ B)
  // (A | ~B) & (B | ~A) --> ~(A ^ B)
  // (~B | A) & (~A | B) --> ~(A ^ B)
  // (~B | A) & (B | ~A) --> ~(A ^ B)
  if (Op0->hasOneUse() || Op1->hasOneUse())
    if (match(&I, m_BinOp(m_c_Or(m_Value(A), m_Not(m_Value(B))),
                          m_c_Or(m_Not(m_Deferred(A)), m_Deferred(B)))))
      return BinaryOperator::CreateNot(Builder.CreateXor(A, B));

  return nullptr;
}

static Instruction *foldOrToXor(BinaryOperator &I,
                                InstCombiner::BuilderTy &Builder) {
  assert(I.getOpcode() == Instruction::Or);
  Value *Op0 = I.getOperand(0);
  Value *Op1 = I.getOperand(1);
  Value *A, *B;

  // Operand complexity canonicalization guarantees that the 'and' is Op0.
  // (A & B) | ~(A | B) --> ~(A ^ B)
  // (A & B) | ~(B | A) --> ~(A ^ B)
  if (Op0->hasOneUse() || Op1->hasOneUse())
    if (match(Op0, m_And(m_Value(A), m_Value(B))) &&
        match(Op1, m_Not(m_c_Or(m_Specific(A), m_Specific(B)))))
      return BinaryOperator::CreateNot(Builder.CreateXor(A, B));

  // Operand complexity canonicalization guarantees that the 'xor' is Op0.
  // (A ^ B) | ~(A | B) --> ~(A & B)
  // (A ^ B) | ~(B | A) --> ~(A & B)
  if (Op0->hasOneUse() || Op1->hasOneUse())
    if (match(Op0, m_Xor(m_Value(A), m_Value(B))) &&
        match(Op1, m_Not(m_c_Or(m_Specific(A), m_Specific(B)))))
      return BinaryOperator::CreateNot(Builder.CreateAnd(A, B));

  // (A & ~B) | (~A & B) --> A ^ B
  // (A & ~B) | (B & ~A) --> A ^ B
  // (~B & A) | (~A & B) --> A ^ B
  // (~B & A) | (B & ~A) --> A ^ B
  if (match(Op0, m_c_And(m_Value(A), m_Not(m_Value(B)))) &&
      match(Op1, m_c_And(m_Not(m_Specific(A)), m_Specific(B))))
    return BinaryOperator::CreateXor(A, B);

  return nullptr;
}

/// Return true if a constant shift amount is always less than the specified
/// bit-width. If not, the shift could create poison in the narrower type.
static bool canNarrowShiftAmt(Constant *C, unsigned BitWidth) {
  APInt Threshold(C->getType()->getScalarSizeInBits(), BitWidth);
  return match(C, m_SpecificInt_ICMP(ICmpInst::ICMP_ULT, Threshold));
}

/// Try to use narrower ops (sink zext ops) for an 'and' with binop operand and
/// a common zext operand: and (binop (zext X), C), (zext X).
Instruction *InstCombinerImpl::narrowMaskedBinOp(BinaryOperator &And) {
  // This transform could also apply to {or, and, xor}, but there are better
  // folds for those cases, so we don't expect those patterns here. AShr is not
  // handled because it should always be transformed to LShr in this sequence.
  // The subtract transform is different because it has a constant on the left.
  // Add/mul commute the constant to RHS; sub with constant RHS becomes add.
  Value *Op0 = And.getOperand(0), *Op1 = And.getOperand(1);
  Constant *C;
  if (!match(Op0, m_OneUse(m_Add(m_Specific(Op1), m_Constant(C)))) &&
      !match(Op0, m_OneUse(m_Mul(m_Specific(Op1), m_Constant(C)))) &&
      !match(Op0, m_OneUse(m_LShr(m_Specific(Op1), m_Constant(C)))) &&
      !match(Op0, m_OneUse(m_Shl(m_Specific(Op1), m_Constant(C)))) &&
      !match(Op0, m_OneUse(m_Sub(m_Constant(C), m_Specific(Op1)))))
    return nullptr;

  Value *X;
  if (!match(Op1, m_ZExt(m_Value(X))) || Op1->hasNUsesOrMore(3))
    return nullptr;

  Type *Ty = And.getType();
  if (!isa<VectorType>(Ty) && !shouldChangeType(Ty, X->getType()))
    return nullptr;

  // If we're narrowing a shift, the shift amount must be safe (less than the
  // width) in the narrower type. If the shift amount is greater, instsimplify
  // usually handles that case, but we can't guarantee/assert it.
  Instruction::BinaryOps Opc = cast<BinaryOperator>(Op0)->getOpcode();
  if (Opc == Instruction::LShr || Opc == Instruction::Shl)
    if (!canNarrowShiftAmt(C, X->getType()->getScalarSizeInBits()))
      return nullptr;

  // and (sub C, (zext X)), (zext X) --> zext (and (sub C', X), X)
  // and (binop (zext X), C), (zext X) --> zext (and (binop X, C'), X)
  Value *NewC = ConstantExpr::getTrunc(C, X->getType());
  Value *NewBO = Opc == Instruction::Sub ? Builder.CreateBinOp(Opc, NewC, X)
                                         : Builder.CreateBinOp(Opc, X, NewC);
  return new ZExtInst(Builder.CreateAnd(NewBO, X), Ty);
}

/// Try folding relatively complex patterns for both And and Or operations
/// with all And and Or swapped.
static Instruction *foldComplexAndOrPatterns(BinaryOperator &I,
                                             InstCombiner::BuilderTy &Builder) {
  const Instruction::BinaryOps Opcode = I.getOpcode();
  assert(Opcode == Instruction::And || Opcode == Instruction::Or);

  // Flip the logic operation.
  const Instruction::BinaryOps FlippedOpcode =
      (Opcode == Instruction::And) ? Instruction::Or : Instruction::And;

  Value *Op0 = I.getOperand(0), *Op1 = I.getOperand(1);
  Value *A, *B, *C, *X, *Y, *Dummy;

  // Match following expressions:
  // (~(A | B) & C)
  // (~(A & B) | C)
  // Captures X = ~(A | B) or ~(A & B)
  const auto matchNotOrAnd =
      [Opcode, FlippedOpcode](Value *Op, auto m_A, auto m_B, auto m_C,
                              Value *&X, bool CountUses = false) -> bool {
    if (CountUses && !Op->hasOneUse())
      return false;

    if (match(Op, m_c_BinOp(FlippedOpcode,
                            m_CombineAnd(m_Value(X),
                                         m_Not(m_c_BinOp(Opcode, m_A, m_B))),
                            m_C)))
      return !CountUses || X->hasOneUse();

    return false;
  };

  // (~(A | B) & C) | ... --> ...
  // (~(A & B) | C) & ... --> ...
  // TODO: One use checks are conservative. We just need to check that a total
  //       number of multiple used values does not exceed reduction
  //       in operations.
  if (matchNotOrAnd(Op0, m_Value(A), m_Value(B), m_Value(C), X)) {
    // (~(A | B) & C) | (~(A | C) & B) --> (B ^ C) & ~A
    // (~(A & B) | C) & (~(A & C) | B) --> ~((B ^ C) & A)
    if (matchNotOrAnd(Op1, m_Specific(A), m_Specific(C), m_Specific(B), Dummy,
                      true)) {
      Value *Xor = Builder.CreateXor(B, C);
      return (Opcode == Instruction::Or)
                 ? BinaryOperator::CreateAnd(Xor, Builder.CreateNot(A))
                 : BinaryOperator::CreateNot(Builder.CreateAnd(Xor, A));
    }

    // (~(A | B) & C) | (~(B | C) & A) --> (A ^ C) & ~B
    // (~(A & B) | C) & (~(B & C) | A) --> ~((A ^ C) & B)
    if (matchNotOrAnd(Op1, m_Specific(B), m_Specific(C), m_Specific(A), Dummy,
                      true)) {
      Value *Xor = Builder.CreateXor(A, C);
      return (Opcode == Instruction::Or)
                 ? BinaryOperator::CreateAnd(Xor, Builder.CreateNot(B))
                 : BinaryOperator::CreateNot(Builder.CreateAnd(Xor, B));
    }

    // (~(A | B) & C) | ~(A | C) --> ~((B & C) | A)
    // (~(A & B) | C) & ~(A & C) --> ~((B | C) & A)
    if (match(Op1, m_OneUse(m_Not(m_OneUse(
                       m_c_BinOp(Opcode, m_Specific(A), m_Specific(C)))))))
      return BinaryOperator::CreateNot(Builder.CreateBinOp(
          Opcode, Builder.CreateBinOp(FlippedOpcode, B, C), A));

    // (~(A | B) & C) | ~(B | C) --> ~((A & C) | B)
    // (~(A & B) | C) & ~(B & C) --> ~((A | C) & B)
    if (match(Op1, m_OneUse(m_Not(m_OneUse(
                       m_c_BinOp(Opcode, m_Specific(B), m_Specific(C)))))))
      return BinaryOperator::CreateNot(Builder.CreateBinOp(
          Opcode, Builder.CreateBinOp(FlippedOpcode, A, C), B));

    // (~(A | B) & C) | ~(C | (A ^ B)) --> ~((A | B) & (C | (A ^ B)))
    // Note, the pattern with swapped and/or is not handled because the
    // result is more undefined than a source:
    // (~(A & B) | C) & ~(C & (A ^ B)) --> (A ^ B ^ C) | ~(A | C) is invalid.
    if (Opcode == Instruction::Or && Op0->hasOneUse() &&
        match(Op1, m_OneUse(m_Not(m_CombineAnd(
                       m_Value(Y),
                       m_c_BinOp(Opcode, m_Specific(C),
                                 m_c_Xor(m_Specific(A), m_Specific(B)))))))) {
      // X = ~(A | B)
      // Y = (C | (A ^ B)
      Value *Or = cast<BinaryOperator>(X)->getOperand(0);
      return BinaryOperator::CreateNot(Builder.CreateAnd(Or, Y));
    }
  }

  // (~A & B & C) | ... --> ...
  // (~A | B | C) | ... --> ...
  // TODO: One use checks are conservative. We just need to check that a total
  //       number of multiple used values does not exceed reduction
  //       in operations.
  if (match(Op0,
            m_OneUse(m_c_BinOp(FlippedOpcode,
                               m_BinOp(FlippedOpcode, m_Value(B), m_Value(C)),
                               m_CombineAnd(m_Value(X), m_Not(m_Value(A)))))) ||
      match(Op0, m_OneUse(m_c_BinOp(
                     FlippedOpcode,
                     m_c_BinOp(FlippedOpcode, m_Value(C),
                               m_CombineAnd(m_Value(X), m_Not(m_Value(A)))),
                     m_Value(B))))) {
    // X = ~A
    // (~A & B & C) | ~(A | B | C) --> ~(A | (B ^ C))
    // (~A | B | C) & ~(A & B & C) --> (~A | (B ^ C))
    if (match(Op1, m_OneUse(m_Not(m_c_BinOp(
                       Opcode, m_c_BinOp(Opcode, m_Specific(A), m_Specific(B)),
                       m_Specific(C))))) ||
        match(Op1, m_OneUse(m_Not(m_c_BinOp(
                       Opcode, m_c_BinOp(Opcode, m_Specific(B), m_Specific(C)),
                       m_Specific(A))))) ||
        match(Op1, m_OneUse(m_Not(m_c_BinOp(
                       Opcode, m_c_BinOp(Opcode, m_Specific(A), m_Specific(C)),
                       m_Specific(B)))))) {
      Value *Xor = Builder.CreateXor(B, C);
      return (Opcode == Instruction::Or)
                 ? BinaryOperator::CreateNot(Builder.CreateOr(Xor, A))
                 : BinaryOperator::CreateOr(Xor, X);
    }

    // (~A & B & C) | ~(A | B) --> (C | ~B) & ~A
    // (~A | B | C) & ~(A & B) --> (C & ~B) | ~A
    if (match(Op1, m_OneUse(m_Not(m_OneUse(
                       m_c_BinOp(Opcode, m_Specific(A), m_Specific(B)))))))
      return BinaryOperator::Create(
          FlippedOpcode, Builder.CreateBinOp(Opcode, C, Builder.CreateNot(B)),
          X);

    // (~A & B & C) | ~(A | C) --> (B | ~C) & ~A
    // (~A | B | C) & ~(A & C) --> (B & ~C) | ~A
    if (match(Op1, m_OneUse(m_Not(m_OneUse(
                       m_c_BinOp(Opcode, m_Specific(A), m_Specific(C)))))))
      return BinaryOperator::Create(
          FlippedOpcode, Builder.CreateBinOp(Opcode, B, Builder.CreateNot(C)),
          X);
  }

  return nullptr;
}

/// Try to reassociate a pair of binops so that values with one use only are
/// part of the same instruction. This may enable folds that are limited with
/// multi-use restrictions and makes it more likely to match other patterns that
/// are looking for a common operand.
static Instruction *reassociateForUses(BinaryOperator &BO,
                                       InstCombinerImpl::BuilderTy &Builder) {
  Instruction::BinaryOps Opcode = BO.getOpcode();
  Value *X, *Y, *Z;
  if (match(&BO,
            m_c_BinOp(Opcode, m_OneUse(m_BinOp(Opcode, m_Value(X), m_Value(Y))),
                      m_OneUse(m_Value(Z))))) {
    if (!isa<Constant>(X) && !isa<Constant>(Y) && !isa<Constant>(Z)) {
      // (X op Y) op Z --> (Y op Z) op X
      if (!X->hasOneUse()) {
        Value *YZ = Builder.CreateBinOp(Opcode, Y, Z);
        return BinaryOperator::Create(Opcode, YZ, X);
      }
      // (X op Y) op Z --> (X op Z) op Y
      if (!Y->hasOneUse()) {
        Value *XZ = Builder.CreateBinOp(Opcode, X, Z);
        return BinaryOperator::Create(Opcode, XZ, Y);
      }
    }
  }

  return nullptr;
}

// Match
// (X + C2) | C
// (X + C2) ^ C
// (X + C2) & C
// and convert to do the bitwise logic first:
// (X | C) + C2
// (X ^ C) + C2
// (X & C) + C2
// iff bits affected by logic op are lower than last bit affected by math op
static Instruction *canonicalizeLogicFirst(BinaryOperator &I,
                                           InstCombiner::BuilderTy &Builder) {
  Type *Ty = I.getType();
  Instruction::BinaryOps OpC = I.getOpcode();
  Value *Op0 = I.getOperand(0);
  Value *Op1 = I.getOperand(1);
  Value *X;
  const APInt *C, *C2;

  if (!(match(Op0, m_OneUse(m_Add(m_Value(X), m_APInt(C2)))) &&
        match(Op1, m_APInt(C))))
    return nullptr;

  unsigned Width = Ty->getScalarSizeInBits();
  unsigned LastOneMath = Width - C2->countr_zero();

  switch (OpC) {
  case Instruction::And:
    if (C->countl_one() < LastOneMath)
      return nullptr;
    break;
  case Instruction::Xor:
  case Instruction::Or:
    if (C->countl_zero() < LastOneMath)
      return nullptr;
    break;
  default:
    llvm_unreachable("Unexpected BinaryOp!");
  }

  Value *NewBinOp = Builder.CreateBinOp(OpC, X, ConstantInt::get(Ty, *C));
  return BinaryOperator::CreateWithCopiedFlags(Instruction::Add, NewBinOp,
                                               ConstantInt::get(Ty, *C2), Op0);
}

// binop(shift(ShiftedC1, ShAmt), shift(ShiftedC2, add(ShAmt, AddC))) ->
// shift(binop(ShiftedC1, shift(ShiftedC2, AddC)), ShAmt)
// where both shifts are the same and AddC is a valid shift amount.
Instruction *InstCombinerImpl::foldBinOpOfDisplacedShifts(BinaryOperator &I) {
  assert((I.isBitwiseLogicOp() || I.getOpcode() == Instruction::Add) &&
         "Unexpected opcode");

  Value *ShAmt;
  Constant *ShiftedC1, *ShiftedC2, *AddC;
  Type *Ty = I.getType();
  unsigned BitWidth = Ty->getScalarSizeInBits();
  if (!match(&I, m_c_BinOp(m_Shift(m_ImmConstant(ShiftedC1), m_Value(ShAmt)),
                           m_Shift(m_ImmConstant(ShiftedC2),
                                   m_AddLike(m_Deferred(ShAmt),
                                             m_ImmConstant(AddC))))))
    return nullptr;

  // Make sure the add constant is a valid shift amount.
  if (!match(AddC,
             m_SpecificInt_ICMP(ICmpInst::ICMP_ULT, APInt(BitWidth, BitWidth))))
    return nullptr;

  // Avoid constant expressions.
  auto *Op0Inst = dyn_cast<Instruction>(I.getOperand(0));
  auto *Op1Inst = dyn_cast<Instruction>(I.getOperand(1));
  if (!Op0Inst || !Op1Inst)
    return nullptr;

  // Both shifts must be the same.
  Instruction::BinaryOps ShiftOp =
      static_cast<Instruction::BinaryOps>(Op0Inst->getOpcode());
  if (ShiftOp != Op1Inst->getOpcode())
    return nullptr;

  // For adds, only left shifts are supported.
  if (I.getOpcode() == Instruction::Add && ShiftOp != Instruction::Shl)
    return nullptr;

  Value *NewC = Builder.CreateBinOp(
      I.getOpcode(), ShiftedC1, Builder.CreateBinOp(ShiftOp, ShiftedC2, AddC));
  return BinaryOperator::Create(ShiftOp, NewC, ShAmt);
}

// Fold and/or/xor with two equal intrinsic IDs:
// bitwise(fshl (A, B, ShAmt), fshl(C, D, ShAmt))
// -> fshl(bitwise(A, C), bitwise(B, D), ShAmt)
// bitwise(fshr (A, B, ShAmt), fshr(C, D, ShAmt))
// -> fshr(bitwise(A, C), bitwise(B, D), ShAmt)
// bitwise(bswap(A), bswap(B)) -> bswap(bitwise(A, B))
// bitwise(bswap(A), C) -> bswap(bitwise(A, bswap(C)))
// bitwise(bitreverse(A), bitreverse(B)) -> bitreverse(bitwise(A, B))
// bitwise(bitreverse(A), C) -> bitreverse(bitwise(A, bitreverse(C)))
static Instruction *
foldBitwiseLogicWithIntrinsics(BinaryOperator &I,
                               InstCombiner::BuilderTy &Builder) {
  assert(I.isBitwiseLogicOp() && "Should and/or/xor");
  if (!I.getOperand(0)->hasOneUse())
    return nullptr;
  IntrinsicInst *X = dyn_cast<IntrinsicInst>(I.getOperand(0));
  if (!X)
    return nullptr;

  IntrinsicInst *Y = dyn_cast<IntrinsicInst>(I.getOperand(1));
  if (Y && (!Y->hasOneUse() || X->getIntrinsicID() != Y->getIntrinsicID()))
    return nullptr;

  Intrinsic::ID IID = X->getIntrinsicID();
  const APInt *RHSC;
  // Try to match constant RHS.
  if (!Y && (!(IID == Intrinsic::bswap || IID == Intrinsic::bitreverse) ||
             !match(I.getOperand(1), m_APInt(RHSC))))
    return nullptr;

  switch (IID) {
  case Intrinsic::fshl:
  case Intrinsic::fshr: {
    if (X->getOperand(2) != Y->getOperand(2))
      return nullptr;
    Value *NewOp0 =
        Builder.CreateBinOp(I.getOpcode(), X->getOperand(0), Y->getOperand(0));
    Value *NewOp1 =
        Builder.CreateBinOp(I.getOpcode(), X->getOperand(1), Y->getOperand(1));
    Function *F =
        Intrinsic::getOrInsertDeclaration(I.getModule(), IID, I.getType());
    return CallInst::Create(F, {NewOp0, NewOp1, X->getOperand(2)});
  }
  case Intrinsic::bswap:
  case Intrinsic::bitreverse: {
    Value *NewOp0 = Builder.CreateBinOp(
        I.getOpcode(), X->getOperand(0),
        Y ? Y->getOperand(0)
          : ConstantInt::get(I.getType(), IID == Intrinsic::bswap
                                              ? RHSC->byteSwap()
                                              : RHSC->reverseBits()));
    Function *F =
        Intrinsic::getOrInsertDeclaration(I.getModule(), IID, I.getType());
    return CallInst::Create(F, {NewOp0});
  }
  default:
    return nullptr;
  }
}

// Try to simplify V by replacing occurrences of Op with RepOp, but only look
// through bitwise operations. In particular, for X | Y we try to replace Y with
// 0 inside X and for X & Y we try to replace Y with -1 inside X.
// Return the simplified result of X if successful, and nullptr otherwise.
// If SimplifyOnly is true, no new instructions will be created.
static Value *simplifyAndOrWithOpReplaced(Value *V, Value *Op, Value *RepOp,
                                          bool SimplifyOnly,
                                          InstCombinerImpl &IC,
                                          unsigned Depth = 0) {
  if (Op == RepOp)
    return nullptr;

  if (V == Op)
    return RepOp;

  auto *I = dyn_cast<BinaryOperator>(V);
  if (!I || !I->isBitwiseLogicOp() || Depth >= 3)
    return nullptr;

  if (!I->hasOneUse())
    SimplifyOnly = true;

  Value *NewOp0 = simplifyAndOrWithOpReplaced(I->getOperand(0), Op, RepOp,
                                              SimplifyOnly, IC, Depth + 1);
  Value *NewOp1 = simplifyAndOrWithOpReplaced(I->getOperand(1), Op, RepOp,
                                              SimplifyOnly, IC, Depth + 1);
  if (!NewOp0 && !NewOp1)
    return nullptr;

  if (!NewOp0)
    NewOp0 = I->getOperand(0);
  if (!NewOp1)
    NewOp1 = I->getOperand(1);

  if (Value *Res = simplifyBinOp(I->getOpcode(), NewOp0, NewOp1,
                                 IC.getSimplifyQuery().getWithInstruction(I)))
    return Res;

  if (SimplifyOnly)
    return nullptr;
  return IC.Builder.CreateBinOp(I->getOpcode(), NewOp0, NewOp1);
}

// FIXME: We use commutative matchers (m_c_*) for some, but not all, matches
// here. We should standardize that construct where it is needed or choose some
// other way to ensure that commutated variants of patterns are not missed.
Instruction *InstCombinerImpl::visitAnd(BinaryOperator &I) {
  Type *Ty = I.getType();

  if (Value *V = simplifyAndInst(I.getOperand(0), I.getOperand(1),
                                 SQ.getWithInstruction(&I)))
    return replaceInstUsesWith(I, V);

  if (SimplifyAssociativeOrCommutative(I))
    return &I;

  if (Instruction *X = foldVectorBinop(I))
    return X;

  if (Instruction *Phi = foldBinopWithPhiOperands(I))
    return Phi;

  // See if we can simplify any instructions used by the instruction whose sole
  // purpose is to compute bits we don't care about.
  if (SimplifyDemandedInstructionBits(I))
    return &I;

  // Do this before using distributive laws to catch simple and/or/not patterns.
  if (Instruction *Xor = foldAndToXor(I, Builder))
    return Xor;

  if (Instruction *X = foldComplexAndOrPatterns(I, Builder))
    return X;

  // (A|B)&(A|C) -> A|(B&C) etc
  if (Value *V = foldUsingDistributiveLaws(I))
    return replaceInstUsesWith(I, V);

  if (Instruction *R = foldBinOpShiftWithShift(I))
    return R;

  Value *Op0 = I.getOperand(0), *Op1 = I.getOperand(1);

  Value *X, *Y;
  const APInt *C;
  if ((match(Op0, m_OneUse(m_LogicalShift(m_One(), m_Value(X)))) ||
       (match(Op0, m_OneUse(m_Shl(m_APInt(C), m_Value(X)))) && (*C)[0])) &&
      match(Op1, m_One())) {
    // (1 >> X) & 1 --> zext(X == 0)
    // (C << X) & 1 --> zext(X == 0), when C is odd
    Value *IsZero = Builder.CreateICmpEQ(X, ConstantInt::get(Ty, 0));
    return new ZExtInst(IsZero, Ty);
  }

  // (-(X & 1)) & Y --> (X & 1) == 0 ? 0 : Y
  Value *Neg;
  if (match(&I,
            m_c_And(m_CombineAnd(m_Value(Neg),
                                 m_OneUse(m_Neg(m_And(m_Value(), m_One())))),
                    m_Value(Y)))) {
    Value *Cmp = Builder.CreateIsNull(Neg);
    return SelectInst::Create(Cmp, ConstantInt::getNullValue(Ty), Y);
  }

  // Canonicalize:
  // (X +/- Y) & Y --> ~X & Y when Y is a power of 2.
  if (match(&I, m_c_And(m_Value(Y), m_OneUse(m_CombineOr(
                                        m_c_Add(m_Value(X), m_Deferred(Y)),
                                        m_Sub(m_Value(X), m_Deferred(Y)))))) &&
      isKnownToBeAPowerOfTwo(Y, /*OrZero*/ true, /*Depth*/ 0, &I))
    return BinaryOperator::CreateAnd(Builder.CreateNot(X), Y);

  if (match(Op1, m_APInt(C))) {
    const APInt *XorC;
    if (match(Op0, m_OneUse(m_Xor(m_Value(X), m_APInt(XorC))))) {
      // (X ^ C1) & C2 --> (X & C2) ^ (C1&C2)
      Constant *NewC = ConstantInt::get(Ty, *C & *XorC);
      Value *And = Builder.CreateAnd(X, Op1);
      And->takeName(Op0);
      return BinaryOperator::CreateXor(And, NewC);
    }

    const APInt *OrC;
    if (match(Op0, m_OneUse(m_Or(m_Value(X), m_APInt(OrC))))) {
      // (X | C1) & C2 --> (X & C2^(C1&C2)) | (C1&C2)
      // NOTE: This reduces the number of bits set in the & mask, which
      // can expose opportunities for store narrowing for scalars.
      // NOTE: SimplifyDemandedBits should have already removed bits from C1
      // that aren't set in C2. Meaning we can replace (C1&C2) with C1 in
      // above, but this feels safer.
      APInt Together = *C & *OrC;
      Value *And = Builder.CreateAnd(X, ConstantInt::get(Ty, Together ^ *C));
      And->takeName(Op0);
      return BinaryOperator::CreateOr(And, ConstantInt::get(Ty, Together));
    }

    unsigned Width = Ty->getScalarSizeInBits();
    const APInt *ShiftC;
    if (match(Op0, m_OneUse(m_SExt(m_AShr(m_Value(X), m_APInt(ShiftC))))) &&
        ShiftC->ult(Width)) {
      if (*C == APInt::getLowBitsSet(Width, Width - ShiftC->getZExtValue())) {
        // We are clearing high bits that were potentially set by sext+ashr:
        // and (sext (ashr X, ShiftC)), C --> lshr (sext X), ShiftC
        Value *Sext = Builder.CreateSExt(X, Ty);
        Constant *ShAmtC = ConstantInt::get(Ty, ShiftC->zext(Width));
        return BinaryOperator::CreateLShr(Sext, ShAmtC);
      }
    }

    // If this 'and' clears the sign-bits added by ashr, replace with lshr:
    // and (ashr X, ShiftC), C --> lshr X, ShiftC
    if (match(Op0, m_AShr(m_Value(X), m_APInt(ShiftC))) && ShiftC->ult(Width) &&
        C->isMask(Width - ShiftC->getZExtValue()))
      return BinaryOperator::CreateLShr(X, ConstantInt::get(Ty, *ShiftC));

    const APInt *AddC;
    if (match(Op0, m_Add(m_Value(X), m_APInt(AddC)))) {
      // If we are masking the result of the add down to exactly one bit and
      // the constant we are adding has no bits set below that bit, then the
      // add is flipping a single bit. Example:
      // (X + 4) & 4 --> (X & 4) ^ 4
      if (Op0->hasOneUse() && C->isPowerOf2() && (*AddC & (*C - 1)) == 0) {
        assert((*C & *AddC) != 0 && "Expected common bit");
        Value *NewAnd = Builder.CreateAnd(X, Op1);
        return BinaryOperator::CreateXor(NewAnd, Op1);
      }
    }

    // ((C1 OP zext(X)) & C2) -> zext((C1 OP X) & C2) if C2 fits in the
    // bitwidth of X and OP behaves well when given trunc(C1) and X.
    auto isNarrowableBinOpcode = [](BinaryOperator *B) {
      switch (B->getOpcode()) {
      case Instruction::Xor:
      case Instruction::Or:
      case Instruction::Mul:
      case Instruction::Add:
      case Instruction::Sub:
        return true;
      default:
        return false;
      }
    };
    BinaryOperator *BO;
    if (match(Op0, m_OneUse(m_BinOp(BO))) && isNarrowableBinOpcode(BO)) {
      Instruction::BinaryOps BOpcode = BO->getOpcode();
      Value *X;
      const APInt *C1;
      // TODO: The one-use restrictions could be relaxed a little if the AND
      // is going to be removed.
      // Try to narrow the 'and' and a binop with constant operand:
      // and (bo (zext X), C1), C --> zext (and (bo X, TruncC1), TruncC)
      if (match(BO, m_c_BinOp(m_OneUse(m_ZExt(m_Value(X))), m_APInt(C1))) &&
          C->isIntN(X->getType()->getScalarSizeInBits())) {
        unsigned XWidth = X->getType()->getScalarSizeInBits();
        Constant *TruncC1 = ConstantInt::get(X->getType(), C1->trunc(XWidth));
        Value *BinOp = isa<ZExtInst>(BO->getOperand(0))
                           ? Builder.CreateBinOp(BOpcode, X, TruncC1)
                           : Builder.CreateBinOp(BOpcode, TruncC1, X);
        Constant *TruncC = ConstantInt::get(X->getType(), C->trunc(XWidth));
        Value *And = Builder.CreateAnd(BinOp, TruncC);
        return new ZExtInst(And, Ty);
      }

      // Similar to above: if the mask matches the zext input width, then the
      // 'and' can be eliminated, so we can truncate the other variable op:
      // and (bo (zext X), Y), C --> zext (bo X, (trunc Y))
      if (isa<Instruction>(BO->getOperand(0)) &&
          match(BO->getOperand(0), m_OneUse(m_ZExt(m_Value(X)))) &&
          C->isMask(X->getType()->getScalarSizeInBits())) {
        Y = BO->getOperand(1);
        Value *TrY = Builder.CreateTrunc(Y, X->getType(), Y->getName() + ".tr");
        Value *NewBO =
            Builder.CreateBinOp(BOpcode, X, TrY, BO->getName() + ".narrow");
        return new ZExtInst(NewBO, Ty);
      }
      // and (bo Y, (zext X)), C --> zext (bo (trunc Y), X)
      if (isa<Instruction>(BO->getOperand(1)) &&
          match(BO->getOperand(1), m_OneUse(m_ZExt(m_Value(X)))) &&
          C->isMask(X->getType()->getScalarSizeInBits())) {
        Y = BO->getOperand(0);
        Value *TrY = Builder.CreateTrunc(Y, X->getType(), Y->getName() + ".tr");
        Value *NewBO =
            Builder.CreateBinOp(BOpcode, TrY, X, BO->getName() + ".narrow");
        return new ZExtInst(NewBO, Ty);
      }
    }

    // This is intentionally placed after the narrowing transforms for
    // efficiency (transform directly to the narrow logic op if possible).
    // If the mask is only needed on one incoming arm, push the 'and' op up.
    if (match(Op0, m_OneUse(m_Xor(m_Value(X), m_Value(Y)))) ||
        match(Op0, m_OneUse(m_Or(m_Value(X), m_Value(Y))))) {
      APInt NotAndMask(~(*C));
      BinaryOperator::BinaryOps BinOp = cast<BinaryOperator>(Op0)->getOpcode();
      if (MaskedValueIsZero(X, NotAndMask, 0, &I)) {
        // Not masking anything out for the LHS, move mask to RHS.
        // and ({x}or X, Y), C --> {x}or X, (and Y, C)
        Value *NewRHS = Builder.CreateAnd(Y, Op1, Y->getName() + ".masked");
        return BinaryOperator::Create(BinOp, X, NewRHS);
      }
      if (!isa<Constant>(Y) && MaskedValueIsZero(Y, NotAndMask, 0, &I)) {
        // Not masking anything out for the RHS, move mask to LHS.
        // and ({x}or X, Y), C --> {x}or (and X, C), Y
        Value *NewLHS = Builder.CreateAnd(X, Op1, X->getName() + ".masked");
        return BinaryOperator::Create(BinOp, NewLHS, Y);
      }
    }

    // When the mask is a power-of-2 constant and op0 is a shifted-power-of-2
    // constant, test if the shift amount equals the offset bit index:
    // (ShiftC << X) & C --> X == (log2(C) - log2(ShiftC)) ? C : 0
    // (ShiftC >> X) & C --> X == (log2(ShiftC) - log2(C)) ? C : 0
    if (C->isPowerOf2() &&
        match(Op0, m_OneUse(m_LogicalShift(m_Power2(ShiftC), m_Value(X))))) {
      int Log2ShiftC = ShiftC->exactLogBase2();
      int Log2C = C->exactLogBase2();
      bool IsShiftLeft =
         cast<BinaryOperator>(Op0)->getOpcode() == Instruction::Shl;
      int BitNum = IsShiftLeft ? Log2C - Log2ShiftC : Log2ShiftC - Log2C;
      assert(BitNum >= 0 && "Expected demanded bits to handle impossible mask");
      Value *Cmp = Builder.CreateICmpEQ(X, ConstantInt::get(Ty, BitNum));
      return SelectInst::Create(Cmp, ConstantInt::get(Ty, *C),
                                ConstantInt::getNullValue(Ty));
    }

    Constant *C1, *C2;
    const APInt *C3 = C;
    Value *X;
    if (C3->isPowerOf2()) {
      Constant *Log2C3 = ConstantInt::get(Ty, C3->countr_zero());
      if (match(Op0, m_OneUse(m_LShr(m_Shl(m_ImmConstant(C1), m_Value(X)),
                                     m_ImmConstant(C2)))) &&
          match(C1, m_Power2())) {
        Constant *Log2C1 = ConstantExpr::getExactLogBase2(C1);
        Constant *LshrC = ConstantExpr::getAdd(C2, Log2C3);
        KnownBits KnownLShrc = computeKnownBits(LshrC, 0, nullptr);
        if (KnownLShrc.getMaxValue().ult(Width)) {
          // iff C1,C3 is pow2 and C2 + cttz(C3) < BitWidth:
          // ((C1 << X) >> C2) & C3 -> X == (cttz(C3)+C2-cttz(C1)) ? C3 : 0
          Constant *CmpC = ConstantExpr::getSub(LshrC, Log2C1);
          Value *Cmp = Builder.CreateICmpEQ(X, CmpC);
          return SelectInst::Create(Cmp, ConstantInt::get(Ty, *C3),
                                    ConstantInt::getNullValue(Ty));
        }
      }

      if (match(Op0, m_OneUse(m_Shl(m_LShr(m_ImmConstant(C1), m_Value(X)),
                                    m_ImmConstant(C2)))) &&
          match(C1, m_Power2())) {
        Constant *Log2C1 = ConstantExpr::getExactLogBase2(C1);
        Constant *Cmp =
            ConstantFoldCompareInstOperands(ICmpInst::ICMP_ULT, Log2C3, C2, DL);
        if (Cmp && Cmp->isZeroValue()) {
          // iff C1,C3 is pow2 and Log2(C3) >= C2:
          // ((C1 >> X) << C2) & C3 -> X == (cttz(C1)+C2-cttz(C3)) ? C3 : 0
          Constant *ShlC = ConstantExpr::getAdd(C2, Log2C1);
          Constant *CmpC = ConstantExpr::getSub(ShlC, Log2C3);
          Value *Cmp = Builder.CreateICmpEQ(X, CmpC);
          return SelectInst::Create(Cmp, ConstantInt::get(Ty, *C3),
                                    ConstantInt::getNullValue(Ty));
        }
      }
    }
  }

  // If we are clearing the sign bit of a floating-point value, convert this to
  // fabs, then cast back to integer.
  //
  // This is a generous interpretation for noimplicitfloat, this is not a true
  // floating-point operation.
  //
  // Assumes any IEEE-represented type has the sign bit in the high bit.
  // TODO: Unify with APInt matcher. This version allows undef unlike m_APInt
  Value *CastOp;
  if (match(Op0, m_ElementWiseBitCast(m_Value(CastOp))) &&
      match(Op1, m_MaxSignedValue()) &&
      !Builder.GetInsertBlock()->getParent()->hasFnAttribute(
          Attribute::NoImplicitFloat)) {
    Type *EltTy = CastOp->getType()->getScalarType();
    if (EltTy->isFloatingPointTy() && EltTy->isIEEE()) {
      Value *FAbs = Builder.CreateUnaryIntrinsic(Intrinsic::fabs, CastOp);
      return new BitCastInst(FAbs, I.getType());
    }
  }

  // and(shl(zext(X), Y), SignMask) -> and(sext(X), SignMask)
  // where Y is a valid shift amount.
  if (match(&I, m_And(m_OneUse(m_Shl(m_ZExt(m_Value(X)), m_Value(Y))),
                      m_SignMask())) &&
      match(Y, m_SpecificInt_ICMP(
                   ICmpInst::Predicate::ICMP_EQ,
                   APInt(Ty->getScalarSizeInBits(),
                         Ty->getScalarSizeInBits() -
                             X->getType()->getScalarSizeInBits())))) {
    auto *SExt = Builder.CreateSExt(X, Ty, X->getName() + ".signext");
    return BinaryOperator::CreateAnd(SExt, Op1);
  }

  if (Instruction *Z = narrowMaskedBinOp(I))
    return Z;

  if (I.getType()->isIntOrIntVectorTy(1)) {
    if (auto *SI0 = dyn_cast<SelectInst>(Op0)) {
      if (auto *R =
              foldAndOrOfSelectUsingImpliedCond(Op1, *SI0, /* IsAnd */ true))
        return R;
    }
    if (auto *SI1 = dyn_cast<SelectInst>(Op1)) {
      if (auto *R =
              foldAndOrOfSelectUsingImpliedCond(Op0, *SI1, /* IsAnd */ true))
        return R;
    }
  }

  if (Instruction *FoldedLogic = foldBinOpIntoSelectOrPhi(I))
    return FoldedLogic;

  if (Instruction *DeMorgan = matchDeMorgansLaws(I, *this))
    return DeMorgan;

  {
    Value *A, *B, *C;
    // A & ~(A ^ B) --> A & B
    if (match(Op1, m_Not(m_c_Xor(m_Specific(Op0), m_Value(B)))))
      return BinaryOperator::CreateAnd(Op0, B);
    // ~(A ^ B) & A --> A & B
    if (match(Op0, m_Not(m_c_Xor(m_Specific(Op1), m_Value(B)))))
      return BinaryOperator::CreateAnd(Op1, B);

    // (A ^ B) & ((B ^ C) ^ A) -> (A ^ B) & ~C
    if (match(Op0, m_Xor(m_Value(A), m_Value(B))) &&
        match(Op1, m_Xor(m_Xor(m_Specific(B), m_Value(C)), m_Specific(A)))) {
      Value *NotC = Op1->hasOneUse()
                        ? Builder.CreateNot(C)
                        : getFreelyInverted(C, C->hasOneUse(), &Builder);
      if (NotC != nullptr)
        return BinaryOperator::CreateAnd(Op0, NotC);
    }

    // ((A ^ C) ^ B) & (B ^ A) -> (B ^ A) & ~C
    if (match(Op0, m_Xor(m_Xor(m_Value(A), m_Value(C)), m_Value(B))) &&
        match(Op1, m_Xor(m_Specific(B), m_Specific(A)))) {
      Value *NotC = Op0->hasOneUse()
                        ? Builder.CreateNot(C)
                        : getFreelyInverted(C, C->hasOneUse(), &Builder);
      if (NotC != nullptr)
        return BinaryOperator::CreateAnd(Op1, Builder.CreateNot(C));
    }

    // (A | B) & (~A ^ B) -> A & B
    // (A | B) & (B ^ ~A) -> A & B
    // (B | A) & (~A ^ B) -> A & B
    // (B | A) & (B ^ ~A) -> A & B
    if (match(Op1, m_c_Xor(m_Not(m_Value(A)), m_Value(B))) &&
        match(Op0, m_c_Or(m_Specific(A), m_Specific(B))))
      return BinaryOperator::CreateAnd(A, B);

    // (~A ^ B) & (A | B) -> A & B
    // (~A ^ B) & (B | A) -> A & B
    // (B ^ ~A) & (A | B) -> A & B
    // (B ^ ~A) & (B | A) -> A & B
    if (match(Op0, m_c_Xor(m_Not(m_Value(A)), m_Value(B))) &&
        match(Op1, m_c_Or(m_Specific(A), m_Specific(B))))
      return BinaryOperator::CreateAnd(A, B);

    // (~A | B) & (A ^ B) -> ~A & B
    // (~A | B) & (B ^ A) -> ~A & B
    // (B | ~A) & (A ^ B) -> ~A & B
    // (B | ~A) & (B ^ A) -> ~A & B
    if (match(Op0, m_c_Or(m_Not(m_Value(A)), m_Value(B))) &&
        match(Op1, m_c_Xor(m_Specific(A), m_Specific(B))))
      return BinaryOperator::CreateAnd(Builder.CreateNot(A), B);

    // (A ^ B) & (~A | B) -> ~A & B
    // (B ^ A) & (~A | B) -> ~A & B
    // (A ^ B) & (B | ~A) -> ~A & B
    // (B ^ A) & (B | ~A) -> ~A & B
    if (match(Op1, m_c_Or(m_Not(m_Value(A)), m_Value(B))) &&
        match(Op0, m_c_Xor(m_Specific(A), m_Specific(B))))
      return BinaryOperator::CreateAnd(Builder.CreateNot(A), B);
  }

  if (Value *Res =
          foldBooleanAndOr(Op0, Op1, I, /*IsAnd=*/true, /*IsLogical=*/false))
    return replaceInstUsesWith(I, Res);

<<<<<<< HEAD
  {
    ICmpInst *LHS = dyn_cast<ICmpInst>(Op0);
    ICmpInst *RHS = dyn_cast<ICmpInst>(Op1);

    // TODO: Base this on foldBooleanAndOr instead?
    // TODO: Make this recursive; it's a little tricky because an arbitrary
    // number of 'and' instructions might have to be created.
    if (LHS && match(Op1, m_OneUse(m_LogicalAnd(m_Value(X), m_Value(Y))))) {
      bool IsLogical = isa<SelectInst>(Op1);
      // LHS & (X && Y) --> (LHS && X) && Y
      if (auto *Cmp = dyn_cast<ICmpInst>(X))
        if (Value *Res =
                foldAndOrOfICmps(LHS, Cmp, I, /* IsAnd */ true, IsLogical))
          return replaceInstUsesWith(I, IsLogical
                                            ? Builder.CreateLogicalAnd(Res, Y)
                                            : Builder.CreateAnd(Res, Y));
      // LHS & (X && Y) --> X && (LHS & Y)
      if (auto *Cmp = dyn_cast<ICmpInst>(Y))
        if (Value *Res = foldAndOrOfICmps(LHS, Cmp, I, /* IsAnd */ true,
                                          /* IsLogical */ false))
          return replaceInstUsesWith(I, IsLogical
                                            ? Builder.CreateLogicalAnd(X, Res)
                                            : Builder.CreateAnd(X, Res));
    }
    if (RHS && match(Op0, m_OneUse(m_LogicalAnd(m_Value(X), m_Value(Y))))) {
      bool IsLogical = isa<SelectInst>(Op0);
      // (X && Y) & RHS --> (X && RHS) && Y
      if (auto *Cmp = dyn_cast<ICmpInst>(X))
        if (Value *Res =
                foldAndOrOfICmps(Cmp, RHS, I, /* IsAnd */ true, IsLogical))
          return replaceInstUsesWith(I, IsLogical
                                            ? Builder.CreateLogicalAnd(Res, Y)
                                            : Builder.CreateAnd(Res, Y));
      // (X && Y) & RHS --> X && (Y & RHS)
      if (auto *Cmp = dyn_cast<ICmpInst>(Y))
        if (Value *Res = foldAndOrOfICmps(Cmp, RHS, I, /* IsAnd */ true,
                                          /* IsLogical */ false))
          return replaceInstUsesWith(I, IsLogical
                                            ? Builder.CreateLogicalAnd(X, Res)
                                            : Builder.CreateAnd(X, Res));
    }
=======
  // TODO: Make this recursive; it's a little tricky because an arbitrary
  // number of 'and' instructions might have to be created.
  if (match(Op1, m_OneUse(m_LogicalAnd(m_Value(X), m_Value(Y))))) {
    bool IsLogical = isa<SelectInst>(Op1);
    // Op0 & (X && Y) --> (Op0 && X) && Y
    if (Value *Res = foldBooleanAndOr(Op0, X, I, /* IsAnd */ true, IsLogical))
      return replaceInstUsesWith(I, IsLogical ? Builder.CreateLogicalAnd(Res, Y)
                                              : Builder.CreateAnd(Res, Y));
    // Op0 & (X && Y) --> X && (Op0 & Y)
    if (Value *Res = foldBooleanAndOr(Op0, Y, I, /* IsAnd */ true,
                                      /* IsLogical */ false))
      return replaceInstUsesWith(I, IsLogical ? Builder.CreateLogicalAnd(X, Res)
                                              : Builder.CreateAnd(X, Res));
  }
  if (match(Op0, m_OneUse(m_LogicalAnd(m_Value(X), m_Value(Y))))) {
    bool IsLogical = isa<SelectInst>(Op0);
    // (X && Y) & Op1 --> (X && Op1) && Y
    if (Value *Res = foldBooleanAndOr(X, Op1, I, /* IsAnd */ true, IsLogical))
      return replaceInstUsesWith(I, IsLogical ? Builder.CreateLogicalAnd(Res, Y)
                                              : Builder.CreateAnd(Res, Y));
    // (X && Y) & Op1 --> X && (Y & Op1)
    if (Value *Res = foldBooleanAndOr(Y, Op1, I, /* IsAnd */ true,
                                      /* IsLogical */ false))
      return replaceInstUsesWith(I, IsLogical ? Builder.CreateLogicalAnd(X, Res)
                                              : Builder.CreateAnd(X, Res));
>>>>>>> ce7c17d5
  }

  if (Instruction *FoldedFCmps = reassociateFCmps(I, Builder))
    return FoldedFCmps;

  if (Instruction *CastedAnd = foldCastedBitwiseLogic(I))
    return CastedAnd;

  if (Instruction *Sel = foldBinopOfSextBoolToSelect(I))
    return Sel;

  // and(sext(A), B) / and(B, sext(A)) --> A ? B : 0, where A is i1 or <N x i1>.
  // TODO: Move this into foldBinopOfSextBoolToSelect as a more generalized fold
  //       with binop identity constant. But creating a select with non-constant
  //       arm may not be reversible due to poison semantics. Is that a good
  //       canonicalization?
  Value *A, *B;
  if (match(&I, m_c_And(m_SExt(m_Value(A)), m_Value(B))) &&
      A->getType()->isIntOrIntVectorTy(1))
    return SelectInst::Create(A, B, Constant::getNullValue(Ty));

  // Similarly, a 'not' of the bool translates to a swap of the select arms:
  // ~sext(A) & B / B & ~sext(A) --> A ? 0 : B
  if (match(&I, m_c_And(m_Not(m_SExt(m_Value(A))), m_Value(B))) &&
      A->getType()->isIntOrIntVectorTy(1))
    return SelectInst::Create(A, Constant::getNullValue(Ty), B);

  // and(zext(A), B) -> A ? (B & 1) : 0
  if (match(&I, m_c_And(m_OneUse(m_ZExt(m_Value(A))), m_Value(B))) &&
      A->getType()->isIntOrIntVectorTy(1))
    return SelectInst::Create(A, Builder.CreateAnd(B, ConstantInt::get(Ty, 1)),
                              Constant::getNullValue(Ty));

  // (-1 + A) & B --> A ? 0 : B where A is 0/1.
  if (match(&I, m_c_And(m_OneUse(m_Add(m_ZExtOrSelf(m_Value(A)), m_AllOnes())),
                        m_Value(B)))) {
    if (A->getType()->isIntOrIntVectorTy(1))
      return SelectInst::Create(A, Constant::getNullValue(Ty), B);
    if (computeKnownBits(A, /* Depth */ 0, &I).countMaxActiveBits() <= 1) {
      return SelectInst::Create(
          Builder.CreateICmpEQ(A, Constant::getNullValue(A->getType())), B,
          Constant::getNullValue(Ty));
    }
  }

  // (iN X s>> (N-1)) & Y --> (X s< 0) ? Y : 0 -- with optional sext
  if (match(&I, m_c_And(m_OneUse(m_SExtOrSelf(
                            m_AShr(m_Value(X), m_APIntAllowPoison(C)))),
                        m_Value(Y))) &&
      *C == X->getType()->getScalarSizeInBits() - 1) {
    Value *IsNeg = Builder.CreateIsNeg(X, "isneg");
    return SelectInst::Create(IsNeg, Y, ConstantInt::getNullValue(Ty));
  }
  // If there's a 'not' of the shifted value, swap the select operands:
  // ~(iN X s>> (N-1)) & Y --> (X s< 0) ? 0 : Y -- with optional sext
  if (match(&I, m_c_And(m_OneUse(m_SExtOrSelf(
                            m_Not(m_AShr(m_Value(X), m_APIntAllowPoison(C))))),
                        m_Value(Y))) &&
      *C == X->getType()->getScalarSizeInBits() - 1) {
    Value *IsNeg = Builder.CreateIsNeg(X, "isneg");
    return SelectInst::Create(IsNeg, ConstantInt::getNullValue(Ty), Y);
  }

  // (~x) & y  -->  ~(x | (~y))  iff that gets rid of inversions
  if (sinkNotIntoOtherHandOfLogicalOp(I))
    return &I;

  // An and recurrence w/loop invariant step is equivelent to (and start, step)
  PHINode *PN = nullptr;
  Value *Start = nullptr, *Step = nullptr;
  if (matchSimpleRecurrence(&I, PN, Start, Step) && DT.dominates(Step, PN))
    return replaceInstUsesWith(I, Builder.CreateAnd(Start, Step));

  if (Instruction *R = reassociateForUses(I, Builder))
    return R;

  if (Instruction *Canonicalized = canonicalizeLogicFirst(I, Builder))
    return Canonicalized;

  if (Instruction *Folded = foldLogicOfIsFPClass(I, Op0, Op1))
    return Folded;

  if (Instruction *Res = foldBinOpOfDisplacedShifts(I))
    return Res;

  if (Instruction *Res = foldBitwiseLogicWithIntrinsics(I, Builder))
    return Res;

  if (Value *V =
          simplifyAndOrWithOpReplaced(Op0, Op1, Constant::getAllOnesValue(Ty),
                                      /*SimplifyOnly*/ false, *this))
    return BinaryOperator::CreateAnd(V, Op1);
  if (Value *V =
          simplifyAndOrWithOpReplaced(Op1, Op0, Constant::getAllOnesValue(Ty),
                                      /*SimplifyOnly*/ false, *this))
    return BinaryOperator::CreateAnd(Op0, V);

  return nullptr;
}

Instruction *InstCombinerImpl::matchBSwapOrBitReverse(Instruction &I,
                                                      bool MatchBSwaps,
                                                      bool MatchBitReversals) {
  SmallVector<Instruction *, 4> Insts;
  if (!recognizeBSwapOrBitReverseIdiom(&I, MatchBSwaps, MatchBitReversals,
                                       Insts))
    return nullptr;
  Instruction *LastInst = Insts.pop_back_val();
  LastInst->removeFromParent();

  for (auto *Inst : Insts) {
    Inst->setDebugLoc(I.getDebugLoc());
    Worklist.push(Inst);
  }
  return LastInst;
}

std::optional<std::pair<Intrinsic::ID, SmallVector<Value *, 3>>>
InstCombinerImpl::convertOrOfShiftsToFunnelShift(Instruction &Or) {
  // TODO: Can we reduce the code duplication between this and the related
  // rotate matching code under visitSelect and visitTrunc?
  assert(Or.getOpcode() == BinaryOperator::Or && "Expecting or instruction");

  unsigned Width = Or.getType()->getScalarSizeInBits();

  Instruction *Or0, *Or1;
  if (!match(Or.getOperand(0), m_Instruction(Or0)) ||
      !match(Or.getOperand(1), m_Instruction(Or1)))
    return std::nullopt;

  bool IsFshl = true; // Sub on LSHR.
  SmallVector<Value *, 3> FShiftArgs;

  // First, find an or'd pair of opposite shifts:
  // or (lshr ShVal0, ShAmt0), (shl ShVal1, ShAmt1)
  if (isa<BinaryOperator>(Or0) && isa<BinaryOperator>(Or1)) {
    Value *ShVal0, *ShVal1, *ShAmt0, *ShAmt1;
    if (!match(Or0,
               m_OneUse(m_LogicalShift(m_Value(ShVal0), m_Value(ShAmt0)))) ||
        !match(Or1,
               m_OneUse(m_LogicalShift(m_Value(ShVal1), m_Value(ShAmt1)))) ||
        Or0->getOpcode() == Or1->getOpcode())
      return std::nullopt;

    // Canonicalize to or(shl(ShVal0, ShAmt0), lshr(ShVal1, ShAmt1)).
    if (Or0->getOpcode() == BinaryOperator::LShr) {
      std::swap(Or0, Or1);
      std::swap(ShVal0, ShVal1);
      std::swap(ShAmt0, ShAmt1);
    }
    assert(Or0->getOpcode() == BinaryOperator::Shl &&
           Or1->getOpcode() == BinaryOperator::LShr &&
           "Illegal or(shift,shift) pair");

    // Match the shift amount operands for a funnel shift pattern. This always
    // matches a subtraction on the R operand.
    auto matchShiftAmount = [&](Value *L, Value *R, unsigned Width) -> Value * {
      // Check for constant shift amounts that sum to the bitwidth.
      const APInt *LI, *RI;
      if (match(L, m_APIntAllowPoison(LI)) && match(R, m_APIntAllowPoison(RI)))
        if (LI->ult(Width) && RI->ult(Width) && (*LI + *RI) == Width)
          return ConstantInt::get(L->getType(), *LI);

      Constant *LC, *RC;
      if (match(L, m_Constant(LC)) && match(R, m_Constant(RC)) &&
          match(L,
                m_SpecificInt_ICMP(ICmpInst::ICMP_ULT, APInt(Width, Width))) &&
          match(R,
                m_SpecificInt_ICMP(ICmpInst::ICMP_ULT, APInt(Width, Width))) &&
          match(ConstantExpr::getAdd(LC, RC), m_SpecificIntAllowPoison(Width)))
        return ConstantExpr::mergeUndefsWith(LC, RC);

      // (shl ShVal, X) | (lshr ShVal, (Width - x)) iff X < Width.
      // We limit this to X < Width in case the backend re-expands the
      // intrinsic, and has to reintroduce a shift modulo operation (InstCombine
      // might remove it after this fold). This still doesn't guarantee that the
      // final codegen will match this original pattern.
      if (match(R, m_OneUse(m_Sub(m_SpecificInt(Width), m_Specific(L))))) {
        KnownBits KnownL = computeKnownBits(L, /*Depth*/ 0, &Or);
        return KnownL.getMaxValue().ult(Width) ? L : nullptr;
      }

      // For non-constant cases, the following patterns currently only work for
      // rotation patterns.
      // TODO: Add general funnel-shift compatible patterns.
      if (ShVal0 != ShVal1)
        return nullptr;

      // For non-constant cases we don't support non-pow2 shift masks.
      // TODO: Is it worth matching urem as well?
      if (!isPowerOf2_32(Width))
        return nullptr;

      // The shift amount may be masked with negation:
      // (shl ShVal, (X & (Width - 1))) | (lshr ShVal, ((-X) & (Width - 1)))
      Value *X;
      unsigned Mask = Width - 1;
      if (match(L, m_And(m_Value(X), m_SpecificInt(Mask))) &&
          match(R, m_And(m_Neg(m_Specific(X)), m_SpecificInt(Mask))))
        return X;

      // (shl ShVal, X) | (lshr ShVal, ((-X) & (Width - 1)))
      if (match(R, m_And(m_Neg(m_Specific(L)), m_SpecificInt(Mask))))
        return L;

      // Similar to above, but the shift amount may be extended after masking,
      // so return the extended value as the parameter for the intrinsic.
      if (match(L, m_ZExt(m_And(m_Value(X), m_SpecificInt(Mask)))) &&
          match(R,
                m_And(m_Neg(m_ZExt(m_And(m_Specific(X), m_SpecificInt(Mask)))),
                      m_SpecificInt(Mask))))
        return L;

      if (match(L, m_ZExt(m_And(m_Value(X), m_SpecificInt(Mask)))) &&
          match(R, m_ZExt(m_And(m_Neg(m_Specific(X)), m_SpecificInt(Mask)))))
        return L;

      return nullptr;
    };

    Value *ShAmt = matchShiftAmount(ShAmt0, ShAmt1, Width);
    if (!ShAmt) {
      ShAmt = matchShiftAmount(ShAmt1, ShAmt0, Width);
      IsFshl = false; // Sub on SHL.
    }
    if (!ShAmt)
      return std::nullopt;

    FShiftArgs = {ShVal0, ShVal1, ShAmt};
  } else if (isa<ZExtInst>(Or0) || isa<ZExtInst>(Or1)) {
    // If there are two 'or' instructions concat variables in opposite order:
    //
    // Slot1 and Slot2 are all zero bits.
    // | Slot1 | Low | Slot2 | High |
    // LowHigh = or (shl (zext Low), ZextLowShlAmt), (zext High)
    // | Slot2 | High | Slot1 | Low |
    // HighLow = or (shl (zext High), ZextHighShlAmt), (zext Low)
    //
    // the latter 'or' can be safely convert to
    // -> HighLow = fshl LowHigh, LowHigh, ZextHighShlAmt
    // if ZextLowShlAmt + ZextHighShlAmt == Width.
    if (!isa<ZExtInst>(Or1))
      std::swap(Or0, Or1);

    Value *High, *ZextHigh, *Low;
    const APInt *ZextHighShlAmt;
    if (!match(Or0,
               m_OneUse(m_Shl(m_Value(ZextHigh), m_APInt(ZextHighShlAmt)))))
      return std::nullopt;

    if (!match(Or1, m_ZExt(m_Value(Low))) ||
        !match(ZextHigh, m_ZExt(m_Value(High))))
      return std::nullopt;

    unsigned HighSize = High->getType()->getScalarSizeInBits();
    unsigned LowSize = Low->getType()->getScalarSizeInBits();
    // Make sure High does not overlap with Low and most significant bits of
    // High aren't shifted out.
    if (ZextHighShlAmt->ult(LowSize) || ZextHighShlAmt->ugt(Width - HighSize))
      return std::nullopt;

    for (User *U : ZextHigh->users()) {
      Value *X, *Y;
      if (!match(U, m_Or(m_Value(X), m_Value(Y))))
        continue;

      if (!isa<ZExtInst>(Y))
        std::swap(X, Y);

      const APInt *ZextLowShlAmt;
      if (!match(X, m_Shl(m_Specific(Or1), m_APInt(ZextLowShlAmt))) ||
          !match(Y, m_Specific(ZextHigh)) || !DT.dominates(U, &Or))
        continue;

      // HighLow is good concat. If sum of two shifts amount equals to Width,
      // LowHigh must also be a good concat.
      if (*ZextLowShlAmt + *ZextHighShlAmt != Width)
        continue;

      // Low must not overlap with High and most significant bits of Low must
      // not be shifted out.
      assert(ZextLowShlAmt->uge(HighSize) &&
             ZextLowShlAmt->ule(Width - LowSize) && "Invalid concat");

      FShiftArgs = {U, U, ConstantInt::get(Or0->getType(), *ZextHighShlAmt)};
      break;
    }
  }

  if (FShiftArgs.empty())
    return std::nullopt;

  Intrinsic::ID IID = IsFshl ? Intrinsic::fshl : Intrinsic::fshr;
  return std::make_pair(IID, FShiftArgs);
}

/// Match UB-safe variants of the funnel shift intrinsic.
static Instruction *matchFunnelShift(Instruction &Or, InstCombinerImpl &IC) {
  if (auto Opt = IC.convertOrOfShiftsToFunnelShift(Or)) {
    auto [IID, FShiftArgs] = *Opt;
    Function *F =
        Intrinsic::getOrInsertDeclaration(Or.getModule(), IID, Or.getType());
    return CallInst::Create(F, FShiftArgs);
  }

  return nullptr;
}

/// Attempt to combine or(zext(x),shl(zext(y),bw/2) concat packing patterns.
static Instruction *matchOrConcat(Instruction &Or,
                                  InstCombiner::BuilderTy &Builder) {
  assert(Or.getOpcode() == Instruction::Or && "bswap requires an 'or'");
  Value *Op0 = Or.getOperand(0), *Op1 = Or.getOperand(1);
  Type *Ty = Or.getType();

  unsigned Width = Ty->getScalarSizeInBits();
  if ((Width & 1) != 0)
    return nullptr;
  unsigned HalfWidth = Width / 2;

  // Canonicalize zext (lower half) to LHS.
  if (!isa<ZExtInst>(Op0))
    std::swap(Op0, Op1);

  // Find lower/upper half.
  Value *LowerSrc, *ShlVal, *UpperSrc;
  const APInt *C;
  if (!match(Op0, m_OneUse(m_ZExt(m_Value(LowerSrc)))) ||
      !match(Op1, m_OneUse(m_Shl(m_Value(ShlVal), m_APInt(C)))) ||
      !match(ShlVal, m_OneUse(m_ZExt(m_Value(UpperSrc)))))
    return nullptr;
  if (*C != HalfWidth || LowerSrc->getType() != UpperSrc->getType() ||
      LowerSrc->getType()->getScalarSizeInBits() != HalfWidth)
    return nullptr;

  auto ConcatIntrinsicCalls = [&](Intrinsic::ID id, Value *Lo, Value *Hi) {
    Value *NewLower = Builder.CreateZExt(Lo, Ty);
    Value *NewUpper = Builder.CreateZExt(Hi, Ty);
    NewUpper = Builder.CreateShl(NewUpper, HalfWidth);
    Value *BinOp = Builder.CreateOr(NewLower, NewUpper);
    return Builder.CreateIntrinsic(id, Ty, BinOp);
  };

  // BSWAP: Push the concat down, swapping the lower/upper sources.
  // concat(bswap(x),bswap(y)) -> bswap(concat(x,y))
  Value *LowerBSwap, *UpperBSwap;
  if (match(LowerSrc, m_BSwap(m_Value(LowerBSwap))) &&
      match(UpperSrc, m_BSwap(m_Value(UpperBSwap))))
    return ConcatIntrinsicCalls(Intrinsic::bswap, UpperBSwap, LowerBSwap);

  // BITREVERSE: Push the concat down, swapping the lower/upper sources.
  // concat(bitreverse(x),bitreverse(y)) -> bitreverse(concat(x,y))
  Value *LowerBRev, *UpperBRev;
  if (match(LowerSrc, m_BitReverse(m_Value(LowerBRev))) &&
      match(UpperSrc, m_BitReverse(m_Value(UpperBRev))))
    return ConcatIntrinsicCalls(Intrinsic::bitreverse, UpperBRev, LowerBRev);

  return nullptr;
}

/// If all elements of two constant vectors are 0/-1 and inverses, return true.
static bool areInverseVectorBitmasks(Constant *C1, Constant *C2) {
  unsigned NumElts = cast<FixedVectorType>(C1->getType())->getNumElements();
  for (unsigned i = 0; i != NumElts; ++i) {
    Constant *EltC1 = C1->getAggregateElement(i);
    Constant *EltC2 = C2->getAggregateElement(i);
    if (!EltC1 || !EltC2)
      return false;

    // One element must be all ones, and the other must be all zeros.
    if (!((match(EltC1, m_Zero()) && match(EltC2, m_AllOnes())) ||
          (match(EltC2, m_Zero()) && match(EltC1, m_AllOnes()))))
      return false;
  }
  return true;
}

/// We have an expression of the form (A & C) | (B & D). If A is a scalar or
/// vector composed of all-zeros or all-ones values and is the bitwise 'not' of
/// B, it can be used as the condition operand of a select instruction.
/// We will detect (A & C) | ~(B | D) when the flag ABIsTheSame enabled.
Value *InstCombinerImpl::getSelectCondition(Value *A, Value *B,
                                            bool ABIsTheSame) {
  // We may have peeked through bitcasts in the caller.
  // Exit immediately if we don't have (vector) integer types.
  Type *Ty = A->getType();
  if (!Ty->isIntOrIntVectorTy() || !B->getType()->isIntOrIntVectorTy())
    return nullptr;

  // If A is the 'not' operand of B and has enough signbits, we have our answer.
  if (ABIsTheSame ? (A == B) : match(B, m_Not(m_Specific(A)))) {
    // If these are scalars or vectors of i1, A can be used directly.
    if (Ty->isIntOrIntVectorTy(1))
      return A;

    // If we look through a vector bitcast, the caller will bitcast the operands
    // to match the condition's number of bits (N x i1).
    // To make this poison-safe, disallow bitcast from wide element to narrow
    // element. That could allow poison in lanes where it was not present in the
    // original code.
    A = peekThroughBitcast(A);
    if (A->getType()->isIntOrIntVectorTy()) {
      unsigned NumSignBits = ComputeNumSignBits(A);
      if (NumSignBits == A->getType()->getScalarSizeInBits() &&
          NumSignBits <= Ty->getScalarSizeInBits())
        return Builder.CreateTrunc(A, CmpInst::makeCmpResultType(A->getType()));
    }
    return nullptr;
  }

  // TODO: add support for sext and constant case
  if (ABIsTheSame)
    return nullptr;

  // If both operands are constants, see if the constants are inverse bitmasks.
  Constant *AConst, *BConst;
  if (match(A, m_Constant(AConst)) && match(B, m_Constant(BConst)))
    if (AConst == ConstantExpr::getNot(BConst) &&
        ComputeNumSignBits(A) == Ty->getScalarSizeInBits())
      return Builder.CreateZExtOrTrunc(A, CmpInst::makeCmpResultType(Ty));

  // Look for more complex patterns. The 'not' op may be hidden behind various
  // casts. Look through sexts and bitcasts to find the booleans.
  Value *Cond;
  Value *NotB;
  if (match(A, m_SExt(m_Value(Cond))) &&
      Cond->getType()->isIntOrIntVectorTy(1)) {
    // A = sext i1 Cond; B = sext (not (i1 Cond))
    if (match(B, m_SExt(m_Not(m_Specific(Cond)))))
      return Cond;

    // A = sext i1 Cond; B = not ({bitcast} (sext (i1 Cond)))
    // TODO: The one-use checks are unnecessary or misplaced. If the caller
    //       checked for uses on logic ops/casts, that should be enough to
    //       make this transform worthwhile.
    if (match(B, m_OneUse(m_Not(m_Value(NotB))))) {
      NotB = peekThroughBitcast(NotB, true);
      if (match(NotB, m_SExt(m_Specific(Cond))))
        return Cond;
    }
  }

  // All scalar (and most vector) possibilities should be handled now.
  // Try more matches that only apply to non-splat constant vectors.
  if (!Ty->isVectorTy())
    return nullptr;

  // If both operands are xor'd with constants using the same sexted boolean
  // operand, see if the constants are inverse bitmasks.
  // TODO: Use ConstantExpr::getNot()?
  if (match(A, (m_Xor(m_SExt(m_Value(Cond)), m_Constant(AConst)))) &&
      match(B, (m_Xor(m_SExt(m_Specific(Cond)), m_Constant(BConst)))) &&
      Cond->getType()->isIntOrIntVectorTy(1) &&
      areInverseVectorBitmasks(AConst, BConst)) {
    AConst = ConstantExpr::getTrunc(AConst, CmpInst::makeCmpResultType(Ty));
    return Builder.CreateXor(Cond, AConst);
  }
  return nullptr;
}

/// We have an expression of the form (A & B) | (C & D). Try to simplify this
/// to "A' ? B : D", where A' is a boolean or vector of booleans.
/// When InvertFalseVal is set to true, we try to match the pattern
/// where we have peeked through a 'not' op and A and C are the same:
/// (A & B) | ~(A | D) --> (A & B) | (~A & ~D) --> A' ? B : ~D
Value *InstCombinerImpl::matchSelectFromAndOr(Value *A, Value *B, Value *C,
                                              Value *D, bool InvertFalseVal) {
  // The potential condition of the select may be bitcasted. In that case, look
  // through its bitcast and the corresponding bitcast of the 'not' condition.
  Type *OrigType = A->getType();
  A = peekThroughBitcast(A, true);
  C = peekThroughBitcast(C, true);
  if (Value *Cond = getSelectCondition(A, C, InvertFalseVal)) {
    // ((bc Cond) & B) | ((bc ~Cond) & D) --> bc (select Cond, (bc B), (bc D))
    // If this is a vector, we may need to cast to match the condition's length.
    // The bitcasts will either all exist or all not exist. The builder will
    // not create unnecessary casts if the types already match.
    Type *SelTy = A->getType();
    if (auto *VecTy = dyn_cast<VectorType>(Cond->getType())) {
      // For a fixed or scalable vector get N from <{vscale x} N x iM>
      unsigned Elts = VecTy->getElementCount().getKnownMinValue();
      // For a fixed or scalable vector, get the size in bits of N x iM; for a
      // scalar this is just M.
      unsigned SelEltSize = SelTy->getPrimitiveSizeInBits().getKnownMinValue();
      Type *EltTy = Builder.getIntNTy(SelEltSize / Elts);
      SelTy = VectorType::get(EltTy, VecTy->getElementCount());
    }
    Value *BitcastB = Builder.CreateBitCast(B, SelTy);
    if (InvertFalseVal)
      D = Builder.CreateNot(D);
    Value *BitcastD = Builder.CreateBitCast(D, SelTy);
    Value *Select = Builder.CreateSelect(Cond, BitcastB, BitcastD);
    return Builder.CreateBitCast(Select, OrigType);
  }

  return nullptr;
}

// (icmp eq X, C) | (icmp ult Other, (X - C)) -> (icmp ule Other, (X - (C + 1)))
// (icmp ne X, C) & (icmp uge Other, (X - C)) -> (icmp ugt Other, (X - (C + 1)))
static Value *foldAndOrOfICmpEqConstantAndICmp(ICmpInst *LHS, ICmpInst *RHS,
                                               bool IsAnd, bool IsLogical,
                                               IRBuilderBase &Builder) {
  Value *LHS0 = LHS->getOperand(0);
  Value *RHS0 = RHS->getOperand(0);
  Value *RHS1 = RHS->getOperand(1);

  ICmpInst::Predicate LPred =
      IsAnd ? LHS->getInversePredicate() : LHS->getPredicate();
  ICmpInst::Predicate RPred =
      IsAnd ? RHS->getInversePredicate() : RHS->getPredicate();

  const APInt *CInt;
  if (LPred != ICmpInst::ICMP_EQ ||
      !match(LHS->getOperand(1), m_APIntAllowPoison(CInt)) ||
      !LHS0->getType()->isIntOrIntVectorTy() ||
      !(LHS->hasOneUse() || RHS->hasOneUse()))
    return nullptr;

  auto MatchRHSOp = [LHS0, CInt](const Value *RHSOp) {
    return match(RHSOp,
                 m_Add(m_Specific(LHS0), m_SpecificIntAllowPoison(-*CInt))) ||
           (CInt->isZero() && RHSOp == LHS0);
  };

  Value *Other;
  if (RPred == ICmpInst::ICMP_ULT && MatchRHSOp(RHS1))
    Other = RHS0;
  else if (RPred == ICmpInst::ICMP_UGT && MatchRHSOp(RHS0))
    Other = RHS1;
  else
    return nullptr;

  if (IsLogical)
    Other = Builder.CreateFreeze(Other);

  return Builder.CreateICmp(
      IsAnd ? ICmpInst::ICMP_ULT : ICmpInst::ICMP_UGE,
      Builder.CreateSub(LHS0, ConstantInt::get(LHS0->getType(), *CInt + 1)),
      Other);
}

/// Fold (icmp)&(icmp) or (icmp)|(icmp) if possible.
/// If IsLogical is true, then the and/or is in select form and the transform
/// must be poison-safe.
Value *InstCombinerImpl::foldAndOrOfICmps(ICmpInst *LHS, ICmpInst *RHS,
                                          Instruction &I, bool IsAnd,
                                          bool IsLogical) {
  const SimplifyQuery Q = SQ.getWithInstruction(&I);

  // Fold (iszero(A & K1) | iszero(A & K2)) ->  (A & (K1 | K2)) != (K1 | K2)
  // Fold (!iszero(A & K1) & !iszero(A & K2)) ->  (A & (K1 | K2)) == (K1 | K2)
  // if K1 and K2 are a one-bit mask.
  if (Value *V = foldAndOrOfICmpsOfAndWithPow2(LHS, RHS, &I, IsAnd, IsLogical))
    return V;

  ICmpInst::Predicate PredL = LHS->getPredicate(), PredR = RHS->getPredicate();
  Value *LHS0 = LHS->getOperand(0), *RHS0 = RHS->getOperand(0);
  Value *LHS1 = LHS->getOperand(1), *RHS1 = RHS->getOperand(1);

  const APInt *LHSC = nullptr, *RHSC = nullptr;
  match(LHS1, m_APInt(LHSC));
  match(RHS1, m_APInt(RHSC));

  // (icmp1 A, B) | (icmp2 A, B) --> (icmp3 A, B)
  // (icmp1 A, B) & (icmp2 A, B) --> (icmp3 A, B)
  if (predicatesFoldable(PredL, PredR)) {
    if (LHS0 == RHS1 && LHS1 == RHS0) {
      PredL = ICmpInst::getSwappedPredicate(PredL);
      std::swap(LHS0, LHS1);
    }
    if (LHS0 == RHS0 && LHS1 == RHS1) {
      unsigned Code = IsAnd ? getICmpCode(PredL) & getICmpCode(PredR)
                            : getICmpCode(PredL) | getICmpCode(PredR);
      bool IsSigned = LHS->isSigned() || RHS->isSigned();
      return getNewICmpValue(Code, IsSigned, LHS0, LHS1, Builder);
    }
  }

  // handle (roughly):
  // (icmp ne (A & B), C) | (icmp ne (A & D), E)
  // (icmp eq (A & B), C) & (icmp eq (A & D), E)
  if (Value *V = foldLogOpOfMaskedICmps(LHS, RHS, IsAnd, IsLogical, Builder))
    return V;

  if (Value *V =
          foldAndOrOfICmpEqConstantAndICmp(LHS, RHS, IsAnd, IsLogical, Builder))
    return V;
  // We can treat logical like bitwise here, because both operands are used on
  // the LHS, and as such poison from both will propagate.
  if (Value *V = foldAndOrOfICmpEqConstantAndICmp(RHS, LHS, IsAnd,
                                                  /*IsLogical*/ false, Builder))
    return V;

  if (Value *V =
          foldAndOrOfICmpsWithConstEq(LHS, RHS, IsAnd, IsLogical, Builder, Q))
    return V;
  // We can convert this case to bitwise and, because both operands are used
  // on the LHS, and as such poison from both will propagate.
  if (Value *V = foldAndOrOfICmpsWithConstEq(RHS, LHS, IsAnd,
                                             /*IsLogical=*/false, Builder, Q)) {
    // If RHS is still used, we should drop samesign flag.
    if (IsLogical && RHS->hasSameSign() && !RHS->use_empty()) {
      RHS->setSameSign(false);
      addToWorklist(RHS);
    }
    return V;
  }

  if (Value *V = foldIsPowerOf2OrZero(LHS, RHS, IsAnd, Builder, *this))
    return V;
  if (Value *V = foldIsPowerOf2OrZero(RHS, LHS, IsAnd, Builder, *this))
    return V;

  // TODO: One of these directions is fine with logical and/or, the other could
  // be supported by inserting freeze.
  if (!IsLogical) {
    // E.g. (icmp slt x, 0) | (icmp sgt x, n) --> icmp ugt x, n
    // E.g. (icmp sge x, 0) & (icmp slt x, n) --> icmp ult x, n
    if (Value *V = simplifyRangeCheck(LHS, RHS, /*Inverted=*/!IsAnd))
      return V;

    // E.g. (icmp sgt x, n) | (icmp slt x, 0) --> icmp ugt x, n
    // E.g. (icmp slt x, n) & (icmp sge x, 0) --> icmp ult x, n
    if (Value *V = simplifyRangeCheck(RHS, LHS, /*Inverted=*/!IsAnd))
      return V;
  }

  // TODO: Add conjugated or fold, check whether it is safe for logical and/or.
  if (IsAnd && !IsLogical)
    if (Value *V = foldSignedTruncationCheck(LHS, RHS, I, Builder))
      return V;

  if (Value *V = foldIsPowerOf2(LHS, RHS, IsAnd, Builder, *this))
    return V;

  if (Value *V = foldPowerOf2AndShiftedMask(LHS, RHS, IsAnd, Builder))
    return V;

  // TODO: Verify whether this is safe for logical and/or.
  if (!IsLogical) {
    if (Value *X = foldUnsignedUnderflowCheck(LHS, RHS, IsAnd, Q, Builder))
      return X;
    if (Value *X = foldUnsignedUnderflowCheck(RHS, LHS, IsAnd, Q, Builder))
      return X;
  }

  // (icmp ne A, 0) | (icmp ne B, 0) --> (icmp ne (A|B), 0)
  // (icmp eq A, 0) & (icmp eq B, 0) --> (icmp eq (A|B), 0)
  // TODO: Remove this and below when foldLogOpOfMaskedICmps can handle undefs.
  if (PredL == (IsAnd ? ICmpInst::ICMP_EQ : ICmpInst::ICMP_NE) &&
      PredL == PredR && match(LHS1, m_ZeroInt()) && match(RHS1, m_ZeroInt()) &&
      LHS0->getType() == RHS0->getType() &&
      (!IsLogical || isGuaranteedNotToBePoison(RHS0))) {
    Value *NewOr = Builder.CreateOr(LHS0, RHS0);
    return Builder.CreateICmp(PredL, NewOr,
                              Constant::getNullValue(NewOr->getType()));
  }

  // (icmp ne A, -1) | (icmp ne B, -1) --> (icmp ne (A&B), -1)
  // (icmp eq A, -1) & (icmp eq B, -1) --> (icmp eq (A&B), -1)
  if (PredL == (IsAnd ? ICmpInst::ICMP_EQ : ICmpInst::ICMP_NE) &&
      PredL == PredR && match(LHS1, m_AllOnes()) && match(RHS1, m_AllOnes()) &&
      LHS0->getType() == RHS0->getType() &&
      (!IsLogical || isGuaranteedNotToBePoison(RHS0))) {
    Value *NewAnd = Builder.CreateAnd(LHS0, RHS0);
    return Builder.CreateICmp(PredL, NewAnd,
                              Constant::getAllOnesValue(LHS0->getType()));
  }

  if (!IsLogical)
    if (Value *V =
            foldAndOrOfICmpsWithPow2AndWithZero(Builder, LHS, RHS, IsAnd, Q))
      return V;

  // This only handles icmp of constants: (icmp1 A, C1) | (icmp2 B, C2).
  if (!LHSC || !RHSC)
    return nullptr;

  // (trunc x) == C1 & (and x, CA) == C2 -> (and x, CA|CMAX) == C1|C2
  // (trunc x) != C1 | (and x, CA) != C2 -> (and x, CA|CMAX) != C1|C2
  // where CMAX is the all ones value for the truncated type,
  // iff the lower bits of C2 and CA are zero.
  if (PredL == (IsAnd ? ICmpInst::ICMP_EQ : ICmpInst::ICMP_NE) &&
      PredL == PredR && LHS->hasOneUse() && RHS->hasOneUse()) {
    Value *V;
    const APInt *AndC, *SmallC = nullptr, *BigC = nullptr;

    // (trunc x) == C1 & (and x, CA) == C2
    // (and x, CA) == C2 & (trunc x) == C1
    if (match(RHS0, m_Trunc(m_Value(V))) &&
        match(LHS0, m_And(m_Specific(V), m_APInt(AndC)))) {
      SmallC = RHSC;
      BigC = LHSC;
    } else if (match(LHS0, m_Trunc(m_Value(V))) &&
               match(RHS0, m_And(m_Specific(V), m_APInt(AndC)))) {
      SmallC = LHSC;
      BigC = RHSC;
    }

    if (SmallC && BigC) {
      unsigned BigBitSize = BigC->getBitWidth();
      unsigned SmallBitSize = SmallC->getBitWidth();

      // Check that the low bits are zero.
      APInt Low = APInt::getLowBitsSet(BigBitSize, SmallBitSize);
      if ((Low & *AndC).isZero() && (Low & *BigC).isZero()) {
        Value *NewAnd = Builder.CreateAnd(V, Low | *AndC);
        APInt N = SmallC->zext(BigBitSize) | *BigC;
        Value *NewVal = ConstantInt::get(NewAnd->getType(), N);
        return Builder.CreateICmp(PredL, NewAnd, NewVal);
      }
    }
  }

  // Match naive pattern (and its inverted form) for checking if two values
  // share same sign. An example of the pattern:
  // (icmp slt (X & Y), 0) | (icmp sgt (X | Y), -1) -> (icmp sgt (X ^ Y), -1)
  // Inverted form (example):
  // (icmp slt (X | Y), 0) & (icmp sgt (X & Y), -1) -> (icmp slt (X ^ Y), 0)
  bool TrueIfSignedL, TrueIfSignedR;
  if (isSignBitCheck(PredL, *LHSC, TrueIfSignedL) &&
      isSignBitCheck(PredR, *RHSC, TrueIfSignedR) &&
      (RHS->hasOneUse() || LHS->hasOneUse())) {
    Value *X, *Y;
    if (IsAnd) {
      if ((TrueIfSignedL && !TrueIfSignedR &&
           match(LHS0, m_Or(m_Value(X), m_Value(Y))) &&
           match(RHS0, m_c_And(m_Specific(X), m_Specific(Y)))) ||
          (!TrueIfSignedL && TrueIfSignedR &&
           match(LHS0, m_And(m_Value(X), m_Value(Y))) &&
           match(RHS0, m_c_Or(m_Specific(X), m_Specific(Y))))) {
        Value *NewXor = Builder.CreateXor(X, Y);
        return Builder.CreateIsNeg(NewXor);
      }
    } else {
      if ((TrueIfSignedL && !TrueIfSignedR &&
            match(LHS0, m_And(m_Value(X), m_Value(Y))) &&
            match(RHS0, m_c_Or(m_Specific(X), m_Specific(Y)))) ||
          (!TrueIfSignedL && TrueIfSignedR &&
           match(LHS0, m_Or(m_Value(X), m_Value(Y))) &&
           match(RHS0, m_c_And(m_Specific(X), m_Specific(Y))))) {
        Value *NewXor = Builder.CreateXor(X, Y);
        return Builder.CreateIsNotNeg(NewXor);
      }
    }
  }

  return foldAndOrOfICmpsUsingRanges(LHS, RHS, IsAnd);
}

/// If IsLogical is true, then the and/or is in select form and the transform
/// must be poison-safe.
Value *InstCombinerImpl::foldBooleanAndOr(Value *LHS, Value *RHS,
                                          Instruction &I, bool IsAnd,
                                          bool IsLogical) {
  if (!LHS->getType()->isIntOrIntVectorTy(1))
    return nullptr;

  if (auto *LHSCmp = dyn_cast<ICmpInst>(LHS))
    if (auto *RHSCmp = dyn_cast<ICmpInst>(RHS))
      if (Value *Res = foldAndOrOfICmps(LHSCmp, RHSCmp, I, IsAnd, IsLogical))
        return Res;

  if (auto *LHSCmp = dyn_cast<FCmpInst>(LHS))
    if (auto *RHSCmp = dyn_cast<FCmpInst>(RHS))
      if (Value *Res = foldLogicOfFCmps(LHSCmp, RHSCmp, IsAnd, IsLogical))
        return Res;

<<<<<<< HEAD
=======
  if (Value *Res = foldEqOfParts(LHS, RHS, IsAnd))
    return Res;

>>>>>>> ce7c17d5
  return nullptr;
}

static Value *foldOrOfInversions(BinaryOperator &I,
                                 InstCombiner::BuilderTy &Builder) {
  assert(I.getOpcode() == Instruction::Or &&
         "Simplification only supports or at the moment.");

  Value *Cmp1, *Cmp2, *Cmp3, *Cmp4;
  if (!match(I.getOperand(0), m_And(m_Value(Cmp1), m_Value(Cmp2))) ||
      !match(I.getOperand(1), m_And(m_Value(Cmp3), m_Value(Cmp4))))
    return nullptr;

  // Check if any two pairs of the and operations are inversions of each other.
  if (isKnownInversion(Cmp1, Cmp3) && isKnownInversion(Cmp2, Cmp4))
    return Builder.CreateXor(Cmp1, Cmp4);
  if (isKnownInversion(Cmp1, Cmp4) && isKnownInversion(Cmp2, Cmp3))
    return Builder.CreateXor(Cmp1, Cmp3);

  return nullptr;
}

// FIXME: We use commutative matchers (m_c_*) for some, but not all, matches
// here. We should standardize that construct where it is needed or choose some
// other way to ensure that commutated variants of patterns are not missed.
Instruction *InstCombinerImpl::visitOr(BinaryOperator &I) {
  if (Value *V = simplifyOrInst(I.getOperand(0), I.getOperand(1),
                                SQ.getWithInstruction(&I)))
    return replaceInstUsesWith(I, V);

  if (SimplifyAssociativeOrCommutative(I))
    return &I;

  if (Instruction *X = foldVectorBinop(I))
    return X;

  if (Instruction *Phi = foldBinopWithPhiOperands(I))
    return Phi;

  // See if we can simplify any instructions used by the instruction whose sole
  // purpose is to compute bits we don't care about.
  if (SimplifyDemandedInstructionBits(I))
    return &I;

  // Do this before using distributive laws to catch simple and/or/not patterns.
  if (Instruction *Xor = foldOrToXor(I, Builder))
    return Xor;

  if (Instruction *X = foldComplexAndOrPatterns(I, Builder))
    return X;

  // (A & B) | (C & D) -> A ^ D where A == ~C && B == ~D
  // (A & B) | (C & D) -> A ^ C where A == ~D && B == ~C
  if (Value *V = foldOrOfInversions(I, Builder))
    return replaceInstUsesWith(I, V);

  // (A&B)|(A&C) -> A&(B|C) etc
  if (Value *V = foldUsingDistributiveLaws(I))
    return replaceInstUsesWith(I, V);

  Value *Op0 = I.getOperand(0), *Op1 = I.getOperand(1);
  Type *Ty = I.getType();
  if (Ty->isIntOrIntVectorTy(1)) {
    if (auto *SI0 = dyn_cast<SelectInst>(Op0)) {
      if (auto *R =
              foldAndOrOfSelectUsingImpliedCond(Op1, *SI0, /* IsAnd */ false))
        return R;
    }
    if (auto *SI1 = dyn_cast<SelectInst>(Op1)) {
      if (auto *R =
              foldAndOrOfSelectUsingImpliedCond(Op0, *SI1, /* IsAnd */ false))
        return R;
    }
  }

  if (Instruction *FoldedLogic = foldBinOpIntoSelectOrPhi(I))
    return FoldedLogic;

  if (Instruction *BitOp = matchBSwapOrBitReverse(I, /*MatchBSwaps*/ true,
                                                  /*MatchBitReversals*/ true))
    return BitOp;

  if (Instruction *Funnel = matchFunnelShift(I, *this))
    return Funnel;

  if (Instruction *Concat = matchOrConcat(I, Builder))
    return replaceInstUsesWith(I, Concat);

  if (Instruction *R = foldBinOpShiftWithShift(I))
    return R;

  if (Instruction *R = tryFoldInstWithCtpopWithNot(&I))
    return R;

  if (cast<PossiblyDisjointInst>(I).isDisjoint()) {
    if (Instruction *R =
            foldAddLikeCommutative(I.getOperand(0), I.getOperand(1),
                                   /*NSW=*/true, /*NUW=*/true))
      return R;
    if (Instruction *R =
            foldAddLikeCommutative(I.getOperand(1), I.getOperand(0),
                                   /*NSW=*/true, /*NUW=*/true))
      return R;
  }

  Value *X, *Y;
  const APInt *CV;
  if (match(&I, m_c_Or(m_OneUse(m_Xor(m_Value(X), m_APInt(CV))), m_Value(Y))) &&
      !CV->isAllOnes() && MaskedValueIsZero(Y, *CV, 0, &I)) {
    // (X ^ C) | Y -> (X | Y) ^ C iff Y & C == 0
    // The check for a 'not' op is for efficiency (if Y is known zero --> ~X).
    Value *Or = Builder.CreateOr(X, Y);
    return BinaryOperator::CreateXor(Or, ConstantInt::get(Ty, *CV));
  }

  // If the operands have no common bits set:
  // or (mul X, Y), X --> add (mul X, Y), X --> mul X, (Y + 1)
  if (match(&I, m_c_DisjointOr(m_OneUse(m_Mul(m_Value(X), m_Value(Y))),
                               m_Deferred(X)))) {
    Value *IncrementY = Builder.CreateAdd(Y, ConstantInt::get(Ty, 1));
    return BinaryOperator::CreateMul(X, IncrementY);
  }

  // (A & C) | (B & D)
  Value *A, *B, *C, *D;
  if (match(Op0, m_And(m_Value(A), m_Value(C))) &&
      match(Op1, m_And(m_Value(B), m_Value(D)))) {

    // (A & C0) | (B & C1)
    const APInt *C0, *C1;
    if (match(C, m_APInt(C0)) && match(D, m_APInt(C1))) {
      Value *X;
      if (*C0 == ~*C1) {
        // ((X | B) & MaskC) | (B & ~MaskC) -> (X & MaskC) | B
        if (match(A, m_c_Or(m_Value(X), m_Specific(B))))
          return BinaryOperator::CreateOr(Builder.CreateAnd(X, *C0), B);
        // (A & MaskC) | ((X | A) & ~MaskC) -> (X & ~MaskC) | A
        if (match(B, m_c_Or(m_Specific(A), m_Value(X))))
          return BinaryOperator::CreateOr(Builder.CreateAnd(X, *C1), A);

        // ((X ^ B) & MaskC) | (B & ~MaskC) -> (X & MaskC) ^ B
        if (match(A, m_c_Xor(m_Value(X), m_Specific(B))))
          return BinaryOperator::CreateXor(Builder.CreateAnd(X, *C0), B);
        // (A & MaskC) | ((X ^ A) & ~MaskC) -> (X & ~MaskC) ^ A
        if (match(B, m_c_Xor(m_Specific(A), m_Value(X))))
          return BinaryOperator::CreateXor(Builder.CreateAnd(X, *C1), A);
      }

      if ((*C0 & *C1).isZero()) {
        // ((X | B) & C0) | (B & C1) --> (X | B) & (C0 | C1)
        // iff (C0 & C1) == 0 and (X & ~C0) == 0
        if (match(A, m_c_Or(m_Value(X), m_Specific(B))) &&
            MaskedValueIsZero(X, ~*C0, 0, &I)) {
          Constant *C01 = ConstantInt::get(Ty, *C0 | *C1);
          return BinaryOperator::CreateAnd(A, C01);
        }
        // (A & C0) | ((X | A) & C1) --> (X | A) & (C0 | C1)
        // iff (C0 & C1) == 0 and (X & ~C1) == 0
        if (match(B, m_c_Or(m_Value(X), m_Specific(A))) &&
            MaskedValueIsZero(X, ~*C1, 0, &I)) {
          Constant *C01 = ConstantInt::get(Ty, *C0 | *C1);
          return BinaryOperator::CreateAnd(B, C01);
        }
        // ((X | C2) & C0) | ((X | C3) & C1) --> (X | C2 | C3) & (C0 | C1)
        // iff (C0 & C1) == 0 and (C2 & ~C0) == 0 and (C3 & ~C1) == 0.
        const APInt *C2, *C3;
        if (match(A, m_Or(m_Value(X), m_APInt(C2))) &&
            match(B, m_Or(m_Specific(X), m_APInt(C3))) &&
            (*C2 & ~*C0).isZero() && (*C3 & ~*C1).isZero()) {
          Value *Or = Builder.CreateOr(X, *C2 | *C3, "bitfield");
          Constant *C01 = ConstantInt::get(Ty, *C0 | *C1);
          return BinaryOperator::CreateAnd(Or, C01);
        }
      }
    }

    // Don't try to form a select if it's unlikely that we'll get rid of at
    // least one of the operands. A select is generally more expensive than the
    // 'or' that it is replacing.
    if (Op0->hasOneUse() || Op1->hasOneUse()) {
      // (Cond & C) | (~Cond & D) -> Cond ? C : D, and commuted variants.
      if (Value *V = matchSelectFromAndOr(A, C, B, D))
        return replaceInstUsesWith(I, V);
      if (Value *V = matchSelectFromAndOr(A, C, D, B))
        return replaceInstUsesWith(I, V);
      if (Value *V = matchSelectFromAndOr(C, A, B, D))
        return replaceInstUsesWith(I, V);
      if (Value *V = matchSelectFromAndOr(C, A, D, B))
        return replaceInstUsesWith(I, V);
      if (Value *V = matchSelectFromAndOr(B, D, A, C))
        return replaceInstUsesWith(I, V);
      if (Value *V = matchSelectFromAndOr(B, D, C, A))
        return replaceInstUsesWith(I, V);
      if (Value *V = matchSelectFromAndOr(D, B, A, C))
        return replaceInstUsesWith(I, V);
      if (Value *V = matchSelectFromAndOr(D, B, C, A))
        return replaceInstUsesWith(I, V);
    }
  }

  if (match(Op0, m_And(m_Value(A), m_Value(C))) &&
      match(Op1, m_Not(m_Or(m_Value(B), m_Value(D)))) &&
      (Op0->hasOneUse() || Op1->hasOneUse())) {
    // (Cond & C) | ~(Cond | D) -> Cond ? C : ~D
    if (Value *V = matchSelectFromAndOr(A, C, B, D, true))
      return replaceInstUsesWith(I, V);
    if (Value *V = matchSelectFromAndOr(A, C, D, B, true))
      return replaceInstUsesWith(I, V);
    if (Value *V = matchSelectFromAndOr(C, A, B, D, true))
      return replaceInstUsesWith(I, V);
    if (Value *V = matchSelectFromAndOr(C, A, D, B, true))
      return replaceInstUsesWith(I, V);
  }

  // (A ^ B) | ((B ^ C) ^ A) -> (A ^ B) | C
  if (match(Op0, m_Xor(m_Value(A), m_Value(B))))
    if (match(Op1,
              m_c_Xor(m_c_Xor(m_Specific(B), m_Value(C)), m_Specific(A))) ||
        match(Op1, m_c_Xor(m_c_Xor(m_Specific(A), m_Value(C)), m_Specific(B))))
      return BinaryOperator::CreateOr(Op0, C);

  // ((B ^ C) ^ A) | (A ^ B) -> (A ^ B) | C
  if (match(Op1, m_Xor(m_Value(A), m_Value(B))))
    if (match(Op0,
              m_c_Xor(m_c_Xor(m_Specific(B), m_Value(C)), m_Specific(A))) ||
        match(Op0, m_c_Xor(m_c_Xor(m_Specific(A), m_Value(C)), m_Specific(B))))
      return BinaryOperator::CreateOr(Op1, C);

  if (Instruction *DeMorgan = matchDeMorgansLaws(I, *this))
    return DeMorgan;

  // Canonicalize xor to the RHS.
  bool SwappedForXor = false;
  if (match(Op0, m_Xor(m_Value(), m_Value()))) {
    std::swap(Op0, Op1);
    SwappedForXor = true;
  }

  if (match(Op1, m_Xor(m_Value(A), m_Value(B)))) {
    // (A | ?) | (A ^ B) --> (A | ?) | B
    // (B | ?) | (A ^ B) --> (B | ?) | A
    if (match(Op0, m_c_Or(m_Specific(A), m_Value())))
      return BinaryOperator::CreateOr(Op0, B);
    if (match(Op0, m_c_Or(m_Specific(B), m_Value())))
      return BinaryOperator::CreateOr(Op0, A);

    // (A & B) | (A ^ B) --> A | B
    // (B & A) | (A ^ B) --> A | B
    if (match(Op0, m_c_And(m_Specific(A), m_Specific(B))))
      return BinaryOperator::CreateOr(A, B);

    // ~A | (A ^ B) --> ~(A & B)
    // ~B | (A ^ B) --> ~(A & B)
    // The swap above should always make Op0 the 'not'.
    if ((Op0->hasOneUse() || Op1->hasOneUse()) &&
        (match(Op0, m_Not(m_Specific(A))) || match(Op0, m_Not(m_Specific(B)))))
      return BinaryOperator::CreateNot(Builder.CreateAnd(A, B));

    // Same as above, but peek through an 'and' to the common operand:
    // ~(A & ?) | (A ^ B) --> ~((A & ?) & B)
    // ~(B & ?) | (A ^ B) --> ~((B & ?) & A)
    Instruction *And;
    if ((Op0->hasOneUse() || Op1->hasOneUse()) &&
        match(Op0, m_Not(m_CombineAnd(m_Instruction(And),
                                      m_c_And(m_Specific(A), m_Value())))))
      return BinaryOperator::CreateNot(Builder.CreateAnd(And, B));
    if ((Op0->hasOneUse() || Op1->hasOneUse()) &&
        match(Op0, m_Not(m_CombineAnd(m_Instruction(And),
                                      m_c_And(m_Specific(B), m_Value())))))
      return BinaryOperator::CreateNot(Builder.CreateAnd(And, A));

    // (~A | C) | (A ^ B) --> ~(A & B) | C
    // (~B | C) | (A ^ B) --> ~(A & B) | C
    if (Op0->hasOneUse() && Op1->hasOneUse() &&
        (match(Op0, m_c_Or(m_Not(m_Specific(A)), m_Value(C))) ||
         match(Op0, m_c_Or(m_Not(m_Specific(B)), m_Value(C))))) {
      Value *Nand = Builder.CreateNot(Builder.CreateAnd(A, B), "nand");
      return BinaryOperator::CreateOr(Nand, C);
    }
  }

  if (SwappedForXor)
    std::swap(Op0, Op1);

  if (Value *Res =
          foldBooleanAndOr(Op0, Op1, I, /*IsAnd=*/false, /*IsLogical=*/false))
    return replaceInstUsesWith(I, Res);

<<<<<<< HEAD
  {
    ICmpInst *LHS = dyn_cast<ICmpInst>(Op0);
    ICmpInst *RHS = dyn_cast<ICmpInst>(Op1);

    // TODO: Base this on foldBooleanAndOr instead?
    // TODO: Make this recursive; it's a little tricky because an arbitrary
    // number of 'or' instructions might have to be created.
    Value *X, *Y;
    if (LHS && match(Op1, m_OneUse(m_LogicalOr(m_Value(X), m_Value(Y))))) {
      bool IsLogical = isa<SelectInst>(Op1);
      // LHS | (X || Y) --> (LHS || X) || Y
      if (auto *Cmp = dyn_cast<ICmpInst>(X))
        if (Value *Res =
                foldAndOrOfICmps(LHS, Cmp, I, /* IsAnd */ false, IsLogical))
          return replaceInstUsesWith(I, IsLogical
                                            ? Builder.CreateLogicalOr(Res, Y)
                                            : Builder.CreateOr(Res, Y));
      // LHS | (X || Y) --> X || (LHS | Y)
      if (auto *Cmp = dyn_cast<ICmpInst>(Y))
        if (Value *Res = foldAndOrOfICmps(LHS, Cmp, I, /* IsAnd */ false,
                                          /* IsLogical */ false))
          return replaceInstUsesWith(I, IsLogical
                                            ? Builder.CreateLogicalOr(X, Res)
                                            : Builder.CreateOr(X, Res));
    }
    if (RHS && match(Op0, m_OneUse(m_LogicalOr(m_Value(X), m_Value(Y))))) {
      bool IsLogical = isa<SelectInst>(Op0);
      // (X || Y) | RHS --> (X || RHS) || Y
      if (auto *Cmp = dyn_cast<ICmpInst>(X))
        if (Value *Res =
                foldAndOrOfICmps(Cmp, RHS, I, /* IsAnd */ false, IsLogical))
          return replaceInstUsesWith(I, IsLogical
                                            ? Builder.CreateLogicalOr(Res, Y)
                                            : Builder.CreateOr(Res, Y));
      // (X || Y) | RHS --> X || (Y | RHS)
      if (auto *Cmp = dyn_cast<ICmpInst>(Y))
        if (Value *Res = foldAndOrOfICmps(Cmp, RHS, I, /* IsAnd */ false,
                                          /* IsLogical */ false))
          return replaceInstUsesWith(I, IsLogical
                                            ? Builder.CreateLogicalOr(X, Res)
                                            : Builder.CreateOr(X, Res));
    }
=======
  // TODO: Make this recursive; it's a little tricky because an arbitrary
  // number of 'or' instructions might have to be created.
  if (match(Op1, m_OneUse(m_LogicalOr(m_Value(X), m_Value(Y))))) {
    bool IsLogical = isa<SelectInst>(Op1);
    // Op0 | (X || Y) --> (Op0 || X) || Y
    if (Value *Res = foldBooleanAndOr(Op0, X, I, /* IsAnd */ false, IsLogical))
      return replaceInstUsesWith(I, IsLogical ? Builder.CreateLogicalOr(Res, Y)
                                              : Builder.CreateOr(Res, Y));
    // Op0 | (X || Y) --> X || (Op0 | Y)
    if (Value *Res = foldBooleanAndOr(Op0, Y, I, /* IsAnd */ false,
                                      /* IsLogical */ false))
      return replaceInstUsesWith(I, IsLogical ? Builder.CreateLogicalOr(X, Res)
                                              : Builder.CreateOr(X, Res));
  }
  if (match(Op0, m_OneUse(m_LogicalOr(m_Value(X), m_Value(Y))))) {
    bool IsLogical = isa<SelectInst>(Op0);
    // (X || Y) | Op1 --> (X || Op1) || Y
    if (Value *Res = foldBooleanAndOr(X, Op1, I, /* IsAnd */ false, IsLogical))
      return replaceInstUsesWith(I, IsLogical ? Builder.CreateLogicalOr(Res, Y)
                                              : Builder.CreateOr(Res, Y));
    // (X || Y) | Op1 --> X || (Y | Op1)
    if (Value *Res = foldBooleanAndOr(Y, Op1, I, /* IsAnd */ false,
                                      /* IsLogical */ false))
      return replaceInstUsesWith(I, IsLogical ? Builder.CreateLogicalOr(X, Res)
                                              : Builder.CreateOr(X, Res));
>>>>>>> ce7c17d5
  }

  if (Instruction *FoldedFCmps = reassociateFCmps(I, Builder))
    return FoldedFCmps;

  if (Instruction *CastedOr = foldCastedBitwiseLogic(I))
    return CastedOr;

  if (Instruction *Sel = foldBinopOfSextBoolToSelect(I))
    return Sel;

  // or(sext(A), B) / or(B, sext(A)) --> A ? -1 : B, where A is i1 or <N x i1>.
  // TODO: Move this into foldBinopOfSextBoolToSelect as a more generalized fold
  //       with binop identity constant. But creating a select with non-constant
  //       arm may not be reversible due to poison semantics. Is that a good
  //       canonicalization?
  if (match(&I, m_c_Or(m_OneUse(m_SExt(m_Value(A))), m_Value(B))) &&
      A->getType()->isIntOrIntVectorTy(1))
    return SelectInst::Create(A, ConstantInt::getAllOnesValue(Ty), B);

  // Note: If we've gotten to the point of visiting the outer OR, then the
  // inner one couldn't be simplified.  If it was a constant, then it won't
  // be simplified by a later pass either, so we try swapping the inner/outer
  // ORs in the hopes that we'll be able to simplify it this way.
  // (X|C) | V --> (X|V) | C
  ConstantInt *CI;
  if (Op0->hasOneUse() && !match(Op1, m_ConstantInt()) &&
      match(Op0, m_Or(m_Value(A), m_ConstantInt(CI)))) {
    Value *Inner = Builder.CreateOr(A, Op1);
    Inner->takeName(Op0);
    return BinaryOperator::CreateOr(Inner, CI);
  }

  // Change (or (bool?A:B),(bool?C:D)) --> (bool?(or A,C):(or B,D))
  // Since this OR statement hasn't been optimized further yet, we hope
  // that this transformation will allow the new ORs to be optimized.
  {
    Value *X = nullptr, *Y = nullptr;
    if (Op0->hasOneUse() && Op1->hasOneUse() &&
        match(Op0, m_Select(m_Value(X), m_Value(A), m_Value(B))) &&
        match(Op1, m_Select(m_Value(Y), m_Value(C), m_Value(D))) && X == Y) {
      Value *orTrue = Builder.CreateOr(A, C);
      Value *orFalse = Builder.CreateOr(B, D);
      return SelectInst::Create(X, orTrue, orFalse);
    }
  }

  // or(ashr(subNSW(Y, X), ScalarSizeInBits(Y) - 1), X)  --> X s> Y ? -1 : X.
  {
    Value *X, *Y;
    if (match(&I, m_c_Or(m_OneUse(m_AShr(
                             m_NSWSub(m_Value(Y), m_Value(X)),
                             m_SpecificInt(Ty->getScalarSizeInBits() - 1))),
                         m_Deferred(X)))) {
      Value *NewICmpInst = Builder.CreateICmpSGT(X, Y);
      Value *AllOnes = ConstantInt::getAllOnesValue(Ty);
      return SelectInst::Create(NewICmpInst, AllOnes, X);
    }
  }

  {
    // ((A & B) ^ A) | ((A & B) ^ B) -> A ^ B
    // (A ^ (A & B)) | (B ^ (A & B)) -> A ^ B
    // ((A & B) ^ B) | ((A & B) ^ A) -> A ^ B
    // (B ^ (A & B)) | (A ^ (A & B)) -> A ^ B
    const auto TryXorOpt = [&](Value *Lhs, Value *Rhs) -> Instruction * {
      if (match(Lhs, m_c_Xor(m_And(m_Value(A), m_Value(B)), m_Deferred(A))) &&
          match(Rhs,
                m_c_Xor(m_And(m_Specific(A), m_Specific(B)), m_Specific(B)))) {
        return BinaryOperator::CreateXor(A, B);
      }
      return nullptr;
    };

    if (Instruction *Result = TryXorOpt(Op0, Op1))
      return Result;
    if (Instruction *Result = TryXorOpt(Op1, Op0))
      return Result;
  }

  if (Instruction *V =
          canonicalizeCondSignextOfHighBitExtractToSignextHighBitExtract(I))
    return V;

  CmpPredicate Pred;
  Value *Mul, *Ov, *MulIsNotZero, *UMulWithOv;
  // Check if the OR weakens the overflow condition for umul.with.overflow by
  // treating any non-zero result as overflow. In that case, we overflow if both
  // umul.with.overflow operands are != 0, as in that case the result can only
  // be 0, iff the multiplication overflows.
  if (match(&I,
            m_c_Or(m_CombineAnd(m_ExtractValue<1>(m_Value(UMulWithOv)),
                                m_Value(Ov)),
                   m_CombineAnd(
                       m_SpecificICmp(ICmpInst::ICMP_NE,
                                      m_CombineAnd(m_ExtractValue<0>(
                                                       m_Deferred(UMulWithOv)),
                                                   m_Value(Mul)),
                                      m_ZeroInt()),
                       m_Value(MulIsNotZero)))) &&
      (Ov->hasOneUse() || (MulIsNotZero->hasOneUse() && Mul->hasOneUse()))) {
    Value *A, *B;
    if (match(UMulWithOv, m_Intrinsic<Intrinsic::umul_with_overflow>(
                              m_Value(A), m_Value(B)))) {
      Value *NotNullA = Builder.CreateIsNotNull(A);
      Value *NotNullB = Builder.CreateIsNotNull(B);
      return BinaryOperator::CreateAnd(NotNullA, NotNullB);
    }
  }

  /// Res, Overflow = xxx_with_overflow X, C1
  /// Try to canonicalize the pattern "Overflow | icmp pred Res, C2" into
  /// "Overflow | icmp pred X, C2 +/- C1".
  const WithOverflowInst *WO;
  const Value *WOV;
  const APInt *C1, *C2;
  if (match(&I, m_c_Or(m_CombineAnd(m_ExtractValue<1>(m_CombineAnd(
                                        m_WithOverflowInst(WO), m_Value(WOV))),
                                    m_Value(Ov)),
                       m_OneUse(m_ICmp(Pred, m_ExtractValue<0>(m_Deferred(WOV)),
                                       m_APInt(C2))))) &&
      (WO->getBinaryOp() == Instruction::Add ||
       WO->getBinaryOp() == Instruction::Sub) &&
      (ICmpInst::isEquality(Pred) ||
       WO->isSigned() == ICmpInst::isSigned(Pred)) &&
      match(WO->getRHS(), m_APInt(C1))) {
    bool Overflow;
    APInt NewC = WO->getBinaryOp() == Instruction::Add
                     ? (ICmpInst::isSigned(Pred) ? C2->ssub_ov(*C1, Overflow)
                                                 : C2->usub_ov(*C1, Overflow))
                     : (ICmpInst::isSigned(Pred) ? C2->sadd_ov(*C1, Overflow)
                                                 : C2->uadd_ov(*C1, Overflow));
    if (!Overflow || ICmpInst::isEquality(Pred)) {
      Value *NewCmp = Builder.CreateICmp(
          Pred, WO->getLHS(), ConstantInt::get(WO->getLHS()->getType(), NewC));
      return BinaryOperator::CreateOr(Ov, NewCmp);
    }
  }

  // (~x) | y  -->  ~(x & (~y))  iff that gets rid of inversions
  if (sinkNotIntoOtherHandOfLogicalOp(I))
    return &I;

  // Improve "get low bit mask up to and including bit X" pattern:
  //   (1 << X) | ((1 << X) + -1)  -->  -1 l>> (bitwidth(x) - 1 - X)
  if (match(&I, m_c_Or(m_Add(m_Shl(m_One(), m_Value(X)), m_AllOnes()),
                       m_Shl(m_One(), m_Deferred(X)))) &&
      match(&I, m_c_Or(m_OneUse(m_Value()), m_Value()))) {
    Value *Sub = Builder.CreateSub(
        ConstantInt::get(Ty, Ty->getScalarSizeInBits() - 1), X);
    return BinaryOperator::CreateLShr(Constant::getAllOnesValue(Ty), Sub);
  }

  // An or recurrence w/loop invariant step is equivelent to (or start, step)
  PHINode *PN = nullptr;
  Value *Start = nullptr, *Step = nullptr;
  if (matchSimpleRecurrence(&I, PN, Start, Step) && DT.dominates(Step, PN))
    return replaceInstUsesWith(I, Builder.CreateOr(Start, Step));

  // (A & B) | (C | D) or (C | D) | (A & B)
  // Can be combined if C or D is of type (A/B & X)
  if (match(&I, m_c_Or(m_OneUse(m_And(m_Value(A), m_Value(B))),
                       m_OneUse(m_Or(m_Value(C), m_Value(D)))))) {
    // (A & B) | (C | ?) -> C | (? | (A & B))
    // (A & B) | (C | ?) -> C | (? | (A & B))
    // (A & B) | (C | ?) -> C | (? | (A & B))
    // (A & B) | (C | ?) -> C | (? | (A & B))
    // (C | ?) | (A & B) -> C | (? | (A & B))
    // (C | ?) | (A & B) -> C | (? | (A & B))
    // (C | ?) | (A & B) -> C | (? | (A & B))
    // (C | ?) | (A & B) -> C | (? | (A & B))
    if (match(D, m_OneUse(m_c_And(m_Specific(A), m_Value()))) ||
        match(D, m_OneUse(m_c_And(m_Specific(B), m_Value()))))
      return BinaryOperator::CreateOr(
          C, Builder.CreateOr(D, Builder.CreateAnd(A, B)));
    // (A & B) | (? | D) -> (? | (A & B)) | D
    // (A & B) | (? | D) -> (? | (A & B)) | D
    // (A & B) | (? | D) -> (? | (A & B)) | D
    // (A & B) | (? | D) -> (? | (A & B)) | D
    // (? | D) | (A & B) -> (? | (A & B)) | D
    // (? | D) | (A & B) -> (? | (A & B)) | D
    // (? | D) | (A & B) -> (? | (A & B)) | D
    // (? | D) | (A & B) -> (? | (A & B)) | D
    if (match(C, m_OneUse(m_c_And(m_Specific(A), m_Value()))) ||
        match(C, m_OneUse(m_c_And(m_Specific(B), m_Value()))))
      return BinaryOperator::CreateOr(
          Builder.CreateOr(C, Builder.CreateAnd(A, B)), D);
  }

  if (Instruction *R = reassociateForUses(I, Builder))
    return R;

  if (Instruction *Canonicalized = canonicalizeLogicFirst(I, Builder))
    return Canonicalized;

  if (Instruction *Folded = foldLogicOfIsFPClass(I, Op0, Op1))
    return Folded;

  if (Instruction *Res = foldBinOpOfDisplacedShifts(I))
    return Res;

  // If we are setting the sign bit of a floating-point value, convert
  // this to fneg(fabs), then cast back to integer.
  //
  // If the result isn't immediately cast back to a float, this will increase
  // the number of instructions. This is still probably a better canonical form
  // as it enables FP value tracking.
  //
  // Assumes any IEEE-represented type has the sign bit in the high bit.
  //
  // This is generous interpretation of noimplicitfloat, this is not a true
  // floating-point operation.
  Value *CastOp;
  if (match(Op0, m_ElementWiseBitCast(m_Value(CastOp))) &&
      match(Op1, m_SignMask()) &&
      !Builder.GetInsertBlock()->getParent()->hasFnAttribute(
          Attribute::NoImplicitFloat)) {
    Type *EltTy = CastOp->getType()->getScalarType();
    if (EltTy->isFloatingPointTy() && EltTy->isIEEE()) {
      Value *FAbs = Builder.CreateUnaryIntrinsic(Intrinsic::fabs, CastOp);
      Value *FNegFAbs = Builder.CreateFNeg(FAbs);
      return new BitCastInst(FNegFAbs, I.getType());
    }
  }

  // (X & C1) | C2 -> X & (C1 | C2) iff (X & C2) == C2
  if (match(Op0, m_OneUse(m_And(m_Value(X), m_APInt(C1)))) &&
      match(Op1, m_APInt(C2))) {
    KnownBits KnownX = computeKnownBits(X, /*Depth*/ 0, &I);
    if ((KnownX.One & *C2) == *C2)
      return BinaryOperator::CreateAnd(X, ConstantInt::get(Ty, *C1 | *C2));
  }

  if (Instruction *Res = foldBitwiseLogicWithIntrinsics(I, Builder))
    return Res;

  if (Value *V =
          simplifyAndOrWithOpReplaced(Op0, Op1, Constant::getNullValue(Ty),
                                      /*SimplifyOnly*/ false, *this))
    return BinaryOperator::CreateOr(V, Op1);
  if (Value *V =
          simplifyAndOrWithOpReplaced(Op1, Op0, Constant::getNullValue(Ty),
                                      /*SimplifyOnly*/ false, *this))
    return BinaryOperator::CreateOr(Op0, V);

  if (cast<PossiblyDisjointInst>(I).isDisjoint())
    if (Value *V = SimplifyAddWithRemainder(I))
      return replaceInstUsesWith(I, V);

  return nullptr;
}

/// A ^ B can be specified using other logic ops in a variety of patterns. We
/// can fold these early and efficiently by morphing an existing instruction.
static Instruction *foldXorToXor(BinaryOperator &I,
                                 InstCombiner::BuilderTy &Builder) {
  assert(I.getOpcode() == Instruction::Xor);
  Value *Op0 = I.getOperand(0);
  Value *Op1 = I.getOperand(1);
  Value *A, *B;

  // There are 4 commuted variants for each of the basic patterns.

  // (A & B) ^ (A | B) -> A ^ B
  // (A & B) ^ (B | A) -> A ^ B
  // (A | B) ^ (A & B) -> A ^ B
  // (A | B) ^ (B & A) -> A ^ B
  if (match(&I, m_c_Xor(m_And(m_Value(A), m_Value(B)),
                        m_c_Or(m_Deferred(A), m_Deferred(B)))))
    return BinaryOperator::CreateXor(A, B);

  // (A | ~B) ^ (~A | B) -> A ^ B
  // (~B | A) ^ (~A | B) -> A ^ B
  // (~A | B) ^ (A | ~B) -> A ^ B
  // (B | ~A) ^ (A | ~B) -> A ^ B
  if (match(&I, m_Xor(m_c_Or(m_Value(A), m_Not(m_Value(B))),
                      m_c_Or(m_Not(m_Deferred(A)), m_Deferred(B)))))
    return BinaryOperator::CreateXor(A, B);

  // (A & ~B) ^ (~A & B) -> A ^ B
  // (~B & A) ^ (~A & B) -> A ^ B
  // (~A & B) ^ (A & ~B) -> A ^ B
  // (B & ~A) ^ (A & ~B) -> A ^ B
  if (match(&I, m_Xor(m_c_And(m_Value(A), m_Not(m_Value(B))),
                      m_c_And(m_Not(m_Deferred(A)), m_Deferred(B)))))
    return BinaryOperator::CreateXor(A, B);

  // For the remaining cases we need to get rid of one of the operands.
  if (!Op0->hasOneUse() && !Op1->hasOneUse())
    return nullptr;

  // (A | B) ^ ~(A & B) -> ~(A ^ B)
  // (A | B) ^ ~(B & A) -> ~(A ^ B)
  // (A & B) ^ ~(A | B) -> ~(A ^ B)
  // (A & B) ^ ~(B | A) -> ~(A ^ B)
  // Complexity sorting ensures the not will be on the right side.
  if ((match(Op0, m_Or(m_Value(A), m_Value(B))) &&
       match(Op1, m_Not(m_c_And(m_Specific(A), m_Specific(B))))) ||
      (match(Op0, m_And(m_Value(A), m_Value(B))) &&
       match(Op1, m_Not(m_c_Or(m_Specific(A), m_Specific(B))))))
    return BinaryOperator::CreateNot(Builder.CreateXor(A, B));

  return nullptr;
}

Value *InstCombinerImpl::foldXorOfICmps(ICmpInst *LHS, ICmpInst *RHS,
                                        BinaryOperator &I) {
  assert(I.getOpcode() == Instruction::Xor && I.getOperand(0) == LHS &&
         I.getOperand(1) == RHS && "Should be 'xor' with these operands");

  ICmpInst::Predicate PredL = LHS->getPredicate(), PredR = RHS->getPredicate();
  Value *LHS0 = LHS->getOperand(0), *LHS1 = LHS->getOperand(1);
  Value *RHS0 = RHS->getOperand(0), *RHS1 = RHS->getOperand(1);

  if (predicatesFoldable(PredL, PredR)) {
    if (LHS0 == RHS1 && LHS1 == RHS0) {
      std::swap(LHS0, LHS1);
      PredL = ICmpInst::getSwappedPredicate(PredL);
    }
    if (LHS0 == RHS0 && LHS1 == RHS1) {
      // (icmp1 A, B) ^ (icmp2 A, B) --> (icmp3 A, B)
      unsigned Code = getICmpCode(PredL) ^ getICmpCode(PredR);
      bool IsSigned = LHS->isSigned() || RHS->isSigned();
      return getNewICmpValue(Code, IsSigned, LHS0, LHS1, Builder);
    }
  }

  // TODO: This can be generalized to compares of non-signbits using
  // decomposeBitTestICmp(). It could be enhanced more by using (something like)
  // foldLogOpOfMaskedICmps().
  const APInt *LC, *RC;
  if (match(LHS1, m_APInt(LC)) && match(RHS1, m_APInt(RC)) &&
      LHS0->getType() == RHS0->getType() &&
      LHS0->getType()->isIntOrIntVectorTy()) {
    // Convert xor of signbit tests to signbit test of xor'd values:
    // (X > -1) ^ (Y > -1) --> (X ^ Y) < 0
    // (X <  0) ^ (Y <  0) --> (X ^ Y) < 0
    // (X > -1) ^ (Y <  0) --> (X ^ Y) > -1
    // (X <  0) ^ (Y > -1) --> (X ^ Y) > -1
    bool TrueIfSignedL, TrueIfSignedR;
    if ((LHS->hasOneUse() || RHS->hasOneUse()) &&
        isSignBitCheck(PredL, *LC, TrueIfSignedL) &&
        isSignBitCheck(PredR, *RC, TrueIfSignedR)) {
      Value *XorLR = Builder.CreateXor(LHS0, RHS0);
      return TrueIfSignedL == TrueIfSignedR ? Builder.CreateIsNeg(XorLR) :
                                              Builder.CreateIsNotNeg(XorLR);
    }

    // Fold (icmp pred1 X, C1) ^ (icmp pred2 X, C2)
    // into a single comparison using range-based reasoning.
    if (LHS0 == RHS0) {
      ConstantRange CR1 = ConstantRange::makeExactICmpRegion(PredL, *LC);
      ConstantRange CR2 = ConstantRange::makeExactICmpRegion(PredR, *RC);
      auto CRUnion = CR1.exactUnionWith(CR2);
      auto CRIntersect = CR1.exactIntersectWith(CR2);
      if (CRUnion && CRIntersect)
        if (auto CR = CRUnion->exactIntersectWith(CRIntersect->inverse())) {
          if (CR->isFullSet())
            return ConstantInt::getTrue(I.getType());
          if (CR->isEmptySet())
            return ConstantInt::getFalse(I.getType());

          CmpInst::Predicate NewPred;
          APInt NewC, Offset;
          CR->getEquivalentICmp(NewPred, NewC, Offset);

          if ((Offset.isZero() && (LHS->hasOneUse() || RHS->hasOneUse())) ||
              (LHS->hasOneUse() && RHS->hasOneUse())) {
            Value *NewV = LHS0;
            Type *Ty = LHS0->getType();
            if (!Offset.isZero())
              NewV = Builder.CreateAdd(NewV, ConstantInt::get(Ty, Offset));
            return Builder.CreateICmp(NewPred, NewV,
                                      ConstantInt::get(Ty, NewC));
          }
        }
    }
  }

  // Instead of trying to imitate the folds for and/or, decompose this 'xor'
  // into those logic ops. That is, try to turn this into an and-of-icmps
  // because we have many folds for that pattern.
  //
  // This is based on a truth table definition of xor:
  // X ^ Y --> (X | Y) & !(X & Y)
  if (Value *OrICmp = simplifyBinOp(Instruction::Or, LHS, RHS, SQ)) {
    // TODO: If OrICmp is true, then the definition of xor simplifies to !(X&Y).
    // TODO: If OrICmp is false, the whole thing is false (InstSimplify?).
    if (Value *AndICmp = simplifyBinOp(Instruction::And, LHS, RHS, SQ)) {
      // TODO: Independently handle cases where the 'and' side is a constant.
      ICmpInst *X = nullptr, *Y = nullptr;
      if (OrICmp == LHS && AndICmp == RHS) {
        // (LHS | RHS) & !(LHS & RHS) --> LHS & !RHS  --> X & !Y
        X = LHS;
        Y = RHS;
      }
      if (OrICmp == RHS && AndICmp == LHS) {
        // !(LHS & RHS) & (LHS | RHS) --> !LHS & RHS  --> !Y & X
        X = RHS;
        Y = LHS;
      }
      if (X && Y && (Y->hasOneUse() || canFreelyInvertAllUsersOf(Y, &I))) {
        // Invert the predicate of 'Y', thus inverting its output.
        Y->setPredicate(Y->getInversePredicate());
        // So, are there other uses of Y?
        if (!Y->hasOneUse()) {
          // We need to adapt other uses of Y though. Get a value that matches
          // the original value of Y before inversion. While this increases
          // immediate instruction count, we have just ensured that all the
          // users are freely-invertible, so that 'not' *will* get folded away.
          BuilderTy::InsertPointGuard Guard(Builder);
          // Set insertion point to right after the Y.
          Builder.SetInsertPoint(Y->getParent(), ++(Y->getIterator()));
          Value *NotY = Builder.CreateNot(Y, Y->getName() + ".not");
          // Replace all uses of Y (excluding the one in NotY!) with NotY.
          Worklist.pushUsersToWorkList(*Y);
          Y->replaceUsesWithIf(NotY,
                               [NotY](Use &U) { return U.getUser() != NotY; });
        }
        // All done.
        return Builder.CreateAnd(LHS, RHS);
      }
    }
  }

  return nullptr;
}

/// If we have a masked merge, in the canonical form of:
/// (assuming that A only has one use.)
///   |        A  |  |B|
///   ((x ^ y) & M) ^ y
///    |  D  |
/// * If M is inverted:
///      |  D  |
///     ((x ^ y) & ~M) ^ y
///   We can canonicalize by swapping the final xor operand
///   to eliminate the 'not' of the mask.
///     ((x ^ y) & M) ^ x
/// * If M is a constant, and D has one use, we transform to 'and' / 'or' ops
///   because that shortens the dependency chain and improves analysis:
///     (x & M) | (y & ~M)
static Instruction *visitMaskedMerge(BinaryOperator &I,
                                     InstCombiner::BuilderTy &Builder) {
  Value *B, *X, *D;
  Value *M;
  if (!match(&I, m_c_Xor(m_Value(B),
                         m_OneUse(m_c_And(
                             m_CombineAnd(m_c_Xor(m_Deferred(B), m_Value(X)),
                                          m_Value(D)),
                             m_Value(M))))))
    return nullptr;

  Value *NotM;
  if (match(M, m_Not(m_Value(NotM)))) {
    // De-invert the mask and swap the value in B part.
    Value *NewA = Builder.CreateAnd(D, NotM);
    return BinaryOperator::CreateXor(NewA, X);
  }

  Constant *C;
  if (D->hasOneUse() && match(M, m_Constant(C))) {
    // Propagating undef is unsafe. Clamp undef elements to -1.
    Type *EltTy = C->getType()->getScalarType();
    C = Constant::replaceUndefsWith(C, ConstantInt::getAllOnesValue(EltTy));
    // Unfold.
    Value *LHS = Builder.CreateAnd(X, C);
    Value *NotC = Builder.CreateNot(C);
    Value *RHS = Builder.CreateAnd(B, NotC);
    return BinaryOperator::CreateOr(LHS, RHS);
  }

  return nullptr;
}

static Instruction *foldNotXor(BinaryOperator &I,
                               InstCombiner::BuilderTy &Builder) {
  Value *X, *Y;
  // FIXME: one-use check is not needed in general, but currently we are unable
  // to fold 'not' into 'icmp', if that 'icmp' has multiple uses. (D35182)
  if (!match(&I, m_Not(m_OneUse(m_Xor(m_Value(X), m_Value(Y))))))
    return nullptr;

  auto hasCommonOperand = [](Value *A, Value *B, Value *C, Value *D) {
    return A == C || A == D || B == C || B == D;
  };

  Value *A, *B, *C, *D;
  // Canonicalize ~((A & B) ^ (A | ?)) -> (A & B) | ~(A | ?)
  // 4 commuted variants
  if (match(X, m_And(m_Value(A), m_Value(B))) &&
      match(Y, m_Or(m_Value(C), m_Value(D))) && hasCommonOperand(A, B, C, D)) {
    Value *NotY = Builder.CreateNot(Y);
    return BinaryOperator::CreateOr(X, NotY);
  };

  // Canonicalize ~((A | ?) ^ (A & B)) -> (A & B) | ~(A | ?)
  // 4 commuted variants
  if (match(Y, m_And(m_Value(A), m_Value(B))) &&
      match(X, m_Or(m_Value(C), m_Value(D))) && hasCommonOperand(A, B, C, D)) {
    Value *NotX = Builder.CreateNot(X);
    return BinaryOperator::CreateOr(Y, NotX);
  };

  return nullptr;
}

/// Canonicalize a shifty way to code absolute value to the more common pattern
/// that uses negation and select.
static Instruction *canonicalizeAbs(BinaryOperator &Xor,
                                    InstCombiner::BuilderTy &Builder) {
  assert(Xor.getOpcode() == Instruction::Xor && "Expected an xor instruction.");

  // There are 4 potential commuted variants. Move the 'ashr' candidate to Op1.
  // We're relying on the fact that we only do this transform when the shift has
  // exactly 2 uses and the add has exactly 1 use (otherwise, we might increase
  // instructions).
  Value *Op0 = Xor.getOperand(0), *Op1 = Xor.getOperand(1);
  if (Op0->hasNUses(2))
    std::swap(Op0, Op1);

  Type *Ty = Xor.getType();
  Value *A;
  const APInt *ShAmt;
  if (match(Op1, m_AShr(m_Value(A), m_APInt(ShAmt))) &&
      Op1->hasNUses(2) && *ShAmt == Ty->getScalarSizeInBits() - 1 &&
      match(Op0, m_OneUse(m_c_Add(m_Specific(A), m_Specific(Op1))))) {
    // Op1 = ashr i32 A, 31   ; smear the sign bit
    // xor (add A, Op1), Op1  ; add -1 and flip bits if negative
    // --> (A < 0) ? -A : A
    Value *IsNeg = Builder.CreateIsNeg(A);
    // Copy the nsw flags from the add to the negate.
    auto *Add = cast<BinaryOperator>(Op0);
    Value *NegA = Add->hasNoUnsignedWrap()
                      ? Constant::getNullValue(A->getType())
                      : Builder.CreateNeg(A, "", Add->hasNoSignedWrap());
    return SelectInst::Create(IsNeg, NegA, A);
  }
  return nullptr;
}

static bool canFreelyInvert(InstCombiner &IC, Value *Op,
                            Instruction *IgnoredUser) {
  auto *I = dyn_cast<Instruction>(Op);
  return I && IC.isFreeToInvert(I, /*WillInvertAllUses=*/true) &&
         IC.canFreelyInvertAllUsersOf(I, IgnoredUser);
}

static Value *freelyInvert(InstCombinerImpl &IC, Value *Op,
                           Instruction *IgnoredUser) {
  auto *I = cast<Instruction>(Op);
  IC.Builder.SetInsertPoint(*I->getInsertionPointAfterDef());
  Value *NotOp = IC.Builder.CreateNot(Op, Op->getName() + ".not");
  Op->replaceUsesWithIf(NotOp,
                        [NotOp](Use &U) { return U.getUser() != NotOp; });
  IC.freelyInvertAllUsersOf(NotOp, IgnoredUser);
  return NotOp;
}

// Transform
//   z = ~(x &/| y)
// into:
//   z = ((~x) |/& (~y))
// iff both x and y are free to invert and all uses of z can be freely updated.
bool InstCombinerImpl::sinkNotIntoLogicalOp(Instruction &I) {
  Value *Op0, *Op1;
  if (!match(&I, m_LogicalOp(m_Value(Op0), m_Value(Op1))))
    return false;

  // If this logic op has not been simplified yet, just bail out and let that
  // happen first. Otherwise, the code below may wrongly invert.
  if (Op0 == Op1)
    return false;

  Instruction::BinaryOps NewOpc =
      match(&I, m_LogicalAnd()) ? Instruction::Or : Instruction::And;
  bool IsBinaryOp = isa<BinaryOperator>(I);

  // Can our users be adapted?
  if (!InstCombiner::canFreelyInvertAllUsersOf(&I, /*IgnoredUser=*/nullptr))
    return false;

  // And can the operands be adapted?
  if (!canFreelyInvert(*this, Op0, &I) || !canFreelyInvert(*this, Op1, &I))
    return false;

  Op0 = freelyInvert(*this, Op0, &I);
  Op1 = freelyInvert(*this, Op1, &I);

  Builder.SetInsertPoint(*I.getInsertionPointAfterDef());
  Value *NewLogicOp;
  if (IsBinaryOp)
    NewLogicOp = Builder.CreateBinOp(NewOpc, Op0, Op1, I.getName() + ".not");
  else
    NewLogicOp =
        Builder.CreateLogicalOp(NewOpc, Op0, Op1, I.getName() + ".not");

  replaceInstUsesWith(I, NewLogicOp);
  // We can not just create an outer `not`, it will most likely be immediately
  // folded back, reconstructing our initial pattern, and causing an
  // infinite combine loop, so immediately manually fold it away.
  freelyInvertAllUsersOf(NewLogicOp);
  return true;
}

// Transform
//   z = (~x) &/| y
// into:
//   z = ~(x |/& (~y))
// iff y is free to invert and all uses of z can be freely updated.
bool InstCombinerImpl::sinkNotIntoOtherHandOfLogicalOp(Instruction &I) {
  Value *Op0, *Op1;
  if (!match(&I, m_LogicalOp(m_Value(Op0), m_Value(Op1))))
    return false;
  Instruction::BinaryOps NewOpc =
      match(&I, m_LogicalAnd()) ? Instruction::Or : Instruction::And;
  bool IsBinaryOp = isa<BinaryOperator>(I);

  Value *NotOp0 = nullptr;
  Value *NotOp1 = nullptr;
  Value **OpToInvert = nullptr;
  if (match(Op0, m_Not(m_Value(NotOp0))) && canFreelyInvert(*this, Op1, &I)) {
    Op0 = NotOp0;
    OpToInvert = &Op1;
  } else if (match(Op1, m_Not(m_Value(NotOp1))) &&
             canFreelyInvert(*this, Op0, &I)) {
    Op1 = NotOp1;
    OpToInvert = &Op0;
  } else
    return false;

  // And can our users be adapted?
  if (!InstCombiner::canFreelyInvertAllUsersOf(&I, /*IgnoredUser=*/nullptr))
    return false;

  *OpToInvert = freelyInvert(*this, *OpToInvert, &I);

  Builder.SetInsertPoint(*I.getInsertionPointAfterDef());
  Value *NewBinOp;
  if (IsBinaryOp)
    NewBinOp = Builder.CreateBinOp(NewOpc, Op0, Op1, I.getName() + ".not");
  else
    NewBinOp = Builder.CreateLogicalOp(NewOpc, Op0, Op1, I.getName() + ".not");
  replaceInstUsesWith(I, NewBinOp);
  // We can not just create an outer `not`, it will most likely be immediately
  // folded back, reconstructing our initial pattern, and causing an
  // infinite combine loop, so immediately manually fold it away.
  freelyInvertAllUsersOf(NewBinOp);
  return true;
}

Instruction *InstCombinerImpl::foldNot(BinaryOperator &I) {
  Value *NotOp;
  if (!match(&I, m_Not(m_Value(NotOp))))
    return nullptr;

  // Apply DeMorgan's Law for 'nand' / 'nor' logic with an inverted operand.
  // We must eliminate the and/or (one-use) for these transforms to not increase
  // the instruction count.
  //
  // ~(~X & Y) --> (X | ~Y)
  // ~(Y & ~X) --> (X | ~Y)
  //
  // Note: The logical matches do not check for the commuted patterns because
  //       those are handled via SimplifySelectsFeedingBinaryOp().
  Type *Ty = I.getType();
  Value *X, *Y;
  if (match(NotOp, m_OneUse(m_c_And(m_Not(m_Value(X)), m_Value(Y))))) {
    Value *NotY = Builder.CreateNot(Y, Y->getName() + ".not");
    return BinaryOperator::CreateOr(X, NotY);
  }
  if (match(NotOp, m_OneUse(m_LogicalAnd(m_Not(m_Value(X)), m_Value(Y))))) {
    Value *NotY = Builder.CreateNot(Y, Y->getName() + ".not");
    return SelectInst::Create(X, ConstantInt::getTrue(Ty), NotY);
  }

  // ~(~X | Y) --> (X & ~Y)
  // ~(Y | ~X) --> (X & ~Y)
  if (match(NotOp, m_OneUse(m_c_Or(m_Not(m_Value(X)), m_Value(Y))))) {
    Value *NotY = Builder.CreateNot(Y, Y->getName() + ".not");
    return BinaryOperator::CreateAnd(X, NotY);
  }
  if (match(NotOp, m_OneUse(m_LogicalOr(m_Not(m_Value(X)), m_Value(Y))))) {
    Value *NotY = Builder.CreateNot(Y, Y->getName() + ".not");
    return SelectInst::Create(X, NotY, ConstantInt::getFalse(Ty));
  }

  // Is this a 'not' (~) fed by a binary operator?
  BinaryOperator *NotVal;
  if (match(NotOp, m_BinOp(NotVal))) {
    // ~((-X) | Y) --> (X - 1) & (~Y)
    if (match(NotVal,
              m_OneUse(m_c_Or(m_OneUse(m_Neg(m_Value(X))), m_Value(Y))))) {
      Value *DecX = Builder.CreateAdd(X, ConstantInt::getAllOnesValue(Ty));
      Value *NotY = Builder.CreateNot(Y);
      return BinaryOperator::CreateAnd(DecX, NotY);
    }

    // ~(~X >>s Y) --> (X >>s Y)
    if (match(NotVal, m_AShr(m_Not(m_Value(X)), m_Value(Y))))
      return BinaryOperator::CreateAShr(X, Y);

    // Treat lshr with non-negative operand as ashr.
    // ~(~X >>u Y) --> (X >>s Y) iff X is known negative
    if (match(NotVal, m_LShr(m_Not(m_Value(X)), m_Value(Y))) &&
        isKnownNegative(X, SQ.getWithInstruction(NotVal)))
      return BinaryOperator::CreateAShr(X, Y);

    // Bit-hack form of a signbit test for iN type:
    // ~(X >>s (N - 1)) --> sext i1 (X > -1) to iN
    unsigned FullShift = Ty->getScalarSizeInBits() - 1;
    if (match(NotVal, m_OneUse(m_AShr(m_Value(X), m_SpecificInt(FullShift))))) {
      Value *IsNotNeg = Builder.CreateIsNotNeg(X, "isnotneg");
      return new SExtInst(IsNotNeg, Ty);
    }

    // If we are inverting a right-shifted constant, we may be able to eliminate
    // the 'not' by inverting the constant and using the opposite shift type.
    // Canonicalization rules ensure that only a negative constant uses 'ashr',
    // but we must check that in case that transform has not fired yet.

    // ~(C >>s Y) --> ~C >>u Y (when inverting the replicated sign bits)
    Constant *C;
    if (match(NotVal, m_AShr(m_Constant(C), m_Value(Y))) &&
        match(C, m_Negative()))
      return BinaryOperator::CreateLShr(ConstantExpr::getNot(C), Y);

    // ~(C >>u Y) --> ~C >>s Y (when inverting the replicated sign bits)
    if (match(NotVal, m_LShr(m_Constant(C), m_Value(Y))) &&
        match(C, m_NonNegative()))
      return BinaryOperator::CreateAShr(ConstantExpr::getNot(C), Y);

    // ~(X + C) --> ~C - X
    if (match(NotVal, m_Add(m_Value(X), m_ImmConstant(C))))
      return BinaryOperator::CreateSub(ConstantExpr::getNot(C), X);

    // ~(X - Y) --> ~X + Y
    // FIXME: is it really beneficial to sink the `not` here?
    if (match(NotVal, m_Sub(m_Value(X), m_Value(Y))))
      if (isa<Constant>(X) || NotVal->hasOneUse())
        return BinaryOperator::CreateAdd(Builder.CreateNot(X), Y);

    // ~(~X + Y) --> X - Y
    if (match(NotVal, m_c_Add(m_Not(m_Value(X)), m_Value(Y))))
      return BinaryOperator::CreateWithCopiedFlags(Instruction::Sub, X, Y,
                                                   NotVal);
  }

  // not (cmp A, B) = !cmp A, B
  CmpPredicate Pred;
  if (match(NotOp, m_Cmp(Pred, m_Value(), m_Value())) &&
      (NotOp->hasOneUse() ||
       InstCombiner::canFreelyInvertAllUsersOf(cast<Instruction>(NotOp),
                                               /*IgnoredUser=*/nullptr))) {
    cast<CmpInst>(NotOp)->setPredicate(CmpInst::getInversePredicate(Pred));
    freelyInvertAllUsersOf(NotOp);
    return &I;
  }

  // Move a 'not' ahead of casts of a bool to enable logic reduction:
  // not (bitcast (sext i1 X)) --> bitcast (sext (not i1 X))
  if (match(NotOp, m_OneUse(m_BitCast(m_OneUse(m_SExt(m_Value(X)))))) && X->getType()->isIntOrIntVectorTy(1)) {
    Type *SextTy = cast<BitCastOperator>(NotOp)->getSrcTy();
    Value *NotX = Builder.CreateNot(X);
    Value *Sext = Builder.CreateSExt(NotX, SextTy);
    return new BitCastInst(Sext, Ty);
  }

  if (auto *NotOpI = dyn_cast<Instruction>(NotOp))
    if (sinkNotIntoLogicalOp(*NotOpI))
      return &I;

  // Eliminate a bitwise 'not' op of 'not' min/max by inverting the min/max:
  // ~min(~X, ~Y) --> max(X, Y)
  // ~max(~X, Y) --> min(X, ~Y)
  auto *II = dyn_cast<IntrinsicInst>(NotOp);
  if (II && II->hasOneUse()) {
    if (match(NotOp, m_c_MaxOrMin(m_Not(m_Value(X)), m_Value(Y)))) {
      Intrinsic::ID InvID = getInverseMinMaxIntrinsic(II->getIntrinsicID());
      Value *NotY = Builder.CreateNot(Y);
      Value *InvMaxMin = Builder.CreateBinaryIntrinsic(InvID, X, NotY);
      return replaceInstUsesWith(I, InvMaxMin);
    }

    if (II->getIntrinsicID() == Intrinsic::is_fpclass) {
      ConstantInt *ClassMask = cast<ConstantInt>(II->getArgOperand(1));
      II->setArgOperand(
          1, ConstantInt::get(ClassMask->getType(),
                              ~ClassMask->getZExtValue() & fcAllFlags));
      return replaceInstUsesWith(I, II);
    }
  }

  if (NotOp->hasOneUse()) {
    // Pull 'not' into operands of select if both operands are one-use compares
    // or one is one-use compare and the other one is a constant.
    // Inverting the predicates eliminates the 'not' operation.
    // Example:
    //   not (select ?, (cmp TPred, ?, ?), (cmp FPred, ?, ?) -->
    //     select ?, (cmp InvTPred, ?, ?), (cmp InvFPred, ?, ?)
    //   not (select ?, (cmp TPred, ?, ?), true -->
    //     select ?, (cmp InvTPred, ?, ?), false
    if (auto *Sel = dyn_cast<SelectInst>(NotOp)) {
      Value *TV = Sel->getTrueValue();
      Value *FV = Sel->getFalseValue();
      auto *CmpT = dyn_cast<CmpInst>(TV);
      auto *CmpF = dyn_cast<CmpInst>(FV);
      bool InvertibleT = (CmpT && CmpT->hasOneUse()) || isa<Constant>(TV);
      bool InvertibleF = (CmpF && CmpF->hasOneUse()) || isa<Constant>(FV);
      if (InvertibleT && InvertibleF) {
        if (CmpT)
          CmpT->setPredicate(CmpT->getInversePredicate());
        else
          Sel->setTrueValue(ConstantExpr::getNot(cast<Constant>(TV)));
        if (CmpF)
          CmpF->setPredicate(CmpF->getInversePredicate());
        else
          Sel->setFalseValue(ConstantExpr::getNot(cast<Constant>(FV)));
        return replaceInstUsesWith(I, Sel);
      }
    }
  }

  if (Instruction *NewXor = foldNotXor(I, Builder))
    return NewXor;

  // TODO: Could handle multi-use better by checking if all uses of NotOp (other
  // than I) can be inverted.
  if (Value *R = getFreelyInverted(NotOp, NotOp->hasOneUse(), &Builder))
    return replaceInstUsesWith(I, R);

  return nullptr;
}

// FIXME: We use commutative matchers (m_c_*) for some, but not all, matches
// here. We should standardize that construct where it is needed or choose some
// other way to ensure that commutated variants of patterns are not missed.
Instruction *InstCombinerImpl::visitXor(BinaryOperator &I) {
  if (Value *V = simplifyXorInst(I.getOperand(0), I.getOperand(1),
                                 SQ.getWithInstruction(&I)))
    return replaceInstUsesWith(I, V);

  if (SimplifyAssociativeOrCommutative(I))
    return &I;

  if (Instruction *X = foldVectorBinop(I))
    return X;

  if (Instruction *Phi = foldBinopWithPhiOperands(I))
    return Phi;

  if (Instruction *NewXor = foldXorToXor(I, Builder))
    return NewXor;

  // (A&B)^(A&C) -> A&(B^C) etc
  if (Value *V = foldUsingDistributiveLaws(I))
    return replaceInstUsesWith(I, V);

  // See if we can simplify any instructions used by the instruction whose sole
  // purpose is to compute bits we don't care about.
  if (SimplifyDemandedInstructionBits(I))
    return &I;

  if (Instruction *R = foldNot(I))
    return R;

  if (Instruction *R = foldBinOpShiftWithShift(I))
    return R;

  Value *Op0 = I.getOperand(0), *Op1 = I.getOperand(1);
  Value *X, *Y, *M;

  // (X | Y) ^ M -> (X ^ M) ^ Y
  // (X | Y) ^ M -> (Y ^ M) ^ X
  if (match(&I, m_c_Xor(m_OneUse(m_DisjointOr(m_Value(X), m_Value(Y))),
                        m_Value(M)))) {
    if (Value *XorAC = simplifyXorInst(X, M, SQ.getWithInstruction(&I)))
      return BinaryOperator::CreateXor(XorAC, Y);

    if (Value *XorBC = simplifyXorInst(Y, M, SQ.getWithInstruction(&I)))
      return BinaryOperator::CreateXor(XorBC, X);
  }

  // Fold (X & M) ^ (Y & ~M) -> (X & M) | (Y & ~M)
  // This it a special case in haveNoCommonBitsSet, but the computeKnownBits
  // calls in there are unnecessary as SimplifyDemandedInstructionBits should
  // have already taken care of those cases.
  if (match(&I, m_c_Xor(m_c_And(m_Not(m_Value(M)), m_Value()),
                        m_c_And(m_Deferred(M), m_Value())))) {
    if (isGuaranteedNotToBeUndef(M))
      return BinaryOperator::CreateDisjointOr(Op0, Op1);
    else
      return BinaryOperator::CreateOr(Op0, Op1);
  }

  if (Instruction *Xor = visitMaskedMerge(I, Builder))
    return Xor;

  Constant *C1;
  if (match(Op1, m_Constant(C1))) {
    Constant *C2;

    if (match(Op0, m_OneUse(m_Or(m_Value(X), m_ImmConstant(C2)))) &&
        match(C1, m_ImmConstant())) {
      // (X | C2) ^ C1 --> (X & ~C2) ^ (C1^C2)
      C2 = Constant::replaceUndefsWith(
          C2, Constant::getAllOnesValue(C2->getType()->getScalarType()));
      Value *And = Builder.CreateAnd(
          X, Constant::mergeUndefsWith(ConstantExpr::getNot(C2), C1));
      return BinaryOperator::CreateXor(
          And, Constant::mergeUndefsWith(ConstantExpr::getXor(C1, C2), C1));
    }

    // Use DeMorgan and reassociation to eliminate a 'not' op.
    if (match(Op0, m_OneUse(m_Or(m_Not(m_Value(X)), m_Constant(C2))))) {
      // (~X | C2) ^ C1 --> ((X & ~C2) ^ -1) ^ C1 --> (X & ~C2) ^ ~C1
      Value *And = Builder.CreateAnd(X, ConstantExpr::getNot(C2));
      return BinaryOperator::CreateXor(And, ConstantExpr::getNot(C1));
    }
    if (match(Op0, m_OneUse(m_And(m_Not(m_Value(X)), m_Constant(C2))))) {
      // (~X & C2) ^ C1 --> ((X | ~C2) ^ -1) ^ C1 --> (X | ~C2) ^ ~C1
      Value *Or = Builder.CreateOr(X, ConstantExpr::getNot(C2));
      return BinaryOperator::CreateXor(Or, ConstantExpr::getNot(C1));
    }

    // Convert xor ([trunc] (ashr X, BW-1)), C =>
    //   select(X >s -1, C, ~C)
    // The ashr creates "AllZeroOrAllOne's", which then optionally inverses the
    // constant depending on whether this input is less than 0.
    const APInt *CA;
    if (match(Op0, m_OneUse(m_TruncOrSelf(
                       m_AShr(m_Value(X), m_APIntAllowPoison(CA))))) &&
        *CA == X->getType()->getScalarSizeInBits() - 1 &&
        !match(C1, m_AllOnes())) {
      assert(!C1->isZeroValue() && "Unexpected xor with 0");
      Value *IsNotNeg = Builder.CreateIsNotNeg(X);
      return SelectInst::Create(IsNotNeg, Op1, Builder.CreateNot(Op1));
    }
  }

  Type *Ty = I.getType();
  {
    const APInt *RHSC;
    if (match(Op1, m_APInt(RHSC))) {
      Value *X;
      const APInt *C;
      // (C - X) ^ signmaskC --> (C + signmaskC) - X
      if (RHSC->isSignMask() && match(Op0, m_Sub(m_APInt(C), m_Value(X))))
        return BinaryOperator::CreateSub(ConstantInt::get(Ty, *C + *RHSC), X);

      // (X + C) ^ signmaskC --> X + (C + signmaskC)
      if (RHSC->isSignMask() && match(Op0, m_Add(m_Value(X), m_APInt(C))))
        return BinaryOperator::CreateAdd(X, ConstantInt::get(Ty, *C + *RHSC));

      // (X | C) ^ RHSC --> X ^ (C ^ RHSC) iff X & C == 0
      if (match(Op0, m_Or(m_Value(X), m_APInt(C))) &&
          MaskedValueIsZero(X, *C, 0, &I))
        return BinaryOperator::CreateXor(X, ConstantInt::get(Ty, *C ^ *RHSC));

      // When X is a power-of-two or zero and zero input is poison:
      // ctlz(i32 X) ^ 31 --> cttz(X)
      // cttz(i32 X) ^ 31 --> ctlz(X)
      auto *II = dyn_cast<IntrinsicInst>(Op0);
      if (II && II->hasOneUse() && *RHSC == Ty->getScalarSizeInBits() - 1) {
        Intrinsic::ID IID = II->getIntrinsicID();
        if ((IID == Intrinsic::ctlz || IID == Intrinsic::cttz) &&
            match(II->getArgOperand(1), m_One()) &&
            isKnownToBeAPowerOfTwo(II->getArgOperand(0), /*OrZero */ true)) {
          IID = (IID == Intrinsic::ctlz) ? Intrinsic::cttz : Intrinsic::ctlz;
          Function *F =
              Intrinsic::getOrInsertDeclaration(II->getModule(), IID, Ty);
          return CallInst::Create(F, {II->getArgOperand(0), Builder.getTrue()});
        }
      }

      // If RHSC is inverting the remaining bits of shifted X,
      // canonicalize to a 'not' before the shift to help SCEV and codegen:
      // (X << C) ^ RHSC --> ~X << C
      if (match(Op0, m_OneUse(m_Shl(m_Value(X), m_APInt(C)))) &&
          *RHSC == APInt::getAllOnes(Ty->getScalarSizeInBits()).shl(*C)) {
        Value *NotX = Builder.CreateNot(X);
        return BinaryOperator::CreateShl(NotX, ConstantInt::get(Ty, *C));
      }
      // (X >>u C) ^ RHSC --> ~X >>u C
      if (match(Op0, m_OneUse(m_LShr(m_Value(X), m_APInt(C)))) &&
          *RHSC == APInt::getAllOnes(Ty->getScalarSizeInBits()).lshr(*C)) {
        Value *NotX = Builder.CreateNot(X);
        return BinaryOperator::CreateLShr(NotX, ConstantInt::get(Ty, *C));
      }
      // TODO: We could handle 'ashr' here as well. That would be matching
      //       a 'not' op and moving it before the shift. Doing that requires
      //       preventing the inverse fold in canShiftBinOpWithConstantRHS().
    }

    // If we are XORing the sign bit of a floating-point value, convert
    // this to fneg, then cast back to integer.
    //
    // This is generous interpretation of noimplicitfloat, this is not a true
    // floating-point operation.
    //
    // Assumes any IEEE-represented type has the sign bit in the high bit.
    // TODO: Unify with APInt matcher. This version allows undef unlike m_APInt
    Value *CastOp;
    if (match(Op0, m_ElementWiseBitCast(m_Value(CastOp))) &&
        match(Op1, m_SignMask()) &&
        !Builder.GetInsertBlock()->getParent()->hasFnAttribute(
            Attribute::NoImplicitFloat)) {
      Type *EltTy = CastOp->getType()->getScalarType();
      if (EltTy->isFloatingPointTy() && EltTy->isIEEE()) {
        Value *FNeg = Builder.CreateFNeg(CastOp);
        return new BitCastInst(FNeg, I.getType());
      }
    }
  }

  // FIXME: This should not be limited to scalar (pull into APInt match above).
  {
    Value *X;
    ConstantInt *C1, *C2, *C3;
    // ((X^C1) >> C2) ^ C3 -> (X>>C2) ^ ((C1>>C2)^C3)
    if (match(Op1, m_ConstantInt(C3)) &&
        match(Op0, m_LShr(m_Xor(m_Value(X), m_ConstantInt(C1)),
                          m_ConstantInt(C2))) &&
        Op0->hasOneUse()) {
      // fold (C1 >> C2) ^ C3
      APInt FoldConst = C1->getValue().lshr(C2->getValue());
      FoldConst ^= C3->getValue();
      // Prepare the two operands.
      auto *Opnd0 = Builder.CreateLShr(X, C2);
      Opnd0->takeName(Op0);
      return BinaryOperator::CreateXor(Opnd0, ConstantInt::get(Ty, FoldConst));
    }
  }

  if (Instruction *FoldedLogic = foldBinOpIntoSelectOrPhi(I))
    return FoldedLogic;

  // Y ^ (X | Y) --> X & ~Y
  // Y ^ (Y | X) --> X & ~Y
  if (match(Op1, m_OneUse(m_c_Or(m_Value(X), m_Specific(Op0)))))
    return BinaryOperator::CreateAnd(X, Builder.CreateNot(Op0));
  // (X | Y) ^ Y --> X & ~Y
  // (Y | X) ^ Y --> X & ~Y
  if (match(Op0, m_OneUse(m_c_Or(m_Value(X), m_Specific(Op1)))))
    return BinaryOperator::CreateAnd(X, Builder.CreateNot(Op1));

  // Y ^ (X & Y) --> ~X & Y
  // Y ^ (Y & X) --> ~X & Y
  if (match(Op1, m_OneUse(m_c_And(m_Value(X), m_Specific(Op0)))))
    return BinaryOperator::CreateAnd(Op0, Builder.CreateNot(X));
  // (X & Y) ^ Y --> ~X & Y
  // (Y & X) ^ Y --> ~X & Y
  // Canonical form is (X & C) ^ C; don't touch that.
  // TODO: A 'not' op is better for analysis and codegen, but demanded bits must
  //       be fixed to prefer that (otherwise we get infinite looping).
  if (!match(Op1, m_Constant()) &&
      match(Op0, m_OneUse(m_c_And(m_Value(X), m_Specific(Op1)))))
    return BinaryOperator::CreateAnd(Op1, Builder.CreateNot(X));

  Value *A, *B, *C;
  // (A ^ B) ^ (A | C) --> (~A & C) ^ B -- There are 4 commuted variants.
  if (match(&I, m_c_Xor(m_OneUse(m_Xor(m_Value(A), m_Value(B))),
                        m_OneUse(m_c_Or(m_Deferred(A), m_Value(C))))))
      return BinaryOperator::CreateXor(
          Builder.CreateAnd(Builder.CreateNot(A), C), B);

  // (A ^ B) ^ (B | C) --> (~B & C) ^ A -- There are 4 commuted variants.
  if (match(&I, m_c_Xor(m_OneUse(m_Xor(m_Value(A), m_Value(B))),
                        m_OneUse(m_c_Or(m_Deferred(B), m_Value(C))))))
      return BinaryOperator::CreateXor(
          Builder.CreateAnd(Builder.CreateNot(B), C), A);

  // (A & B) ^ (A ^ B) -> (A | B)
  if (match(Op0, m_And(m_Value(A), m_Value(B))) &&
      match(Op1, m_c_Xor(m_Specific(A), m_Specific(B))))
    return BinaryOperator::CreateOr(A, B);
  // (A ^ B) ^ (A & B) -> (A | B)
  if (match(Op0, m_Xor(m_Value(A), m_Value(B))) &&
      match(Op1, m_c_And(m_Specific(A), m_Specific(B))))
    return BinaryOperator::CreateOr(A, B);

  // (A & ~B) ^ ~A -> ~(A & B)
  // (~B & A) ^ ~A -> ~(A & B)
  if (match(Op0, m_c_And(m_Value(A), m_Not(m_Value(B)))) &&
      match(Op1, m_Not(m_Specific(A))))
    return BinaryOperator::CreateNot(Builder.CreateAnd(A, B));

  // (~A & B) ^ A --> A | B -- There are 4 commuted variants.
  if (match(&I, m_c_Xor(m_c_And(m_Not(m_Value(A)), m_Value(B)), m_Deferred(A))))
    return BinaryOperator::CreateOr(A, B);

  // (~A | B) ^ A --> ~(A & B)
  if (match(Op0, m_OneUse(m_c_Or(m_Not(m_Specific(Op1)), m_Value(B)))))
    return BinaryOperator::CreateNot(Builder.CreateAnd(Op1, B));

  // A ^ (~A | B) --> ~(A & B)
  if (match(Op1, m_OneUse(m_c_Or(m_Not(m_Specific(Op0)), m_Value(B)))))
    return BinaryOperator::CreateNot(Builder.CreateAnd(Op0, B));

  // (A | B) ^ (A | C) --> (B ^ C) & ~A -- There are 4 commuted variants.
  // TODO: Loosen one-use restriction if common operand is a constant.
  Value *D;
  if (match(Op0, m_OneUse(m_Or(m_Value(A), m_Value(B)))) &&
      match(Op1, m_OneUse(m_Or(m_Value(C), m_Value(D))))) {
    if (B == C || B == D)
      std::swap(A, B);
    if (A == C)
      std::swap(C, D);
    if (A == D) {
      Value *NotA = Builder.CreateNot(A);
      return BinaryOperator::CreateAnd(Builder.CreateXor(B, C), NotA);
    }
  }

  // (A & B) ^ (A | C) --> A ? ~B : C -- There are 4 commuted variants.
  if (I.getType()->isIntOrIntVectorTy(1) &&
      match(Op0, m_OneUse(m_LogicalAnd(m_Value(A), m_Value(B)))) &&
      match(Op1, m_OneUse(m_LogicalOr(m_Value(C), m_Value(D))))) {
    bool NeedFreeze = isa<SelectInst>(Op0) && isa<SelectInst>(Op1) && B == D;
    if (B == C || B == D)
      std::swap(A, B);
    if (A == C)
      std::swap(C, D);
    if (A == D) {
      if (NeedFreeze)
        A = Builder.CreateFreeze(A);
      Value *NotB = Builder.CreateNot(B);
      return SelectInst::Create(A, NotB, C);
    }
  }

  if (auto *LHS = dyn_cast<ICmpInst>(I.getOperand(0)))
    if (auto *RHS = dyn_cast<ICmpInst>(I.getOperand(1)))
      if (Value *V = foldXorOfICmps(LHS, RHS, I))
        return replaceInstUsesWith(I, V);

  if (Instruction *CastedXor = foldCastedBitwiseLogic(I))
    return CastedXor;

  if (Instruction *Abs = canonicalizeAbs(I, Builder))
    return Abs;

  // Otherwise, if all else failed, try to hoist the xor-by-constant:
  //   (X ^ C) ^ Y --> (X ^ Y) ^ C
  // Just like we do in other places, we completely avoid the fold
  // for constantexprs, at least to avoid endless combine loop.
  if (match(&I, m_c_Xor(m_OneUse(m_Xor(m_CombineAnd(m_Value(X),
                                                    m_Unless(m_ConstantExpr())),
                                       m_ImmConstant(C1))),
                        m_Value(Y))))
    return BinaryOperator::CreateXor(Builder.CreateXor(X, Y), C1);

  if (Instruction *R = reassociateForUses(I, Builder))
    return R;

  if (Instruction *Canonicalized = canonicalizeLogicFirst(I, Builder))
    return Canonicalized;

  if (Instruction *Folded = foldLogicOfIsFPClass(I, Op0, Op1))
    return Folded;

  if (Instruction *Folded = canonicalizeConditionalNegationViaMathToSelect(I))
    return Folded;

  if (Instruction *Res = foldBinOpOfDisplacedShifts(I))
    return Res;

  if (Instruction *Res = foldBitwiseLogicWithIntrinsics(I, Builder))
    return Res;

  return nullptr;
}<|MERGE_RESOLUTION|>--- conflicted
+++ resolved
@@ -950,11 +950,7 @@
 static Value *foldIsPowerOf2OrZero(ICmpInst *Cmp0, ICmpInst *Cmp1, bool IsAnd,
                                    InstCombiner::BuilderTy &Builder,
                                    InstCombinerImpl &IC) {
-<<<<<<< HEAD
-  CmpInst::Predicate Pred0, Pred1;
-=======
   CmpPredicate Pred0, Pred1;
->>>>>>> ce7c17d5
   Value *X;
   if (!match(Cmp0, m_ICmp(Pred0, m_Intrinsic<Intrinsic::ctpop>(m_Value(X)),
                           m_SpecificInt(1))) ||
@@ -2759,49 +2755,6 @@
           foldBooleanAndOr(Op0, Op1, I, /*IsAnd=*/true, /*IsLogical=*/false))
     return replaceInstUsesWith(I, Res);
 
-<<<<<<< HEAD
-  {
-    ICmpInst *LHS = dyn_cast<ICmpInst>(Op0);
-    ICmpInst *RHS = dyn_cast<ICmpInst>(Op1);
-
-    // TODO: Base this on foldBooleanAndOr instead?
-    // TODO: Make this recursive; it's a little tricky because an arbitrary
-    // number of 'and' instructions might have to be created.
-    if (LHS && match(Op1, m_OneUse(m_LogicalAnd(m_Value(X), m_Value(Y))))) {
-      bool IsLogical = isa<SelectInst>(Op1);
-      // LHS & (X && Y) --> (LHS && X) && Y
-      if (auto *Cmp = dyn_cast<ICmpInst>(X))
-        if (Value *Res =
-                foldAndOrOfICmps(LHS, Cmp, I, /* IsAnd */ true, IsLogical))
-          return replaceInstUsesWith(I, IsLogical
-                                            ? Builder.CreateLogicalAnd(Res, Y)
-                                            : Builder.CreateAnd(Res, Y));
-      // LHS & (X && Y) --> X && (LHS & Y)
-      if (auto *Cmp = dyn_cast<ICmpInst>(Y))
-        if (Value *Res = foldAndOrOfICmps(LHS, Cmp, I, /* IsAnd */ true,
-                                          /* IsLogical */ false))
-          return replaceInstUsesWith(I, IsLogical
-                                            ? Builder.CreateLogicalAnd(X, Res)
-                                            : Builder.CreateAnd(X, Res));
-    }
-    if (RHS && match(Op0, m_OneUse(m_LogicalAnd(m_Value(X), m_Value(Y))))) {
-      bool IsLogical = isa<SelectInst>(Op0);
-      // (X && Y) & RHS --> (X && RHS) && Y
-      if (auto *Cmp = dyn_cast<ICmpInst>(X))
-        if (Value *Res =
-                foldAndOrOfICmps(Cmp, RHS, I, /* IsAnd */ true, IsLogical))
-          return replaceInstUsesWith(I, IsLogical
-                                            ? Builder.CreateLogicalAnd(Res, Y)
-                                            : Builder.CreateAnd(Res, Y));
-      // (X && Y) & RHS --> X && (Y & RHS)
-      if (auto *Cmp = dyn_cast<ICmpInst>(Y))
-        if (Value *Res = foldAndOrOfICmps(Cmp, RHS, I, /* IsAnd */ true,
-                                          /* IsLogical */ false))
-          return replaceInstUsesWith(I, IsLogical
-                                            ? Builder.CreateLogicalAnd(X, Res)
-                                            : Builder.CreateAnd(X, Res));
-    }
-=======
   // TODO: Make this recursive; it's a little tricky because an arbitrary
   // number of 'and' instructions might have to be created.
   if (match(Op1, m_OneUse(m_LogicalAnd(m_Value(X), m_Value(Y))))) {
@@ -2827,7 +2780,6 @@
                                       /* IsLogical */ false))
       return replaceInstUsesWith(I, IsLogical ? Builder.CreateLogicalAnd(X, Res)
                                               : Builder.CreateAnd(X, Res));
->>>>>>> ce7c17d5
   }
 
   if (Instruction *FoldedFCmps = reassociateFCmps(I, Builder))
@@ -3597,12 +3549,9 @@
       if (Value *Res = foldLogicOfFCmps(LHSCmp, RHSCmp, IsAnd, IsLogical))
         return Res;
 
-<<<<<<< HEAD
-=======
   if (Value *Res = foldEqOfParts(LHS, RHS, IsAnd))
     return Res;
 
->>>>>>> ce7c17d5
   return nullptr;
 }
 
@@ -3891,50 +3840,6 @@
           foldBooleanAndOr(Op0, Op1, I, /*IsAnd=*/false, /*IsLogical=*/false))
     return replaceInstUsesWith(I, Res);
 
-<<<<<<< HEAD
-  {
-    ICmpInst *LHS = dyn_cast<ICmpInst>(Op0);
-    ICmpInst *RHS = dyn_cast<ICmpInst>(Op1);
-
-    // TODO: Base this on foldBooleanAndOr instead?
-    // TODO: Make this recursive; it's a little tricky because an arbitrary
-    // number of 'or' instructions might have to be created.
-    Value *X, *Y;
-    if (LHS && match(Op1, m_OneUse(m_LogicalOr(m_Value(X), m_Value(Y))))) {
-      bool IsLogical = isa<SelectInst>(Op1);
-      // LHS | (X || Y) --> (LHS || X) || Y
-      if (auto *Cmp = dyn_cast<ICmpInst>(X))
-        if (Value *Res =
-                foldAndOrOfICmps(LHS, Cmp, I, /* IsAnd */ false, IsLogical))
-          return replaceInstUsesWith(I, IsLogical
-                                            ? Builder.CreateLogicalOr(Res, Y)
-                                            : Builder.CreateOr(Res, Y));
-      // LHS | (X || Y) --> X || (LHS | Y)
-      if (auto *Cmp = dyn_cast<ICmpInst>(Y))
-        if (Value *Res = foldAndOrOfICmps(LHS, Cmp, I, /* IsAnd */ false,
-                                          /* IsLogical */ false))
-          return replaceInstUsesWith(I, IsLogical
-                                            ? Builder.CreateLogicalOr(X, Res)
-                                            : Builder.CreateOr(X, Res));
-    }
-    if (RHS && match(Op0, m_OneUse(m_LogicalOr(m_Value(X), m_Value(Y))))) {
-      bool IsLogical = isa<SelectInst>(Op0);
-      // (X || Y) | RHS --> (X || RHS) || Y
-      if (auto *Cmp = dyn_cast<ICmpInst>(X))
-        if (Value *Res =
-                foldAndOrOfICmps(Cmp, RHS, I, /* IsAnd */ false, IsLogical))
-          return replaceInstUsesWith(I, IsLogical
-                                            ? Builder.CreateLogicalOr(Res, Y)
-                                            : Builder.CreateOr(Res, Y));
-      // (X || Y) | RHS --> X || (Y | RHS)
-      if (auto *Cmp = dyn_cast<ICmpInst>(Y))
-        if (Value *Res = foldAndOrOfICmps(Cmp, RHS, I, /* IsAnd */ false,
-                                          /* IsLogical */ false))
-          return replaceInstUsesWith(I, IsLogical
-                                            ? Builder.CreateLogicalOr(X, Res)
-                                            : Builder.CreateOr(X, Res));
-    }
-=======
   // TODO: Make this recursive; it's a little tricky because an arbitrary
   // number of 'or' instructions might have to be created.
   if (match(Op1, m_OneUse(m_LogicalOr(m_Value(X), m_Value(Y))))) {
@@ -3960,7 +3865,6 @@
                                       /* IsLogical */ false))
       return replaceInstUsesWith(I, IsLogical ? Builder.CreateLogicalOr(X, Res)
                                               : Builder.CreateOr(X, Res));
->>>>>>> ce7c17d5
   }
 
   if (Instruction *FoldedFCmps = reassociateFCmps(I, Builder))
