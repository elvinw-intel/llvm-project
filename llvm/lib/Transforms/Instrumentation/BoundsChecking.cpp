--- conflicted
+++ resolved
@@ -255,20 +255,13 @@
     CallInst *TrapCall = Opts.UseTrap
                              ? InsertTrap(IRB)
                              : InsertCall(IRB, Opts.MayReturn, Opts.Name);
-
-<<<<<<< HEAD
+      // Ideally we would use the SanitizerHandler::OutOfBounds constant
+      TrapCall->addFnAttr(llvm::Attribute::NoMerge);
+
     TrapCall->setDoesNotThrow();
     TrapCall->setDebugLoc(DebugLoc);
     if (Opts.MayReturn) {
       IRB.CreateBr(Cont);
-=======
-    CallInst *TrapCall;
-    if (DebugTrapBB) {
-      // Ideally we would use the SanitizerHandler::OutOfBounds constant
-      TrapCall = IRB.CreateIntrinsic(
-          IntrID, {}, ConstantInt::get(IRB.getInt8Ty(), Fn->size()));
-      TrapCall->addFnAttr(llvm::Attribute::NoMerge);
->>>>>>> 6f983f88
     } else {
       TrapCall->setDoesNotReturn();
       IRB.CreateUnreachable();
