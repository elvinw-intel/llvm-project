--- conflicted
+++ resolved
@@ -171,11 +171,6 @@
   return std::nullopt;
 }
 
-bool RISCVISAInfo::addExtension(StringRef ExtName,
-                                RISCVISAUtils::ExtensionVersion Version) {
-  return Exts.emplace(ExtName, Version).second;
-}
-
 static StringRef getExtensionTypeDesc(StringRef Ext) {
   if (Ext.starts_with('s'))
     return "standard supervisor-level extension";
@@ -287,15 +282,17 @@
   return Features;
 }
 
-static Error getStringErrorForInvalidExt(StringRef ExtName) {
+static Error getError(const Twine &Message) {
+  return createStringError(errc::invalid_argument, Message);
+}
+
+static Error getErrorForInvalidExt(StringRef ExtName) {
   if (ExtName.size() == 1) {
-    return createStringError(errc::invalid_argument,
-                             "unsupported standard user-level extension '" +
-                                 ExtName + "'");
-  }
-  return createStringError(errc::invalid_argument,
-                           "unsupported " + getExtensionTypeDesc(ExtName) +
-                               " '" + ExtName + "'");
+    return getError("unsupported standard user-level extension '" + ExtName +
+                    "'");
+  }
+  return getError("unsupported " + getExtensionTypeDesc(ExtName) + " '" +
+                  ExtName + "'");
 }
 
 // Extensions may have a version number, and may be separated by
@@ -320,21 +317,18 @@
 
     // Expected 'p' to be followed by minor version number.
     if (MinorStr.empty()) {
-      return createStringError(
-          errc::invalid_argument,
-          "minor version number missing after 'p' for extension '" + Ext + "'");
+      return getError("minor version number missing after 'p' for extension '" +
+                      Ext + "'");
     }
   }
 
   if (!MajorStr.empty() && MajorStr.getAsInteger(10, Major))
-    return createStringError(
-        errc::invalid_argument,
-        "Failed to parse major version number for extension '" + Ext + "'");
+    return getError("Failed to parse major version number for extension '" +
+                    Ext + "'");
 
   if (!MinorStr.empty() && MinorStr.getAsInteger(10, Minor))
-    return createStringError(
-        errc::invalid_argument,
-        "Failed to parse minor version number for extension '" + Ext + "'");
+    return getError("Failed to parse minor version number for extension '" +
+                    Ext + "'");
 
   ConsumeLength = MajorStr.size();
 
@@ -345,24 +339,21 @@
   // subsequent characters (i.e. must either end string or be followed by
   // an underscore).
   if (Ext.size() > 1 && In.size())
-    return createStringError(
-        errc::invalid_argument,
+    return getError(
         "multi-character extensions must be separated by underscores");
 
   // If experimental extension, require use of current version number
   if (auto ExperimentalExtension = isExperimentalExtension(Ext)) {
     if (!EnableExperimentalExtension)
-      return createStringError(errc::invalid_argument,
-                               "requires '-menable-experimental-extensions' "
-                               "for experimental extension '" +
-                                   Ext + "'");
+      return getError("requires '-menable-experimental-extensions' "
+                      "for experimental extension '" +
+                      Ext + "'");
 
     if (ExperimentalExtensionVersionCheck &&
         (MajorStr.empty() && MinorStr.empty()))
-      return createStringError(
-          errc::invalid_argument,
+      return getError(
           "experimental extension requires explicit version number `" + Ext +
-              "`");
+          "`");
 
     auto SupportedVers = *ExperimentalExtension;
     if (ExperimentalExtensionVersionCheck &&
@@ -373,7 +364,7 @@
       Error += " for experimental extension '" + Ext.str() +
                "' (this compiler supports " + utostr(SupportedVers.Major) +
                "." + utostr(SupportedVers.Minor) + ")";
-      return createStringError(errc::invalid_argument, Error);
+      return getError(Error);
     }
     return Error::success();
   }
@@ -397,13 +388,13 @@
     return Error::success();
 
   if (!RISCVISAInfo::isSupportedExtension(Ext))
-    return getStringErrorForInvalidExt(Ext);
-
-  std::string Error = "unsupported version number " + std::string(MajorStr);
+    return getErrorForInvalidExt(Ext);
+
+  std::string Error = "unsupported version number " + MajorStr.str();
   if (!MinorStr.empty())
     Error += "." + MinorStr.str();
   Error += " for extension '" + Ext.str() + "'";
-  return createStringError(errc::invalid_argument, Error);
+  return getError(Error);
 }
 
 llvm::Expected<std::unique_ptr<RISCVISAInfo>>
@@ -431,7 +422,7 @@
       continue;
 
     if (Add)
-      ISAInfo->addExtension(ExtName, ExtensionInfoIterator->Version);
+      ISAInfo->Exts[ExtName.str()] = ExtensionInfoIterator->Version;
     else
       ISAInfo->Exts.erase(ExtName.str());
   }
@@ -444,8 +435,7 @@
   // RISC-V ISA strings must be [a-z0-9_]
   if (!llvm::all_of(
           Arch, [](char C) { return isDigit(C) || isLower(C) || C == '_'; }))
-    return createStringError(errc::invalid_argument,
-                             "string may only contain [a-z0-9_]");
+    return getError("string may only contain [a-z0-9_]");
 
   // Must start with a valid base ISA name.
   unsigned XLen = 0;
@@ -455,8 +445,7 @@
     XLen = 64;
 
   if (XLen == 0 || Arch.empty() || (Arch[0] != 'i' && Arch[0] != 'e'))
-    return createStringError(errc::invalid_argument,
-                             "arch string must begin with valid base ISA");
+    return getError("arch string must begin with valid base ISA");
 
   std::unique_ptr<RISCVISAInfo> ISAInfo(new RISCVISAInfo(XLen));
 
@@ -466,8 +455,7 @@
   while (!Arch.empty()) {
     if (Arch[0] == '_') {
       if (Arch.size() == 1 || Arch[1] == '_')
-        return createStringError(errc::invalid_argument,
-                                 "extension name missing after separator '_'");
+        return getError("extension name missing after separator '_'");
       Arch = Arch.drop_front();
     }
 
@@ -478,12 +466,10 @@
     StringRef Prefix, MinorVersionStr;
     std::tie(Prefix, MinorVersionStr) = Ext.rsplit('p');
     if (MinorVersionStr.empty())
-      return createStringError(errc::invalid_argument,
-                               "extension lacks version in expected format");
+      return getError("extension lacks version in expected format");
     unsigned MajorVersion, MinorVersion;
     if (MinorVersionStr.getAsInteger(10, MinorVersion))
-      return createStringError(errc::invalid_argument,
-                               "failed to parse minor version number");
+      return getError("failed to parse minor version number");
 
     // Split Prefix into the extension name and the major version number
     // (the trailing digits of Prefix).
@@ -494,28 +480,27 @@
       --VersionStart;
     }
     if (VersionStart == Prefix.size())
-      return createStringError(errc::invalid_argument,
-                               "extension lacks version in expected format");
+      return getError("extension lacks version in expected format");
 
     if (VersionStart == 0)
-      return createStringError(errc::invalid_argument,
-                               "missing extension name");
+      return getError("missing extension name");
 
     StringRef ExtName = Prefix.slice(0, VersionStart);
     StringRef MajorVersionStr = Prefix.slice(VersionStart, StringRef::npos);
     if (MajorVersionStr.getAsInteger(10, MajorVersion))
-      return createStringError(errc::invalid_argument,
-                               "failed to parse major version number");
+      return getError("failed to parse major version number");
 
     if ((ExtName[0] == 'z' || ExtName[0] == 's' || ExtName[0] == 'x') &&
         (ExtName.size() == 1 || isDigit(ExtName[1])))
-      return createStringError(errc::invalid_argument,
-                               "'" + Twine(ExtName[0]) +
-                                   "' must be followed by a letter");
-
-    if (!ISAInfo->addExtension(ExtName, {MajorVersion, MinorVersion}))
-      return createStringError(errc::invalid_argument,
-                               "duplicate extension '" + ExtName + "'");
+      return getError("'" + Twine(ExtName[0]) +
+                      "' must be followed by a letter");
+
+    if (!ISAInfo->Exts
+             .emplace(
+                 ExtName.str(),
+                 RISCVISAUtils::ExtensionVersion{MajorVersion, MinorVersion})
+             .second)
+      return getError("duplicate extension '" + ExtName + "'");
   }
   ISAInfo->updateImpliedLengths();
   return std::move(ISAInfo);
@@ -523,13 +508,11 @@
 
 llvm::Expected<std::unique_ptr<RISCVISAInfo>>
 RISCVISAInfo::parseArchString(StringRef Arch, bool EnableExperimentalExtension,
-                              bool ExperimentalExtensionVersionCheck,
-                              bool IgnoreUnknown) {
+                              bool ExperimentalExtensionVersionCheck) {
   // RISC-V ISA strings must be [a-z0-9_]
   if (!llvm::all_of(
           Arch, [](char C) { return isDigit(C) || isLower(C) || C == '_'; }))
-    return createStringError(errc::invalid_argument,
-                             "string may only contain [a-z0-9_]");
+    return getError("string may only contain [a-z0-9_]");
 
   // ISA string must begin with rv32, rv64, or a profile.
   unsigned XLen = 0;
@@ -550,10 +533,9 @@
       FoundProfile = (I != std::begin(SupportedExperimentalProfiles) &&
                       Arch.starts_with(std::prev(I)->Name));
       if (FoundProfile && !EnableExperimentalExtension) {
-        return createStringError(errc::invalid_argument,
-                                 "requires '-menable-experimental-extensions' "
-                                 "for profile '" +
-                                     std::prev(I)->Name + "'");
+        return getError("requires '-menable-experimental-extensions' "
+                        "for profile '" +
+                        std::prev(I)->Name + "'");
       }
     }
     if (FoundProfile) {
@@ -562,19 +544,16 @@
       StringRef ArchWithoutProfile = Arch.drop_front(I->Name.size());
       if (!ArchWithoutProfile.empty()) {
         if (ArchWithoutProfile.front() != '_')
-          return createStringError(
-              errc::invalid_argument,
-              "additional extensions must be after separator '_'");
+          return getError("additional extensions must be after separator '_'");
         NewArch += ArchWithoutProfile.str();
       }
       return parseArchString(NewArch, EnableExperimentalExtension,
-                             ExperimentalExtensionVersionCheck, IgnoreUnknown);
+                             ExperimentalExtensionVersionCheck);
     }
   }
 
   if (XLen == 0 || Arch.empty())
-    return createStringError(
-        errc::invalid_argument,
+    return getError(
         "string must begin with rv32{i,e,g}, rv64{i,e,g}, or a supported "
         "profile name");
 
@@ -586,29 +565,32 @@
   // The canonical order specified in ISA manual.
   // Ref: Table 22.1 in RISC-V User-Level ISA V2.2
   char Baseline = Arch.front();
+  // Skip the baseline.
+  StringRef Exts = Arch.drop_front();
+
+  unsigned Major, Minor, ConsumeLength;
 
   // First letter should be 'e', 'i' or 'g'.
   switch (Baseline) {
   default:
-    return createStringError(errc::invalid_argument,
-                             "first letter after \'rv" + Twine(XLen) +
-                                 "\' should be 'e', 'i' or 'g'");
+    return getError("first letter after \'rv" + Twine(XLen) +
+                    "\' should be 'e', 'i' or 'g'");
   case 'e':
   case 'i':
+    // Baseline is `i` or `e`
+    if (auto E = getExtensionVersion(
+            StringRef(&Baseline, 1), Exts, Major, Minor, ConsumeLength,
+            EnableExperimentalExtension, ExperimentalExtensionVersionCheck))
+      return std::move(E);
+
+    // Postpone AddExtension until end of this function
+    SeenExtMap[StringRef(&Baseline, 1).str()] = {Major, Minor};
     break;
   case 'g':
     // g expands to extensions in RISCVGImplications.
     if (Arch.size() > 1 && isDigit(Arch[1]))
-      return createStringError(errc::invalid_argument,
-                               "version not supported for 'g'");
-    break;
-  }
-
-  // Skip baseline.
-  StringRef Exts = Arch.drop_front(1);
-
-  unsigned Major, Minor, ConsumeLength;
-  if (Baseline == 'g') {
+      return getError("version not supported for 'g'");
+
     // Versions for g are disallowed, and this was checked for previously.
     ConsumeLength = 0;
 
@@ -621,23 +603,7 @@
       // Postpone AddExtension until end of this function
       SeenExtMap[Ext] = {Version->Major, Version->Minor};
     }
-  } else {
-    // Baseline is `i` or `e`
-    if (auto E = getExtensionVersion(
-            StringRef(&Baseline, 1), Exts, Major, Minor, ConsumeLength,
-            EnableExperimentalExtension, ExperimentalExtensionVersionCheck)) {
-      if (!IgnoreUnknown)
-        return std::move(E);
-      // If IgnoreUnknown, then ignore an unrecognised version of the baseline
-      // ISA and just use the default supported version.
-      consumeError(std::move(E));
-      auto Version = findDefaultVersion(StringRef(&Baseline, 1));
-      Major = Version->Major;
-      Minor = Version->Minor;
-    }
-
-    // Postpone AddExtension until end of this function
-    SeenExtMap[StringRef(&Baseline, 1).str()] = {Major, Minor};
+    break;
   }
 
   // Consume the base ISA version number and any '_' between rvxxx and the
@@ -647,8 +613,7 @@
   while (!Exts.empty()) {
     if (Exts.front() == '_') {
       if (Exts.size() == 1 || Exts[1] == '_')
-        return createStringError(errc::invalid_argument,
-                                 "extension name missing after separator '_'");
+        return getError("extension name missing after separator '_'");
       Exts = Exts.drop_front();
     }
 
@@ -673,15 +638,6 @@
         // These extensions start with 'z', 's', 'x' prefixes, might have a
         // version number (major, minor) and are separated by a single
         // underscore '_'. We do not enforce a canonical order for them.
-<<<<<<< HEAD
-        if (auto E = processMultiLetterExtension(
-                Ext, SeenExtMap, IgnoreUnknown, EnableExperimentalExtension,
-                ExperimentalExtensionVersionCheck))
-          return std::move(E);
-        // Multi-letter extension must be seperate following extension with
-        // underscore
-        break;
-=======
         StringRef Type = getExtensionType(Ext);
         Desc = getExtensionTypeDesc(Ext);
         auto Pos = findLastNonVersionCharacter(Ext) + 1;
@@ -690,40 +646,25 @@
         Ext = StringRef();
 
         assert(!Type.empty() && "Empty type?");
-        if (!IgnoreUnknown && Name.size() == Type.size())
-          return createStringError(errc::invalid_argument,
-                                   Desc + " name missing after '" + Type + "'");
->>>>>>> 4ae23bcc
+        if (Name.size() == Type.size())
+          return getError(Desc + " name missing after '" + Type + "'");
       } else {
-        // FIXME: Could it be ignored by IgnoreUnknown?
-        return createStringError(errc::invalid_argument,
-                                 "invalid standard user-level extension '" +
-                                     Twine(Ext.front()) + "'");
+        return getError("invalid standard user-level extension '" +
+                        Twine(Ext.front()) + "'");
       }
 
       unsigned Major, Minor, ConsumeLength;
       if (auto E = getExtensionVersion(Name, Vers, Major, Minor, ConsumeLength,
                                        EnableExperimentalExtension,
-                                       ExperimentalExtensionVersionCheck)) {
-        if (IgnoreUnknown) {
-          consumeError(std::move(E));
-          if (Name.size() == 1)
-            Ext = Ext.substr(ConsumeLength);
-          continue;
-        }
+                                       ExperimentalExtensionVersionCheck))
         return E;
-      }
 
       if (Name.size() == 1)
         Ext = Ext.substr(ConsumeLength);
 
       // Check if duplicated extension.
-      if (!IgnoreUnknown && SeenExtMap.contains(Name.str()))
-        return createStringError(errc::invalid_argument,
-                                 "duplicated " + Desc + " '" + Name + "'");
-
-      if (IgnoreUnknown && !RISCVISAInfo::isSupportedExtension(Name))
-        continue;
+      if (SeenExtMap.contains(Name.str()))
+        return getError("duplicated " + Desc + " '" + Name + "'");
 
       SeenExtMap[Name.str()] = {Major, Minor};
     } while (!Ext.empty());
@@ -732,11 +673,10 @@
   // Check all Extensions are supported.
   for (auto &SeenExtAndVers : SeenExtMap) {
     const std::string &ExtName = SeenExtAndVers.first;
-    RISCVISAUtils::ExtensionVersion ExtVers = SeenExtAndVers.second;
 
     if (!RISCVISAInfo::isSupportedExtension(ExtName))
-      return getStringErrorForInvalidExt(ExtName);
-    ISAInfo->addExtension(ExtName, ExtVers);
+      return getErrorForInvalidExt(ExtName);
+    ISAInfo->Exts[ExtName] = SeenExtAndVers.second;
   }
 
   return RISCVISAInfo::postProcessAndChecking(std::move(ISAInfo));
@@ -753,60 +693,49 @@
   bool HasZcmt = Exts.count("zcmt") != 0;
 
   if (HasI && HasE)
-    return createStringError(errc::invalid_argument,
-                             "'I' and 'E' extensions are incompatible");
+    return getError("'I' and 'E' extensions are incompatible");
 
   if (HasF && HasZfinx)
-    return createStringError(errc::invalid_argument,
-                             "'f' and 'zfinx' extensions are incompatible");
+    return getError("'f' and 'zfinx' extensions are incompatible");
 
   if (HasZvl && !HasVector)
-    return createStringError(
-        errc::invalid_argument,
+    return getError(
         "'zvl*b' requires 'v' or 'zve*' extension to also be specified");
 
   if (Exts.count("zvbb") && !HasVector)
-    return createStringError(
-        errc::invalid_argument,
+    return getError(
         "'zvbb' requires 'v' or 'zve*' extension to also be specified");
 
   if (Exts.count("zvbc") && !Exts.count("zve64x"))
-    return createStringError(
-        errc::invalid_argument,
+    return getError(
         "'zvbc' requires 'v' or 'zve64*' extension to also be specified");
 
   if ((Exts.count("zvkb") || Exts.count("zvkg") || Exts.count("zvkned") ||
        Exts.count("zvknha") || Exts.count("zvksed") || Exts.count("zvksh")) &&
       !HasVector)
-    return createStringError(
-        errc::invalid_argument,
+    return getError(
         "'zvk*' requires 'v' or 'zve*' extension to also be specified");
 
   if (Exts.count("zvknhb") && !Exts.count("zve64x"))
-    return createStringError(
-        errc::invalid_argument,
+    return getError(
         "'zvknhb' requires 'v' or 'zve64*' extension to also be specified");
 
   if ((HasZcmt || Exts.count("zcmp")) && Exts.count("d") &&
       (HasC || Exts.count("zcd")))
-    return createStringError(
-        errc::invalid_argument,
-        Twine("'") + (HasZcmt ? "zcmt" : "zcmp") +
-        "' extension is incompatible with '" + (HasC ? "c" : "zcd") +
-        "' extension when 'd' extension is enabled");
+    return getError(Twine("'") + (HasZcmt ? "zcmt" : "zcmp") +
+                    "' extension is incompatible with '" +
+                    (HasC ? "c" : "zcd") +
+                    "' extension when 'd' extension is enabled");
 
   if (XLen != 32 && Exts.count("zcf"))
-    return createStringError(errc::invalid_argument,
-                             "'zcf' is only supported for 'rv32'");
+    return getError("'zcf' is only supported for 'rv32'");
 
   if (Exts.count("zacas") && !(Exts.count("a") || Exts.count("zaamo")))
-    return createStringError(
-        errc::invalid_argument,
+    return getError(
         "'zacas' requires 'a' or 'zaamo' extension to also be specified");
 
   if (Exts.count("zabha") && !(Exts.count("a") || Exts.count("zaamo")))
-    return createStringError(
-        errc::invalid_argument,
+    return getError(
         "'zabha' requires 'a' or 'zaamo' extension to also be specified");
 
   return Error::success();
@@ -840,7 +769,7 @@
   // implied
   if (!HasE && !HasI) {
     auto Version = findDefaultVersion("i");
-    addExtension("i", *Version);
+    Exts["i"] = *Version;
   }
 
   if (HasE && HasI)
@@ -850,9 +779,9 @@
 
   // This loop may execute over 1 iteration since implication can be layered
   // Exits loop if no more implication is applied
-  SmallSetVector<StringRef, 16> WorkList;
+  SmallVector<StringRef, 16> WorkList;
   for (auto const &Ext : Exts)
-    WorkList.insert(Ext.first);
+    WorkList.push_back(Ext.first);
 
   while (!WorkList.empty()) {
     StringRef ExtName = WorkList.pop_back_val();
@@ -861,13 +790,11 @@
     std::for_each(Range.first, Range.second,
                   [&](const ImpliedExtsEntry &Implied) {
                     const char *ImpliedExt = Implied.ImpliedExt;
-                    if (WorkList.count(ImpliedExt))
-                      return;
                     if (Exts.count(ImpliedExt))
                       return;
                     auto Version = findDefaultVersion(ImpliedExt);
-                    addExtension(ImpliedExt, *Version);
-                    WorkList.insert(ImpliedExt);
+                    Exts[ImpliedExt] = *Version;
+                    WorkList.push_back(ImpliedExt);
                   });
   }
 
@@ -875,7 +802,7 @@
   if (XLen == 32 && Exts.count("zce") && Exts.count("f") &&
       !Exts.count("zcf")) {
     auto Version = findDefaultVersion("zcf");
-    addExtension("zcf", *Version);
+    Exts["zcf"] = *Version;
   }
 }
 
@@ -902,7 +829,7 @@
           });
       if (HasAllRequiredFeatures) {
         auto Version = findDefaultVersion(CombineExt);
-        addExtension(CombineExt, *Version);
+        Exts[CombineExt.str()] = *Version;
         MadeChange = true;
       }
     }
